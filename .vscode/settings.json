--- conflicted
+++ resolved
@@ -41,17 +41,10 @@
         "GLFW",
         "wgpu"
     ],
-<<<<<<< HEAD
-    "python.autoComplete.extraPaths": [
-        "/home/eric/catkin_ws/devel/lib/python3/dist-packages",
-        "/opt/ros/noetic/lib/python3/dist-packages"
-    ],
-=======
     "search.exclude": {
         "**/node_modules": true,
         "**/bower_components": true,
         "**/*.code-search": true,
         "deps/dawn": true,
     }
->>>>>>> 0e83dd2d
 }