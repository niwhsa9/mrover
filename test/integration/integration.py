--- conflicted
+++ resolved
@@ -27,10 +27,7 @@
         waypoints = [
             (
                 Waypoint(tag_id=0, type=WaypointType(val=WaypointType.NO_SEARCH)),
-<<<<<<< HEAD
-=======
                 waypoint_in_world,
->>>>>>> bb4250aa
             ),
         ]
 
