<<<<<<< HEAD
#!/usr/bin/env python
=======
#!/usr/bin/env python3
>>>>>>> af5415c6
# NOTE: the above line is very important
# also make sure to chmod +x any python test files

"""
There are three ways to run this file
- We can launch it as part of the basic_integration-test
with rostest mrover basic_integration test
- We can run it as a unit test with ./python_test.py
- We can run a catkin test which runs all tests in the CMakeLists.txt
"""

import unittest
import numpy as np

# make use of imports relative to the package
from navigation.drive import get_drive_command
from util.SE3 import SE3


class TestDrive(unittest.TestCase):
    def test_drive_straight(self):
        self.assertEqual(True, True)

    def test_drive_turn(self):
        self.assertEqual(True, True)


if __name__ == "__main__":
    import rostest

    rostest.rosrun("mrover", "basic_python_test", TestDrive)<|MERGE_RESOLUTION|>--- conflicted
+++ resolved
@@ -1,8 +1,4 @@
-<<<<<<< HEAD
-#!/usr/bin/env python
-=======
 #!/usr/bin/env python3
->>>>>>> af5415c6
 # NOTE: the above line is very important
 # also make sure to chmod +x any python test files
 
