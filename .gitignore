--- conflicted
+++ resolved
@@ -2,6 +2,7 @@
 __pycache__/
 *.py[cod]
 *$py.class
+.mypy_cache/
 
 # Common IDE's, ideally this should be in global gitignore per user
 **/.vscode/
@@ -9,14 +10,7 @@
 build/
 cmake-build*/
 
-<<<<<<< HEAD
-src/teleop/gui/dist/
-src/teleop/gui/node_modules/
-=======
 #GUI Files
 /src/teleop/gui/dist/
 /src/teleop/gui/node_modules/
-**/yarn.lock*
-
-.mypy_cache/
->>>>>>> 98543743
+**/yarn.lock*