# Python
__pycache__/
*.py[cod]
*$py.class
.mypy_cache/
*.egg-info/
/venv/

# Common IDE's, ideally this should be in global gitignore per user
.vscode/
.idea/
.cache/
cmake-build*/
/build/

# GUI Files
node_modules/
/src/teleop/gui/dist/
/src/teleop/gui/src/static/map
keys.json*
yarn.lock*
yarn-error.log*

# Bag Files
/bags/

# Moteus
moteus-cal*

# CSV
<<<<<<< HEAD
*.csv

# STM32 workspace
.metadata

Debug/
Release/
.metadata/
.settings/
RemoteSystemsTempFiles/

*.chm
*.settings.xml

*.launch
=======
*.csv
>>>>>>> 665b5976
<|MERGE_RESOLUTION|>--- conflicted
+++ resolved
@@ -28,22 +28,4 @@
 moteus-cal*
 
 # CSV
-<<<<<<< HEAD
-*.csv
-
-# STM32 workspace
-.metadata
-
-Debug/
-Release/
-.metadata/
-.settings/
-RemoteSystemsTempFiles/
-
-*.chm
-*.settings.xml
-
-*.launch
-=======
-*.csv
->>>>>>> 665b5976
+*.csv