# Python Byte-compiled / optimized / DLL files
__pycache__/
*.py[cod]
*$py.class
.mypy_cache/

# Common IDE's, ideally this should be in global gitignore per user
**/.vscode/
**/.idea/
cmake-build*/

<<<<<<< HEAD
#GUI Files
/src/teleop/gui/dist/
/src/teleop/gui/node_modules/
**/yarn.lock*

# Bag Files
bags/
=======
# GUI Files
src/teleop/gui/dist/
src/teleop/gui/node_modules/
**/yarn.lock*

# Catkin
.catkin_tools/
build/
devel/
logs/
>>>>>>> d219898d
<|MERGE_RESOLUTION|>--- conflicted
+++ resolved
@@ -9,23 +9,16 @@
 **/.idea/
 cmake-build*/
 
-<<<<<<< HEAD
-#GUI Files
-/src/teleop/gui/dist/
-/src/teleop/gui/node_modules/
-**/yarn.lock*
-
-# Bag Files
-bags/
-=======
 # GUI Files
 src/teleop/gui/dist/
 src/teleop/gui/node_modules/
 **/yarn.lock*
 
+# Bag Files
+bags/
+
 # Catkin
 .catkin_tools/
 build/
 devel/
-logs/
->>>>>>> d219898d
+logs/