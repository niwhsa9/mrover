--- conflicted
+++ resolved
@@ -8,12 +8,6 @@
 	url = https://dawn.googlesource.com/dawn
 	shallow = true
 	branch = chromium/6108
-<<<<<<< HEAD
-[submodule "deps/manif"]
-	path = deps/manif
-	url = https://github.com/artivis/manif.git
-	shallow = true
-=======
 [submodule "deps/emsdk"]
 	path = deps/emsdk
 	url = git@github.com:emscripten-core/emsdk.git
@@ -23,5 +17,4 @@
 	path = deps/manif
 	url = https://github.com/artivis/manif.git
 	shallow = true
-	branch = devel
->>>>>>> d5b8e379
+	branch = devel