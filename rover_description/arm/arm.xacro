<?xml version="1.0" encoding="UTF-8"?>
<robot xmlns:xacro="http://www.ros.org/wiki/xacro" name="mrover_arm">
    <virtual_joint name="" type="fixed" parent_frame="world" child_link="chassis-a" />

    <xacro:property name="PI" value="3.141592" />
    <xacro:property name="base_width" value="7" />
    <xacro:property name="base_len" value="7" />
    <xacro:property name="base_height" value="19" />

    <xacro:macro name="link-visual" params="fileName x y z col r g b roll:=0 pitch:=0 yaw:=0">
        <visual>
            <origin xyz="${x} ${y} ${z}" rpy="${roll} ${pitch} ${yaw}" />
            <geometry>
                <mesh filename="package://mrover/rover_description/arm/${fileName}" />
            </geometry>
            <material name="${col}">
                <color rgba="${r} ${g} ${b} 1" />
            </material>
        </visual>
    </xacro:macro>

    <xacro:macro name="link-inertial" params="x:=0 y:=0 z:=0 roll:=0 pitch:=0 yaw:=0 mass ixx iyy izz ixy:=0 iyz:=0 ixz:=0">
        <inertial>
            <origin xyz="${x} ${y} ${z}" rpy="${roll} ${pitch} ${yaw}" />
            <!-- mass in kg -->
            <mass value="${mass}" />
            <inertia ixx="${ixx}" iyy="${iyy}" izz="${izz}" ixy="${ixy}" iyz="${iyz}" ixz="${ixz}" />
        </inertial>
    </xacro:macro>

    <xacro:macro name="box_inertia" params="m w h d">
    <inertial>
      <mass value="${m}" />
      <inertia ixx="${m / 12.0 * (d*d + h*h)}" ixy="0.0" ixz="0.0" iyy="${m / 12.0 * (w*w + h*h)}" iyz="0.0" izz="${m / 12.0 * (w*w + d*d)}" />
    </inertial>
  </xacro:macro>

    <!-- defines a cylinder collision object with two endpoints -->
    <xacro:macro name="link-collision-cylinder" params="radius x1 y1 z1 x2 y2 z2 roll:=0 pitch:=0 yaw:=0">
        <xacro:property name="dx" value="${x2-x1}" />
        <xacro:property name="dy" value="${y2-y1}" />
        <xacro:property name="dz" value="${z2-z1}" />

        <xacro:if value="${dx != 0}">
            <xacro:property name="length" value="${fabs(dx)}" />
            <xacro:property name="rpy" value="${roll} ${pitch+PI/2} ${yaw}" />
        </xacro:if> 
        <xacro:if value="${dy != 0}">
            <xacro:property name="length" value="${fabs(dy)}" />
            <xacro:property name="rpy" value="${roll+PI/2} ${pitch} ${yaw}" />
        </xacro:if>
        <xacro:if value="${dz != 0}">
            <xacro:property name="length" value="${fabs(dz)}" />
            <xacro:property name="rpy" value="${roll} ${pitch} ${yaw}" />
        </xacro:if>

        <collision>
            <origin xyz="${x1+dx/2} ${y1+dy/2} ${z1+dz/2}" rpy="${rpy}" />
            <geometry>
                <cylinder radius="${radius}" length="${length}" />
            </geometry>
        </collision>
    </xacro:macro>

    <!-- defines a box collision object with the center and dimensions -->
    <xacro:macro name="link-collision-box" params="x:=0 y:=0 z:=0 lx ly lz roll:=0 pitch:=0 yaw:=0">
        <collision>
            <origin xyz="${x} ${y} ${z}" rpy="${roll} ${pitch} ${yaw}" />
            <geometry>
                <box size="${lx} ${ly} ${lz}" />
            </geometry>
        </collision>
    </xacro:macro>

    <xacro:macro name="joints" params="name type:=revolute parent child roll:=0 pitch:=0 yaw:=0 origin_x origin_y origin_z axis_x:=0 axis_y:=0 axis_z:=0 lower upper damp:=1.0" >
        <joint name="${name}" type="${type}">
            <origin xyz="${origin_x} ${origin_y} ${origin_z}" rpy="${roll} ${pitch} ${yaw}" />
            <parent link="${parent}" />
            <child link="${child}" />
            <axis xyz="${axis_x} ${axis_y} ${axis_z}" />
            <!-- effort in N-m, velocity in rad/s -->
            <limit lower="${lower}" upper="${upper}" effort="30" velocity="1" />
            <!-- damping in N-m-s/rad -->
            <dynamics damping="${damp}" />
        </joint>
    </xacro:macro>

    <xacro:macro name="gazebo_ref" params="link">
        <gazebo reference="${link}">
            <material>Gazebo/White</material>
            <mu1>0.2</mu1>
            <mu2>0.2</mu2>
            <selfCollide>false</selfCollide>
        </gazebo>
   </xacro:macro>

    <xacro:macro name="transmissions" params="name">
        <transmission name="trans_${name}">
            <type>transmission_interface/SimpleTransmission</type>
            <joint name="${name}">
                <hardwareInterface>hardware_interface/PositionJointInterface</hardwareInterface>
            </joint>
            <actuator name="${name}_motor">
                <hardwareInterface>hardware_interface/PositionJointInterface</hardwareInterface>
                <mechanicalReduction>1</mechanicalReduction>
            </actuator>
        </transmission>
    </xacro:macro>


    <link name="base_link">
        <xacro:box_inertia m="3.0" w="${base_len}" h="${base_width}" d="${base_height}" />
<<<<<<< HEAD
        <visual>
            <origin rpy="0 0 0" xyz="0 0 0" />
            <geometry>
                <box size="${base_len} ${base_width} ${base_height}" />
            </geometry>
            <material name="dark grey">
                <color rgba="0.1 0.1 0.1 1" />
            </material>
        </visual>
        <collision>
            <origin rpy="0 0 0" xyz="0 0 0" />
            <geometry>
                <box size="${base_len} ${base_width} ${base_height}" />
=======
        <xacro:link-visual fileName="rover.stl" x="0" y="0" z="-9.5" col="red" r="1" g="1" b="1"/>
        <collision>
            <origin rpy="0 0 0" xyz="0 0 -9.5" />
            <geometry>
                <mesh filename="package://mrover/rover_description/arm/rover.stl" />
>>>>>>> 069ee2eb
            </geometry>
        </collision>
    </link>
    <link name="chassisToa">
        <xacro:link-visual fileName="chassis-a.stl" x="0" y="0" z="0" col="red" r="1" g="0" b="0"/>
        <xacro:link-collision-cylinder radius="3.75" x1="0" y1="0" z1="-1.25" x2="0" y2="0" z2="-3.75" />
<<<<<<< HEAD
        <xacro:link-collision-cylinder radius="1.75" x1="3.6467207" y1="3.6590503" z1="1" x2="3.6467207" y2="3.6590503" z2="-2.6913988" />
=======
        <xacro:link-collision-cylinder radius="1.75" x1="3.6467207" y1="3.6590503" z1="-0.75" x2="3.6467207" y2="3.6590503" z2="-2.6913988" />
>>>>>>> 069ee2eb
        <!-- calculated based on cylinder1 -->
        <xacro:link-inertial z="-2.5" mass="0.5" ixx="2.3" iyy="2.3" izz="3.5" />
    </link>
    <link name="aTob">
        <xacro:link-visual fileName="a-b.stl" x="0" y="0" z="0" col="orange" r="1" g="0.43" b="0" roll="0"/>
        <xacro:link-collision-box y="-1.75" z="3" lx="2" ly="3" lz="6" />
        <xacro:link-collision-cylinder radius="2" x1="0" y1="0" z1="-0.25" x2="0" y2="0" z2="0.75" />
        <xacro:link-inertial y="-1.75" z="3" mass="0.5" ixx="1.9" iyy="0.7" izz="0.5" />
    </link>
    <link name="bToc">
        <xacro:link-visual fileName="b-c.stl" x="0" y="0" z="0" col="yellow" r="1" g="1" b="0" roll="0"/>
<<<<<<< HEAD
        <xacro:link-collision-box y="9" z="5" lx="3" ly="24" lz="3" roll="0.48" />
=======
        <xacro:link-collision-box y="9" z="5" lx="2" ly="20" lz="2" roll="0.48" />
>>>>>>> 069ee2eb
        <xacro:link-collision-cylinder radius="2" x1="-2" y1="20.25" z1="10.75" x2="4.5" y2="20.25" z2="10.75" />
        <xacro:link-collision-cylinder radius="1" x1="0" y1="-2" z1="8.5" x2="0" y2="17" z2="8.5" roll="0.3" />
        <xacro:link-inertial y="12" mass="0.5" ixx="24" iyy="0.75" izz="24" />
    </link>
    <link name="cTod">
        <xacro:link-visual fileName="c-d.stl" x="0" y="0" z="0" col="green" r="0.43" g="1" b="0"/>
        <xacro:link-collision-cylinder radius="3.75" x1="-4.5" y1="0" z1="-2.5" x2="-4.5" y2="0" z2="3" roll="-0.17"/>
        <xacro:link-inertial x="-1" mass="0.5" ixx="3.2" iyy="3.2" izz="16" />
    </link>
    <link name="dToe">
        <xacro:link-visual fileName="d-e.stl" x="0" y="0" z="0" col="blue" r="0" g="0" b="1" pitch="0" roll="0"/>
        <xacro:link-collision-box y="0" z="-7" lx="4" ly="20" lz="4" roll="${(-PI/2.0)+0.05}"/>
        <xacro:link-collision-cylinder radius="2.5" x1="-3" y1="0" z1="-17" x2="3" y2="0" z2="-17" />
        <xacro:link-inertial y="-7.6324" z="4.7693" roll="-0.558505" mass="0.5" ixx="17" iyy="0.5" izz="17" />
    </link>
    <link name="eTof">
        <xacro:link-visual fileName="e-f.stl" x="0" y="0" z="0" col="violet" r="0.5" g="0" b="1" roll="0" />
        <xacro:link-collision-cylinder radius="3" x1="3" y1="1.8" z1="0" x2="-6.5" y2="1.8" z2="0" />
        <xacro:link-inertial z="-3" mass="0.5" ixx="1.6" iyy="1.6" izz="0.25" />
    </link>
    <link name="hand">
        <xacro:link-visual fileName="hand.stl" x="0" y="0" z="0" col="pink" r="1" g="0" b="1"/>
        <xacro:link-collision-box x="-2.25" y="1" z="0.5" lx="8" ly="3.5" lz="8.5" roll="${PI/2.0}"/>
        <xacro:link-collision-box z="8.75" y="3.5" x="-1" lx="3.5" ly="3.5" lz="5" roll="${PI/2.0}"/>
        <xacro:link-collision-cylinder radius="0.75" x1="0" y1="2.3" z1="0" x2="0" y2="2.3" z2="9"/>
        <xacro:link-collision-box x="-1.6" y="-1.5" z="-2" lx="1" ly="2.5" lz="2.5"/>
        <xacro:link-inertial z="-2.5" mass="0.5" ixx="2.2" iyy="4" izz="2.2" />
    </link>

    <link name="world" />
    <joint name="virtual_joint" type="fixed">
        <parent link="world" />
        <child link="base_link" />
        <origin xyz="0 0 ${base_height/2.0}" rpy="0 0 0" />
    </joint>

<<<<<<< HEAD
    <xacro:joints name="base_link_connection" type="fixed" parent="base_link" child="chassisToa" origin_x="0" origin_y="5" origin_z="10" axis_z="0" lower="0" upper="0" />
=======
    <xacro:joints name="base_link_connection" type="fixed" parent="base_link" child="chassisToa" origin_x="0" origin_y="15.55" origin_z="11" axis_z="0" lower="0" upper="0" />
>>>>>>> 069ee2eb
    <xacro:joints name="joint_a" type="continuous" parent="chassisToa" child="aTob" origin_x="0" origin_y="0" origin_z="0" axis_z="1" lower="-3.14" upper="3.14" />
    <xacro:joints name="joint_b" parent="aTob" child="bToc" origin_x="0" origin_y="1.33" origin_z="0.99" axis_x="1" lower="-1.064651" upper="0" roll="0.593412"/>
    <xacro:joints name="joint_c" parent="bToc" child="cTod" origin_x="0" origin_y="20.11" origin_z="10.75" axis_x="1" lower="-0.087267" upper="4.886922" roll="-0.436332"/>
    <xacro:joints name="joint_d" parent="cTod" child="dToe" origin_x="-4.4" origin_y="-0.42" origin_z="-2.535" axis_z="1" axis_y="0" lower="-3.14" upper="3.14" roll="-0.15708" pitch="-0.0174533" yaw="0" />
    <xacro:joints name="joint_e" parent="dToe" child="eTof" origin_x="2.55" origin_y="0.2" origin_z="-17" axis_y="1" lower="-3.59538" upper="0.610865" roll="0" pitch="0" yaw="-1.649336"/>
    <xacro:joints name="joint_f" parent="eTof" child="hand" origin_x="-6.3" origin_y="1.75" origin_z="0" axis_x="1" lower="-0.523599" upper="6.28" />
    <xacro:transmissions name="joint_a" />
    <xacro:transmissions name="joint_b" />
    <xacro:transmissions name="joint_c" />
    <xacro:transmissions name="joint_d" />
    <xacro:transmissions name="joint_e" />
    <xacro:transmissions name="joint_f" />

    <xacro:gazebo_ref link="chassisToa" />
    <xacro:gazebo_ref link="aTob" />
    <xacro:gazebo_ref link="bToc" />
    <xacro:gazebo_ref link="cTod" />
    <xacro:gazebo_ref link="dToe" />
    <xacro:gazebo_ref link="eTof" />
    <xacro:gazebo_ref link="hand" />

    <gazebo>
        <plugin name="gazebo_ros_control" filename="libgazebo_ros_control.so" />
    </gazebo>
    
</robot><|MERGE_RESOLUTION|>--- conflicted
+++ resolved
@@ -110,38 +110,18 @@
 
     <link name="base_link">
         <xacro:box_inertia m="3.0" w="${base_len}" h="${base_width}" d="${base_height}" />
-<<<<<<< HEAD
-        <visual>
-            <origin rpy="0 0 0" xyz="0 0 0" />
-            <geometry>
-                <box size="${base_len} ${base_width} ${base_height}" />
-            </geometry>
-            <material name="dark grey">
-                <color rgba="0.1 0.1 0.1 1" />
-            </material>
-        </visual>
-        <collision>
-            <origin rpy="0 0 0" xyz="0 0 0" />
-            <geometry>
-                <box size="${base_len} ${base_width} ${base_height}" />
-=======
         <xacro:link-visual fileName="rover.stl" x="0" y="0" z="-9.5" col="red" r="1" g="1" b="1"/>
         <collision>
             <origin rpy="0 0 0" xyz="0 0 -9.5" />
             <geometry>
                 <mesh filename="package://mrover/rover_description/arm/rover.stl" />
->>>>>>> 069ee2eb
             </geometry>
         </collision>
     </link>
     <link name="chassisToa">
         <xacro:link-visual fileName="chassis-a.stl" x="0" y="0" z="0" col="red" r="1" g="0" b="0"/>
         <xacro:link-collision-cylinder radius="3.75" x1="0" y1="0" z1="-1.25" x2="0" y2="0" z2="-3.75" />
-<<<<<<< HEAD
-        <xacro:link-collision-cylinder radius="1.75" x1="3.6467207" y1="3.6590503" z1="1" x2="3.6467207" y2="3.6590503" z2="-2.6913988" />
-=======
         <xacro:link-collision-cylinder radius="1.75" x1="3.6467207" y1="3.6590503" z1="-0.75" x2="3.6467207" y2="3.6590503" z2="-2.6913988" />
->>>>>>> 069ee2eb
         <!-- calculated based on cylinder1 -->
         <xacro:link-inertial z="-2.5" mass="0.5" ixx="2.3" iyy="2.3" izz="3.5" />
     </link>
@@ -153,11 +133,7 @@
     </link>
     <link name="bToc">
         <xacro:link-visual fileName="b-c.stl" x="0" y="0" z="0" col="yellow" r="1" g="1" b="0" roll="0"/>
-<<<<<<< HEAD
-        <xacro:link-collision-box y="9" z="5" lx="3" ly="24" lz="3" roll="0.48" />
-=======
         <xacro:link-collision-box y="9" z="5" lx="2" ly="20" lz="2" roll="0.48" />
->>>>>>> 069ee2eb
         <xacro:link-collision-cylinder radius="2" x1="-2" y1="20.25" z1="10.75" x2="4.5" y2="20.25" z2="10.75" />
         <xacro:link-collision-cylinder radius="1" x1="0" y1="-2" z1="8.5" x2="0" y2="17" z2="8.5" roll="0.3" />
         <xacro:link-inertial y="12" mass="0.5" ixx="24" iyy="0.75" izz="24" />
@@ -194,11 +170,7 @@
         <origin xyz="0 0 ${base_height/2.0}" rpy="0 0 0" />
     </joint>
 
-<<<<<<< HEAD
-    <xacro:joints name="base_link_connection" type="fixed" parent="base_link" child="chassisToa" origin_x="0" origin_y="5" origin_z="10" axis_z="0" lower="0" upper="0" />
-=======
     <xacro:joints name="base_link_connection" type="fixed" parent="base_link" child="chassisToa" origin_x="0" origin_y="15.55" origin_z="11" axis_z="0" lower="0" upper="0" />
->>>>>>> 069ee2eb
     <xacro:joints name="joint_a" type="continuous" parent="chassisToa" child="aTob" origin_x="0" origin_y="0" origin_z="0" axis_z="1" lower="-3.14" upper="3.14" />
     <xacro:joints name="joint_b" parent="aTob" child="bToc" origin_x="0" origin_y="1.33" origin_z="0.99" axis_x="1" lower="-1.064651" upper="0" roll="0.593412"/>
     <xacro:joints name="joint_c" parent="bToc" child="cTod" origin_x="0" origin_y="20.11" origin_z="10.75" axis_x="1" lower="-0.087267" upper="4.886922" roll="-0.436332"/>
