#!/usr/bin/env python3
# Node for teleop-related callback functions

from math import copysign, nan
import typing
from threading import Lock
import rospy as ros
<<<<<<< HEAD
from std_msgs.msg import String, Bool
=======
from std_msgs.msg import String
>>>>>>> 2f31ef3b
from sensor_msgs.msg import Joy, JointState
from geometry_msgs.msg import Twist
from typing import List


DEFAULT_ARM_DEADZONE = 0.15


def quadratic(val: float) -> float:
    return copysign(val**2, val)


# If below threshold, make output zero
def deadzone(magnitude: float, threshold: float) -> float:
    temp_mag = abs(magnitude)
    if temp_mag <= threshold:
        temp_mag = 0
    else:
        temp_mag = (temp_mag - threshold) / (1 - threshold)

    return copysign(temp_mag, magnitude)


class Drive:
    def __init__(self):
        self.joystick_mappings = ros.get_param("teleop/joystick_mappings")
        self.drive_config = ros.get_param("teleop/drive_controls")

        # Constants for diff drive
        self.max_wheel_speed = ros.get_param("rover/max_speed")
        wheel_radius = ros.get_param("wheel/radius")
        self.max_angular_speed = self.max_wheel_speed / wheel_radius
        self.twist_pub = ros.Publisher("/cmd_vel", Twist, queue_size=100)

    def teleop_drive_callback(self, msg: Joy):
        joints: typing.Dict[str, JointState] = {}

        # Super small deadzone so we can safely e-stop with dampen switch
        dampen = deadzone(msg.axes[self.joystick_mappings["dampen"]], 0.01)

        # Makes dampen [0,1] instead of [-1,1]
        # negative sign required to drive forward by default instead of backward
        # (-1*dampen) because the top of the dampen switch is -1.0
        dampen = -1 * ((-1 * dampen) + 1) / 2

        linear = deadzone(
            msg.axes[self.joystick_mappings["forward_back"]] * self.drive_config["forward_back"]["multiplier"], 0.05
        )

        # Convert from [0,1] to [0, max_wheel_speed] and apply dampen
        linear *= self.max_wheel_speed * dampen

        # Deadzones for each axis
        left_right = (
            deadzone(
                msg.axes[self.joystick_mappings["left_right"]] * self.drive_config["left_right"]["multiplier"], 0.4
            )
            if self.drive_config["left_right"]["enabled"]
            else 0
        )
        twist = quadratic(
            deadzone(msg.axes[self.joystick_mappings["twist"]] * self.drive_config["twist"]["multiplier"], 0.1)
        )

        angular = twist + left_right

        # Same as linear but for angular speed
        angular *= self.max_angular_speed * dampen
        # Clamp if both twist and left_right are used at the same time
        if abs(angular) > self.max_angular_speed:
            angular = copysign(self.max_angular_speed, angular)
        twist_msg = Twist()
        twist_msg.linear.x = linear
        twist_msg.angular.z = angular

        self.twist_pub.publish(twist_msg)


class ArmControl:

    __arm_mode = "arm_disabled"
    __arm_mode_lock = Lock()

    def __init__(self):
        self.xbox_mappings = ros.get_param("teleop/xbox_mappings")
        self.ra_config = ros.get_param("teleop/ra_controls")
        self.sa_config = ros.get_param("teleop/sa_controls")

        self._arm_mode = "arm_disabled"
        self._arm_mode_lock = Lock()

        self.ra_cmd_pub = ros.Publisher("ra_cmd", JointState, queue_size=100)
        self.sa_cmd_pub = ros.Publisher("sa_cmd", JointState, queue_size=100)
        
        self.ra_slow_mode = False

        RA_NAMES = [
            "joint_a",
            "joint_b",
            "joint_c",
            "joint_d",
            "joint_e",
            "joint_f",
            "finger",
            "gripper",
        ]
        SA_NAMES = ["sa_joint_1", "sa_joint_2", "sa_joint_3", "scoop", "microscope"]

        self.ra_cmd = JointState(
            name=[name for name in RA_NAMES],
            position=[nan for i in range(len(RA_NAMES))],
            velocity=[0.0 for i in range(len(RA_NAMES))],
            effort=[nan for i in range(len(RA_NAMES))],
        )

        self.sa_cmd = JointState(
            name=[name for name in SA_NAMES],
            position=[nan for i in range(len(SA_NAMES))],
            velocity=[0.0 for i in range(len(SA_NAMES))],
            effort=[nan for i in range(len(SA_NAMES))],
        )

    # Callback function executed after the publication of the current robot position
    def ra_mode_callback(self, msg: String) -> None:
        """
        Callback for arm control mode
        :param msg: String sent from GUI for which arm control mode to use
        will be one of {"arm_disabled","open_loop","servo}
        :return:
        """
<<<<<<< HEAD
        with self.__arm_mode_lock:
            self.__arm_mode = msg.data

    def slow_mode_callback(self, msg: Bool) -> None:
        """
        Callback for arm control mode
        :param msg: Bool sent from GUI for which arm control mode to use
        :return:
        """
        self.ra_slow_mode = msg.data
            
=======
        with self._arm_mode_lock:
            self._arm_mode = msg.data
>>>>>>> 2f31ef3b

    def filter_xbox_axis(
        self,
        axes_array: "List[float]",
        axis_name: str,
        deadzone_threshold: float = DEFAULT_ARM_DEADZONE,
        quad_control: bool = True,
    ) -> float:
        """
        Applies various filtering functions to an axis for controlling the arm
        :param axes_array: Axis array from sensor_msgs/Joy, each value is a float from [-1,1]
        :param axis_name: String representing the axis you are controlling, should match teleop.yaml
        :param deadzone_threshold: Float representing the deadzone of the axis that you would like to use
        :param quad_control: Bool for whether or not we want the axis to follow an x^2 curve instead of a linear one
        Velocities are sent in range [-1,1]
        :return: Returns an output velocity value for the given joint using the given axis_name
        """
        deadzoned_val = deadzone(axes_array[self.xbox_mappings[axis_name]], deadzone_threshold)
        return quadratic(deadzoned_val) if quad_control else deadzoned_val

    def filter_xbox_button(self, button_array: "List[int]", pos_button: str, neg_button: str) -> int:
        """
        Applies various filtering functions to an axis for controlling the arm
        :param button_array: Button array from sensor_msgs/Joy, each value is an int 0 or 1
        :param pos_button: String representing the positive button for controlling a joint
        :param neg_button: String representing the negtaive button for controlling a joint
        :return: Return -1, 0, or 1 depending on what buttons are being pressed
        """
        return button_array[self.xbox_mappings[pos_button]] - button_array[self.xbox_mappings[neg_button]]

    def ra_control_callback(self, msg: Joy) -> None:
        """
<<<<<<< HEAD
        Chooses which RA control function to use based on __arm_mode string
=======
        Chooses which RA control function to use based on _arm_mode string
>>>>>>> 2f31ef3b
        :param msg: Has axis and buttons array for Xbox controller
        Velocities are sent in range [-1,1]
        :return:
        """
<<<<<<< HEAD
        if self.__arm_mode == "open_loop":
            self.ra_open_loop_control(msg)
        elif self.__arm_mode == "servo":
=======
        if self._arm_mode == "open_loop":
            self.ra_open_loop_control(msg)
        elif self._arm_mode == "servo":
>>>>>>> 2f31ef3b
            self.ra_servo_control(msg)

    def ra_open_loop_control(self, msg: Joy) -> None:
        """
        Converts a Joy message with the Xbox inputs
        to a JointState to control the RA Arm in open loop
        :param msg: Has axis and buttons array for Xbox controller
        Velocities are sent in range [-1,1]
        :return:
        """
        # Filter for xbox triggers, they are typically [-1,1]
        # Lose [-1,0] range since when joystick is initially plugged in
        # these output 0 instead of -1 when up
        raw_left_trigger = msg.axes[self.xbox_mappings["left_trigger"]]
        left_trigger = raw_left_trigger if raw_left_trigger > 0 else 0
        raw_right_trigger = msg.axes[self.xbox_mappings["right_trigger"]]
        right_trigger = raw_right_trigger if raw_right_trigger > 0 else 0
        if self.ra_slow_mode == False:
            self.ra_cmd.velocity = [
                self.ra_config["joint_a"]["multiplier"] * self.filter_xbox_axis(msg.axes, "left_js_x"),
                self.ra_config["joint_b"]["multiplier"] * self.filter_xbox_axis(msg.axes, "left_js_y"),
                self.ra_config["joint_c"]["multiplier"] * self.filter_xbox_axis(msg.axes, "right_js_y"),
                self.ra_config["joint_d"]["multiplier"] * self.filter_xbox_axis(msg.axes, "right_js_x"),
                self.ra_config["joint_e"]["multiplier"] * (right_trigger - left_trigger),
                self.ra_config["joint_f"]["multiplier"]
                * self.filter_xbox_button(msg.buttons, "right_bumper", "left_bumper"),
                self.ra_config["finger"]["multiplier"] * self.filter_xbox_button(msg.buttons, "y", "a"),
                self.ra_config["gripper"]["multiplier"] * self.filter_xbox_button(msg.buttons, "b", "x"),
            ]
        else:
             self.ra_cmd.velocity = [
                self.ra_config["joint_a"]["slow_mode_multiplier"] * self.filter_xbox_axis(msg.axes, "left_js_x"),
                self.ra_config["joint_b"]["slow_mode_multiplier"] * self.filter_xbox_axis(msg.axes, "left_js_y"),
                self.ra_config["joint_c"]["slow_mode_multiplier"] * self.filter_xbox_axis(msg.axes, "right_js_y"),
                self.ra_config["joint_d"]["slow_mode_multiplier"] * self.filter_xbox_axis(msg.axes, "right_js_x"),
                self.ra_config["joint_e"]["slow_mode_multiplier"] * (right_trigger - left_trigger),
                self.ra_config["joint_f"]["slow_mode_multiplier"]
                * self.filter_xbox_button(msg.buttons, "right_bumper", "left_bumper"),
                self.ra_config["finger"]["slow_mode_multiplier"] * self.filter_xbox_button(msg.buttons, "y", "a"),
                self.ra_config["gripper"]["slow_mode_multiplier"] * self.filter_xbox_button(msg.buttons, "b", "x"),
            ]
        self.ra_cmd_pub.publish(self.ra_cmd)

    def ra_servo_control(self, msg: Joy) -> None:
        """
        Converts a Joy message with the Xbox inputs
        to a JointState to control the RA Arm with Moveit servo control
        :param msg: Has axis and buttons array for Xbox controller
        Velocities are sent in range [-1,1]
        :return:
        """
        # TODO: Write this function if/when we get moveit_servo working
        return

    def sa_control_callback(self, msg: Joy) -> None:
        """
        Converts a Joy message with the Xbox inputs
        to a JointState to control the SA Arm in open loop
        :param msg: Has axis and buttons array for Xbox controller
        Velocities are sent in range [-1,1]
        :return:
        """

        # Filter for xbox triggers, they are typically [-1,1]
        raw_left_trigger = msg.axes[self.xbox_mappings["left_trigger"]]
        left_trigger = raw_left_trigger if raw_left_trigger > 0 else 0
        raw_right_trigger = msg.axes[self.xbox_mappings["right_trigger"]]
        right_trigger = raw_right_trigger if raw_right_trigger > 0 else 0

        self.sa_cmd.velocity = [
            self.sa_config["sa_joint_1"]["multiplier"] * self.filter_xbox_axis(msg.axes, "left_js_x", 0.15, True),
            self.sa_config["sa_joint_2"]["multiplier"] * self.filter_xbox_axis(msg.axes, "left_js_y", 0.15, True),
            self.sa_config["sa_joint_3"]["multiplier"] * self.filter_xbox_axis(msg.axes, "right_js_y", 0.15, True),
            self.sa_config["scoop"]["multiplier"] * (right_trigger - left_trigger),
            self.sa_config["microscope"]["multiplier"]
            * self.filter_xbox_button(msg.buttons, "right_bumper", "left_bumper"),
        ]
        self.sa_cmd_pub.publish(self.sa_cmd)


def main():
    ros.init_node("teleop")

    arm = ArmControl()
    drive = Drive()

    ros.Subscriber("joystick", Joy, drive.teleop_drive_callback)
    ros.Subscriber("xbox/ra_control", Joy, arm.ra_control_callback)
    ros.Subscriber("ra/mode", String, arm.ra_mode_callback)
    ros.Subscriber("xbox/sa_control", Joy, arm.sa_control_callback)
    ros.Subscriber("slow_mode", Bool, arm.slow_mode_callback)

    ros.spin()


if __name__ == "__main__":
    main()<|MERGE_RESOLUTION|>--- conflicted
+++ resolved
@@ -5,11 +5,7 @@
 import typing
 from threading import Lock
 import rospy as ros
-<<<<<<< HEAD
 from std_msgs.msg import String, Bool
-=======
-from std_msgs.msg import String
->>>>>>> 2f31ef3b
 from sensor_msgs.msg import Joy, JointState
 from geometry_msgs.msg import Twist
 from typing import List
@@ -140,22 +136,8 @@
         will be one of {"arm_disabled","open_loop","servo}
         :return:
         """
-<<<<<<< HEAD
-        with self.__arm_mode_lock:
-            self.__arm_mode = msg.data
-
-    def slow_mode_callback(self, msg: Bool) -> None:
-        """
-        Callback for arm control mode
-        :param msg: Bool sent from GUI for which arm control mode to use
-        :return:
-        """
-        self.ra_slow_mode = msg.data
-            
-=======
         with self._arm_mode_lock:
             self._arm_mode = msg.data
->>>>>>> 2f31ef3b
 
     def filter_xbox_axis(
         self,
@@ -188,24 +170,14 @@
 
     def ra_control_callback(self, msg: Joy) -> None:
         """
-<<<<<<< HEAD
-        Chooses which RA control function to use based on __arm_mode string
-=======
         Chooses which RA control function to use based on _arm_mode string
->>>>>>> 2f31ef3b
-        :param msg: Has axis and buttons array for Xbox controller
-        Velocities are sent in range [-1,1]
-        :return:
-        """
-<<<<<<< HEAD
-        if self.__arm_mode == "open_loop":
-            self.ra_open_loop_control(msg)
-        elif self.__arm_mode == "servo":
-=======
+        :param msg: Has axis and buttons array for Xbox controller
+        Velocities are sent in range [-1,1]
+        :return:
+        """
         if self._arm_mode == "open_loop":
             self.ra_open_loop_control(msg)
         elif self._arm_mode == "servo":
->>>>>>> 2f31ef3b
             self.ra_servo_control(msg)
 
     def ra_open_loop_control(self, msg: Joy) -> None:
