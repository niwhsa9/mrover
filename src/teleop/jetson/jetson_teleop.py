#!/usr/bin/env python3
# Node for teleop-related callback functions

import math
from math import copysign
import typing
from enum import IntEnum
import rospy as ros
from sensor_msgs.msg import Joy, JointState
from geometry_msgs.msg import Twist


def quadratic(val):
    return copysign(val**2, val)


# If below threshold, make output zero
def deadzone(magnitude, threshold):
    temp_mag = abs(magnitude)
    if temp_mag <= threshold:
        temp_mag = 0
    else:
        temp_mag = (temp_mag - threshold) / (1 - threshold)

    return copysign(temp_mag, magnitude)


class Drive:
    def __init__(self):
        self.joystick_mappings = ros.get_param("teleop/joystick_mappings")
        self.drive_config = ros.get_param("teleop/drive_controls")

        # Constants for diff drive
        self.max_wheel_speed = ros.get_param("rover/max_speed")
        wheel_radius = ros.get_param("wheel/radius")
        self.max_angular_speed = self.max_wheel_speed / wheel_radius
        self.twist_pub = ros.Publisher("/cmd_vel", Twist, queue_size=100)

    def teleop_drive_callback(self, msg):
        joints: typing.Dict[str, JointState] = {}

        # Super small deadzone so we can safely e-stop with dampen switch
        dampen = deadzone(msg.axes[self.joystick_mappings["dampen"]], 0.01)

        # Makes dampen [0,1] instead of [-1,1]
        # negative sign required to drive forward by default instead of backward
        # (-1*dampen) because the top of the dampen switch is -1.0
        dampen = -1 * ((-1 * dampen) + 1) / 2

        linear = deadzone(
            msg.axes[self.joystick_mappings["forward_back"]] * self.drive_config["forward_back"]["multiplier"], 0.05
        )

        # Convert from [0,1] to [0, max_wheel_speed] and apply dampen
        linear *= self.max_wheel_speed * dampen

        angular = deadzone(
            msg.axes[self.joystick_mappings["left_right"]] * self.drive_config["left_right"]["multiplier"]
            + msg.axes[self.joystick_mappings["twist"]] * self.drive_config["twist"]["multiplier"],
            0.05,
        )

        # Same as linear but for angular speed
        angular *= self.max_angular_speed * dampen
        # Clamp if both twist and left_right are used at the same time
        if abs(angular) > self.max_angular_speed:
            angular = copysign(self.max_angular_speed, angular)
        twist_msg = Twist()
        twist_msg.linear.x = linear
        twist_msg.angular.z = angular

        self.twist_pub.publish(twist_msg)


class ArmControl:
<<<<<<< HEAD
    def __init__(self, xbox_mappings, ra_config):
        self.xbox_mappings = xbox_mappings
        self.ra_config = ra_config

        # RA Joint Publishers
        self.joint_a_pub = ros.Publisher("open_loop/ra/joint_a", JointState, queue_size=100)
        self.joint_b_pub = ros.Publisher("open_loop/ra/joint_b", JointState, queue_size=100)
        self.joint_c_pub = ros.Publisher("open_loop/ra/joint_c", JointState, queue_size=100)
        self.joint_d_pub = ros.Publisher("open_loop/ra/joint_d", JointState, queue_size=100)
        self.joint_e_pub = ros.Publisher("open_loop/ra/joint_e", JointState, queue_size=100)
        self.joint_f_pub = ros.Publisher("open_loop/ra/joint_f", JointState, queue_size=100)

        # Hand Publishers
        self.finger_pub = ros.Publisher("open_loop/ra/finger", JointState, queue_size=100)
        self.gripper_pub = ros.Publisher("open_loop/ra/gripper", JointState, queue_size=100)
=======
    def __init__(self):
        self.xbox_mappings = ros.get_param("teleop/xbox_mappings")
        self.ra_config = ros.get_param("teleop/ra_controls")
>>>>>>> 14ed9748

        self.ra_cmd_pub = ros.Publisher("ra_cmd", JointState, queue_size=100)

        self.ra_names = [
            "joint_a",
            "joint_b",
            "joint_c",
            "joint_d",
            "joint_e",
            "joint_f",
            "finger",
            "gripper",
        ]
        self.ra_cmd = JointState(
            name=[name for name in self.ra_names],
            position=[math.nan for i in range(len(self.ra_names))],
            velocity=[0.0 for i in range(len(self.ra_names))],
            effort=[math.nan for i in range(len(self.ra_names))],
        )

    def ra_control_callback(self, msg):
        self.ra_cmd.velocity[self.ra_names.index("joint_a")] = self.ra_config["joint_a"]["multiplier"] * quadratic(
            deadzone(msg.axes[self.xbox_mappings["left_js_x"]], 0.15)
        )
        self.ra_cmd.velocity[self.ra_names.index("joint_b")] = self.ra_config["joint_b"]["multiplier"] * quadratic(
            -deadzone(msg.axes[self.xbox_mappings["left_js_y"]], 0.15)
        )
        self.ra_cmd.velocity[self.ra_names.index("joint_c")] = self.ra_config["joint_c"]["multiplier"] * quadratic(
            -deadzone(msg.axes[self.xbox_mappings["right_js_y"]], 0.15)
        )
        self.ra_cmd.velocity[self.ra_names.index("joint_d")] = self.ra_config["joint_d"]["multiplier"] * quadratic(
            deadzone(msg.axes[self.xbox_mappings["right_js_x"]], 0.15)
        )
        self.ra_cmd.velocity[self.ra_names.index("joint_e")] = self.ra_config["joint_e"]["multiplier"] * quadratic(
            msg.buttons[self.xbox_mappings["right_trigger"]] - msg.buttons[self.xbox_mappings["left_trigger"]]
        )
        self.ra_cmd.velocity[self.ra_names.index("joint_f")] = self.ra_config["joint_f"]["multiplier"] * (
            msg.buttons[self.xbox_mappings["right_bumper"]] - msg.buttons[self.xbox_mappings["left_bumper"]]
        )

        self.ra_cmd.velocity[self.ra_names.index("finger")] = self.ra_config["finger"]["multiplier"] * (
            msg.buttons[self.xbox_mappings["y"]] - msg.buttons[self.xbox_mappings["a"]]
        )
<<<<<<< HEAD
        create_joint_msg(
            joints,
            "hand_gripper",
            self.ra_config["gripper"]["multiplier"]
            * (msg.buttons[self.xbox_mappings["b"]] - msg.buttons[self.xbox_mappings["x"]]),
        )

        self.joint_a_pub.publish(joints["joint_a"])
        self.joint_b_pub.publish(joints["joint_b"])
        self.joint_c_pub.publish(joints["joint_c"])
        self.joint_d_pub.publish(joints["joint_d"])
        self.joint_e_pub.publish(joints["joint_e"])
        self.joint_f_pub.publish(joints["joint_f"])
        self.finger_pub.publish(joints["hand_finger"])
        self.gripper_pub.publish(joints["hand_gripper"])
=======
        self.ra_cmd.velocity[self.ra_names.index("gripper")] = self.ra_config["gripper"]["multiplier"] * (
            msg.buttons[self.xbox_mappings["b"]] - msg.buttons[self.xbox_mappings["x"]]
        )

        self.ra_cmd_pub.publish(self.ra_cmd)
>>>>>>> 14ed9748


def main():
    ros.init_node("teleop")

    arm = ArmControl()
    drive = Drive()

    ros.Subscriber("joystick", Joy, drive.teleop_drive_callback)
    ros.Subscriber("xbox/ra_control", Joy, arm.ra_control_callback)

    ros.spin()


if __name__ == "__main__":
    main()<|MERGE_RESOLUTION|>--- conflicted
+++ resolved
@@ -73,27 +73,9 @@
 
 
 class ArmControl:
-<<<<<<< HEAD
-    def __init__(self, xbox_mappings, ra_config):
-        self.xbox_mappings = xbox_mappings
-        self.ra_config = ra_config
-
-        # RA Joint Publishers
-        self.joint_a_pub = ros.Publisher("open_loop/ra/joint_a", JointState, queue_size=100)
-        self.joint_b_pub = ros.Publisher("open_loop/ra/joint_b", JointState, queue_size=100)
-        self.joint_c_pub = ros.Publisher("open_loop/ra/joint_c", JointState, queue_size=100)
-        self.joint_d_pub = ros.Publisher("open_loop/ra/joint_d", JointState, queue_size=100)
-        self.joint_e_pub = ros.Publisher("open_loop/ra/joint_e", JointState, queue_size=100)
-        self.joint_f_pub = ros.Publisher("open_loop/ra/joint_f", JointState, queue_size=100)
-
-        # Hand Publishers
-        self.finger_pub = ros.Publisher("open_loop/ra/finger", JointState, queue_size=100)
-        self.gripper_pub = ros.Publisher("open_loop/ra/gripper", JointState, queue_size=100)
-=======
     def __init__(self):
         self.xbox_mappings = ros.get_param("teleop/xbox_mappings")
         self.ra_config = ros.get_param("teleop/ra_controls")
->>>>>>> 14ed9748
 
         self.ra_cmd_pub = ros.Publisher("ra_cmd", JointState, queue_size=100)
 
@@ -115,51 +97,27 @@
         )
 
     def ra_control_callback(self, msg):
-        self.ra_cmd.velocity[self.ra_names.index("joint_a")] = self.ra_config["joint_a"]["multiplier"] * quadratic(
-            deadzone(msg.axes[self.xbox_mappings["left_js_x"]], 0.15)
-        )
-        self.ra_cmd.velocity[self.ra_names.index("joint_b")] = self.ra_config["joint_b"]["multiplier"] * quadratic(
-            -deadzone(msg.axes[self.xbox_mappings["left_js_y"]], 0.15)
-        )
-        self.ra_cmd.velocity[self.ra_names.index("joint_c")] = self.ra_config["joint_c"]["multiplier"] * quadratic(
-            -deadzone(msg.axes[self.xbox_mappings["right_js_y"]], 0.15)
-        )
-        self.ra_cmd.velocity[self.ra_names.index("joint_d")] = self.ra_config["joint_d"]["multiplier"] * quadratic(
-            deadzone(msg.axes[self.xbox_mappings["right_js_x"]], 0.15)
-        )
-        self.ra_cmd.velocity[self.ra_names.index("joint_e")] = self.ra_config["joint_e"]["multiplier"] * quadratic(
-            msg.buttons[self.xbox_mappings["right_trigger"]] - msg.buttons[self.xbox_mappings["left_trigger"]]
-        )
-        self.ra_cmd.velocity[self.ra_names.index("joint_f")] = self.ra_config["joint_f"]["multiplier"] * (
-            msg.buttons[self.xbox_mappings["right_bumper"]] - msg.buttons[self.xbox_mappings["left_bumper"]]
-        )
-
-        self.ra_cmd.velocity[self.ra_names.index("finger")] = self.ra_config["finger"]["multiplier"] * (
-            msg.buttons[self.xbox_mappings["y"]] - msg.buttons[self.xbox_mappings["a"]]
-        )
-<<<<<<< HEAD
-        create_joint_msg(
-            joints,
-            "hand_gripper",
+        self.ra_cmd.velocity = [
+            self.ra_config["joint_a"]["multiplier"]
+            * quadratic(deadzone(msg.axes[self.xbox_mappings["left_js_x"]], 0.15)),
+            self.ra_config["joint_b"]["multiplier"]
+            * quadratic(-deadzone(msg.axes[self.xbox_mappings["left_js_y"]], 0.15)),
+            self.ra_config["joint_c"]["multiplier"]
+            * quadratic(-deadzone(msg.axes[self.xbox_mappings["right_js_y"]], 0.15)),
+            self.ra_config["joint_d"]["multiplier"]
+            * quadratic(deadzone(msg.axes[self.xbox_mappings["right_js_x"]], 0.15)),
+            self.ra_config["joint_e"]["multiplier"]
+            * quadratic(
+                msg.buttons[self.xbox_mappings["right_trigger"]] - msg.buttons[self.xbox_mappings["left_trigger"]]
+            ),
+            self.ra_config["joint_f"]["multiplier"]
+            * (msg.buttons[self.xbox_mappings["right_bumper"]] - msg.buttons[self.xbox_mappings["left_bumper"]]),
+            self.ra_config["finger"]["multiplier"]
+            * (msg.buttons[self.xbox_mappings["y"]] - msg.buttons[self.xbox_mappings["a"]]),
             self.ra_config["gripper"]["multiplier"]
             * (msg.buttons[self.xbox_mappings["b"]] - msg.buttons[self.xbox_mappings["x"]]),
-        )
-
-        self.joint_a_pub.publish(joints["joint_a"])
-        self.joint_b_pub.publish(joints["joint_b"])
-        self.joint_c_pub.publish(joints["joint_c"])
-        self.joint_d_pub.publish(joints["joint_d"])
-        self.joint_e_pub.publish(joints["joint_e"])
-        self.joint_f_pub.publish(joints["joint_f"])
-        self.finger_pub.publish(joints["hand_finger"])
-        self.gripper_pub.publish(joints["hand_gripper"])
-=======
-        self.ra_cmd.velocity[self.ra_names.index("gripper")] = self.ra_config["gripper"]["multiplier"] * (
-            msg.buttons[self.xbox_mappings["b"]] - msg.buttons[self.xbox_mappings["x"]]
-        )
-
+        ]
         self.ra_cmd_pub.publish(self.ra_cmd)
->>>>>>> 14ed9748
 
 
 def main():
