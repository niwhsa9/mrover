--- conflicted
+++ resolved
@@ -1,11 +1,8 @@
 import Vue from "vue";
 import Vuex from "vuex";
 import autonomy from "./modules/autonomy";
-<<<<<<< HEAD
-=======
 import erd from "./modules/erd";
 import map from "./modules/map";
->>>>>>> b3f65921
 
 Vue.use(Vuex);
 
