--- conflicted
+++ resolved
@@ -50,8 +50,6 @@
       path: '/Control',
       name: 'ControlsGUI',
       component: ControlGUI
-<<<<<<< HEAD
-=======
     },
     {
       path: '/ROSDebug',
@@ -72,7 +70,6 @@
       path: '/ROSService',
       name: 'ROSService',
       component: ROSService
->>>>>>> 4d077558
     }
   ]
 })