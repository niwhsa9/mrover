--- conflicted
+++ resolved
@@ -133,18 +133,13 @@
     });
     this.laser_service = new ROSLIB.Service({
       ros: this.$ros,
-<<<<<<< HEAD
-      name: "change_arm_laser_state",
-      serviceType: "mrover/ChangeDeviceState"
+      name: "enable_mosfet_device",
+      serviceType: "mrover/EnableDevice",
     });
     this.ra_mode_service = new ROSLIB.Service({
       ros: this.$ros,
       name: "change_ra_mode",
       serviceType: "mrover/ChangeArmMode"
-=======
-      name: "enable_mosfet_device",
-      serviceType: "mrover/EnableDevice",
->>>>>>> de575012
     });
     this.jointlock_pub = new ROSLIB.Topic({
       ros: this.$ros,
@@ -228,12 +223,8 @@
     toggleArmLaser: function () {
       this.laser_enabled = !this.laser_enabled;
       let request = new ROSLIB.ServiceRequest({
-<<<<<<< HEAD
-        enable: this.laser_enabled
-=======
         name: "arm_laser",
         enable: this.laser_enabled,
->>>>>>> de575012
       });
       this.laser_service.callService(request, (result) => {
         if (!result) {
