<template>
  <div class="wrap">
    <h3>Arm controls</h3>
    <div class="controls">
      <!-- Make opposite option disappear so that we cannot select both -->
      <!-- Change to radio buttons in the future -->
      <input
        ref="arm-enabled"
        v-model="arm_controls"
        type="radio"
        :name="'Arm Enabled'"
        value="arm_disabled"
        @change="updateArmMode()"
      />
      Arm Disabled
      <input
        ref="open-loop-enabled"
        v-model="arm_controls"
        type="radio"
        :name="'Open Loop Enabled'"
        value="open_loop"
        @change="updateArmMode()"
      />
      Open Loop
      <input
        ref="servo-enabled"
        v-model="arm_controls"
        type="radio"
        :name="'Servo'"
        value="servo"
        @change="updateArmMode()"
      />
      Servo
    </div>
    <h3>Joint Locks</h3>
    <div class="controls">
      <Checkbox ref="A" :name="'A'" @toggle="updateJointsEnabled(0, $event)" />
      <Checkbox ref="B" :name="'B'" @toggle="updateJointsEnabled(1, $event)" />
      <Checkbox ref="C" :name="'C'" @toggle="updateJointsEnabled(2, $event)" />
      <Checkbox ref="D" :name="'D'" @toggle="updateJointsEnabled(3, $event)" />
      <Checkbox ref="E" :name="'E'" @toggle="updateJointsEnabled(4, $event)" />
      <Checkbox ref="F" :name="'F'" @toggle="updateJointsEnabled(5, $event)" />
    </div>
    <div class="controls laser">
      <ToggleButton
        :current-state="laser_enabled"
        label-enable-text="Arm Laser On"
        label-disable-text="Arm Laser Off"
        @change="toggleArmLaser()"
      />
    </div>
  </div>
</template>

<script>
import ROSLIB from "roslib";
import Checkbox from "./Checkbox.vue";
import ToggleButton from "./ToggleButton.vue";

// In seconds
const updateRate = 0.1;
let interval;

export default {
  components: {
<<<<<<< HEAD
    Checkbox
  },
  data() {
    return {
      armcontrols_pub: null,
      arm_controls: "arm_disabled",
      joystick_pub: null,
      jointlock_pub: null,
      joints_array: [false, false, false, false, false, false]
=======
    Checkbox,
    ToggleButton
  },
  data() {
    return {
      arm_enabled: false,
      laser_enabled: false,
      joystick_pub: null,
      laser_service: null
>>>>>>> d092cc03
    };
  },

  beforeDestroy: function () {
    window.clearInterval(interval);
  },

  created: function () {
    this.armcontrols_pub = new ROSLIB.Topic({
      ros: this.$ros,
      name: "ra/mode",
      messageType: "std_msgs/String"
    });
    this.updateArmMode();
    this.joystick_pub = new ROSLIB.Topic({
      ros: this.$ros,
      name: "/xbox/ra_control",
      messageType: "sensor_msgs/Joy"
<<<<<<< HEAD
=======
    });
    this.laser_service = new ROSLIB.Service({
      ros: this.$ros,
      name: "change_arm_laser_state",
      serviceType: "mrover/ChangeDeviceState"
>>>>>>> d092cc03
    });
    this.jointlock_pub = new ROSLIB.Topic({
      ros: this.$ros,
      name: "/joint_lock",
      messageType: "mrover/JointLock"
    });
    const jointData = {
      //publishes array of all falses when refreshing the page
      joints: this.joints_array
    };
    var jointlockMsg = new ROSLIB.Message(jointData);
    this.jointlock_pub.publish(jointlockMsg);

<<<<<<< HEAD
    interval = window.setInterval(() => {
      const gamepads = navigator.getGamepads();
      for (let i = 0; i < 4; i++) {
        const gamepad = gamepads[i];
        if (gamepad) {
          if (gamepad.id.includes("Microsoft") || gamepad.id.includes("Xbox")) {
            let buttons = gamepad.buttons.map((button) => {
              return button.value;
            });
            this.publishJoystickMessage(gamepad.axes, buttons);
=======
              const joystickData = {
                axes: gamepad.axes,
                buttons: buttons
              };
              var joystickMsg = new ROSLIB.Message(joystickData);
              this.joystick_pub.publish(joystickMsg);
            }
>>>>>>> d092cc03
          }
        }
      }
    }, updateRate * 1000);
  },

  methods: {
    updateArmMode: function () {
      const armData = {
        data: this.arm_controls
      };
      var armcontrolsmsg = new ROSLIB.Message(armData);
      this.armcontrols_pub.publish(armcontrolsmsg);
    },
<<<<<<< HEAD

    updateJointsEnabled: function (jointnum, enabled) {
      this.joints_array[jointnum] = enabled;
      const jointData = {
        joints: this.joints_array
      };
      var jointlockMsg = new ROSLIB.Message(jointData);
      this.jointlock_pub.publish(jointlockMsg);
    },
    publishJoystickMessage: function (axes, buttons) {
      const joystickData = {
        axes: axes,
        buttons: buttons
      };
      var joystickMsg = new ROSLIB.Message(joystickData);
      this.joystick_pub.publish(joystickMsg);
=======
    toggleArmLaser: function () {
      this.laser_enabled = !this.laser_enabled;
      let request = new ROSLIB.ServiceRequest({
        enable: this.laser_enabled
      });
      this.laser_service.callService(request, (result) => {
        if (!result) {
          this.laser_enabled = !this.laser_enabled;
          alert("Toggling Arm Laser failed.");
        }
      });
>>>>>>> d092cc03
    }
  }
};
</script>

<style scoped>
.wrap {
  display: inline-block;
  align-items: center;
  justify-items: center;
  width: 100%;
}

.controls {
  display: flex;
  align-items: center;
}

.header {
  display: flex;
  align-items: center;
}

.joint-b-calibration {
  display: flex;
  gap: 10px;
  width: 250px;
  font-weight: bold;
  color: red;
}

.laser {
  padding-top: 10px;
}
</style><|MERGE_RESOLUTION|>--- conflicted
+++ resolved
@@ -63,8 +63,8 @@
 
 export default {
   components: {
-<<<<<<< HEAD
-    Checkbox
+    Checkbox,
+    ToggleButton
   },
   data() {
     return {
@@ -72,18 +72,9 @@
       arm_controls: "arm_disabled",
       joystick_pub: null,
       jointlock_pub: null,
-      joints_array: [false, false, false, false, false, false]
-=======
-    Checkbox,
-    ToggleButton
-  },
-  data() {
-    return {
-      arm_enabled: false,
+      joints_array: [false, false, false, false, false, false],
       laser_enabled: false,
-      joystick_pub: null,
       laser_service: null
->>>>>>> d092cc03
     };
   },
 
@@ -102,14 +93,11 @@
       ros: this.$ros,
       name: "/xbox/ra_control",
       messageType: "sensor_msgs/Joy"
-<<<<<<< HEAD
-=======
     });
     this.laser_service = new ROSLIB.Service({
       ros: this.$ros,
       name: "change_arm_laser_state",
       serviceType: "mrover/ChangeDeviceState"
->>>>>>> d092cc03
     });
     this.jointlock_pub = new ROSLIB.Topic({
       ros: this.$ros,
@@ -123,7 +111,6 @@
     var jointlockMsg = new ROSLIB.Message(jointData);
     this.jointlock_pub.publish(jointlockMsg);
 
-<<<<<<< HEAD
     interval = window.setInterval(() => {
       const gamepads = navigator.getGamepads();
       for (let i = 0; i < 4; i++) {
@@ -134,15 +121,6 @@
               return button.value;
             });
             this.publishJoystickMessage(gamepad.axes, buttons);
-=======
-              const joystickData = {
-                axes: gamepad.axes,
-                buttons: buttons
-              };
-              var joystickMsg = new ROSLIB.Message(joystickData);
-              this.joystick_pub.publish(joystickMsg);
-            }
->>>>>>> d092cc03
           }
         }
       }
@@ -157,7 +135,6 @@
       var armcontrolsmsg = new ROSLIB.Message(armData);
       this.armcontrols_pub.publish(armcontrolsmsg);
     },
-<<<<<<< HEAD
 
     updateJointsEnabled: function (jointnum, enabled) {
       this.joints_array[jointnum] = enabled;
@@ -174,7 +151,7 @@
       };
       var joystickMsg = new ROSLIB.Message(joystickData);
       this.joystick_pub.publish(joystickMsg);
-=======
+    },
     toggleArmLaser: function () {
       this.laser_enabled = !this.laser_enabled;
       let request = new ROSLIB.ServiceRequest({
@@ -186,7 +163,6 @@
           alert("Toggling Arm Laser failed.");
         }
       });
->>>>>>> d092cc03
     }
   }
 };
