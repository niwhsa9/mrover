--- conflicted
+++ resolved
@@ -1,25 +1,8 @@
 <template>
-<<<<<<< HEAD
-<div>
-  <div class="page_header">
-    <img src="/static/new_mrover.png" alt="MRover" title="MRover" width="185" height="53" />
-    <h1>ISH</h1>
-  </div>
-    <div class="box camera light-bg">
-      <Cameras :num-cams="4" :primary="false" />
-=======
   <div class="wrapper">
-    <div class="box header">
-      <img
-        src="/static/mrover.png"
-        alt="MRover"
-        title="MRover"
-        width="48"
-        height="48"
-      />
+    <div class="page_header">
+      <img src="/static/new_mrover.png" alt="MRover" title="MRover" width="185" height="53" />
       <h1>ISH Dashboard</h1>
-      <div class="spacer"></div>
-      <div class="spacer"></div>
       <div class="help">
         <img
           src="/static/help.png"
@@ -46,38 +29,35 @@
         />
       </div>
     </div>
-    <div class="box light-bg siteSelect">
+    <div class="box siteSelect">
       <SelectSite @site="onSiteChange" />
     </div>
-    <div class="box light-bg raman">
+    <div class="box raman">
       <Raman />
     </div>
-    <div class="box light-bg sudan">
+    <div class="box sudan">
       <Sudan :site="site" :site-index="siteIndex" />
     </div>
-    <div class="box light-bg cameras">
+    <div class="box cameras">
       <Cameras :primary="primary" />
     </div>
-    <div class="box light-bg carousel">
+    <div class="box carousel">
       <Carousel />
     </div>
-    <div class="box light-bg cache">
+    <div class="box cache">
       <Cache :site="site" />
     </div>
-    <div class="box light-bg chlorophyll">
+    <div class="box chlorophyll">
       <Chlorophyll :spectral_data="spectral_data" />
     </div>
-    <div class="box light-bg amino">
+    <div class="box amino">
       <Amino :site="site" :site-index="siteIndex" />
->>>>>>> 069ee2eb
     </div>
   </div>
 </template>
 
 <script>
-<<<<<<< HEAD
 import '../assets/style.css';
-=======
 import ROSLIB from "roslib";
 import SelectSite from "./SelectSite.vue";
 import Raman from "./Raman.vue";
@@ -86,7 +66,6 @@
 import Cache from "./Cache.vue";
 import Chlorophyll from "./Chlorophyll.vue";
 import Amino from "./Amino.vue";
->>>>>>> 069ee2eb
 import Cameras from "../components/Cameras.vue";
 
 export default {
@@ -153,40 +132,22 @@
 };
 </script>
 
-<<<<<<< HEAD
-<style>
-
-.camera {
-  width: 300px;
-=======
 <style scoped>
 .wrapper {
   display: grid;
-  grid-gap: 10px;
-  grid-template-columns: 85vh auto auto;
-  grid-template-rows: 60px auto auto auto auto auto auto auto auto auto;
+  gap: 10px;
+  grid-template-columns: repeat(3, auto);
+  grid-template-rows: auto 1fr;
   grid-template-areas:
     "header header header"
     "cameras cameras siteSelect"
     "cameras cameras raman"
     "cameras cameras sudan"
     "carousel chlorophyll chlorophyll"
-    "carousel chlorophyll chlorophyll"
     "cache chlorophyll chlorophyll"
-    "cache chlorophyll chlorophyll"
-    "cache amino amino"
     "cache amino amino";
   font-family: sans-serif;
-  height: auto;
-}
-
-img {
-  border: none;
-  border-radius: 0px;
-}
-
-.spacer {
-  flex-grow: 0.8;
+  height: 100%;
 }
 
 .helpscreen {
@@ -214,8 +175,9 @@
 
 .help {
   z-index: 1000000002;
-  display: flex;
-  float: right;
+  position: absolute;
+  right: 1%;
+  top: 1%;
   opacity: 0.8;
   cursor: auto;
 }
@@ -230,24 +192,8 @@
   visibility: visible;
 }
 
-.box {
-  border-radius: 5px;
-  padding: 10px;
-  border: 1px solid black;
-}
-
-.light-bg {
-  background-color: LightGrey;
-}
-
-.header {
+.page_header {
   grid-area: header;
-  display: flex;
-  align-items: center;
-}
-
-.header h1 {
-  margin-left: 5px;
 }
 
 .cameras {
@@ -280,6 +226,5 @@
 
 .amino {
   grid-area: amino;
->>>>>>> 069ee2eb
 }
 </style>