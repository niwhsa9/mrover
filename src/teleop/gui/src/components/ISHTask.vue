--- conflicted
+++ resolved
@@ -1,5 +1,4 @@
 <template>
-<<<<<<< HEAD
 <div class="wrapper">
     <div class="box header">
         <img src="/static/mrover.png" alt="MRover" title="MRover" width="48" height="48" />
@@ -31,7 +30,7 @@
         <Sudan v-bind:site="site" />
     </div>
     <div class="box light-bg cameras">
-        <!-- <Cameras/> -->
+        <Cameras v-bind:primary="primary"/>
     </div>
     <div class="box light-bg carousel">
         <Carousel />
@@ -44,12 +43,6 @@
     </div>
     <div class="box light-bg amino">
         <Amino v-bind:site="site" />
-=======
-<div>
-    <p>ISH</p>
-    <div class="box camera light-bg">
-      <Cameras v-bind:numCams="4" v-bind:primary="false"/>
->>>>>>> d4fa9be2
     </div>
 </div>
 </template>
@@ -63,7 +56,6 @@
 import Cache from './Cache.vue'
 import Chlorophyll from './Chlorophyll.vue'
 import Amino from './Amino.vue'
-
 import Cameras from '../components/Cameras.vue';
 
 export default {
@@ -74,7 +66,9 @@
             spectral_data: [0, 0, 0, 0, 0, 0],
 
             //Data Subscribers
-            spectral_sub: null
+            spectral_sub: null,
+
+            primary: false
         }
     },
 
@@ -98,7 +92,8 @@
         Carousel,
         Cache,
         Chlorophyll,
-        Amino
+        Amino,
+        Cameras
     },
 
     methods: {
@@ -109,7 +104,6 @@
 }
 </script>
 
-<<<<<<< HEAD
 <style scoped>
 .wrapper {
     display: grid;
@@ -128,23 +122,12 @@
         "cache amino amino";
     font-family: sans-serif;
     height: auto;
-=======
-  methods: {
-    publish : function(){
-
-    }
-  },
-
-  components:{
-    Cameras
->>>>>>> d4fa9be2
 }
 
 img {
     border: none;
     border-radius: 0px;
 }
-<<<<<<< HEAD
 
 .spacer {
     flex-grow: 0.8;
@@ -242,25 +225,4 @@
 .amino {
     grid-area: amino;
 }
-</style>
-=======
-</script>
-
-<style>
- .box {
-      border-radius: 5px;
-      padding: 10px;
-      border: 1px solid black;
-    }
-
-    .camera {
-      width: 300px;
-    }
-
-    .light-bg {
-        background-color: LightGrey;
-    }
-
-
-</style>
->>>>>>> d4fa9be2
+</style>