--- conflicted
+++ resolved
@@ -102,8 +102,8 @@
     <div v-show="false">
       <MastGimbalControls></MastGimbalControls>
     </div>
-    <div class="box light-bg flightIndicator">
-      <FlightAttitudeIndicator></FlightAttitudeIndicator>
+    <div class="box light-bg odom">
+      <OdometryReading :odom="odom"></OdometryReading>
     </div>
   </div>
 </template>
@@ -123,13 +123,9 @@
 import LimitSwitch from "./LimitSwitch.vue";
 import CalibrationCheckbox from "./CalibrationCheckbox.vue";
 import CommReadout from "./CommReadout.vue";
-<<<<<<< HEAD
 import MotorAdjust from "./MotorAdjust.vue";
-import { quaternionToDisplayAngle } from "../utils.js";
-=======
 import { quaternionToMapAngle } from "../utils.js";
-import FlightAttitudeIndicator from "./FlightAttitudeIndicator.vue";
->>>>>>> 1835f9fd
+import OdometryReading from "./OdometryReading.vue";
 
 export default {
   components: {
@@ -146,11 +142,8 @@
     LimitSwitch,
     CalibrationCheckbox,
     CommReadout,
-<<<<<<< HEAD
     MotorAdjust,
-=======
-    FlightAttitudeIndicator
->>>>>>> 1835f9fd
+    OdometryReading
   },
   data() {
     return {
@@ -223,19 +216,14 @@
   overflow: hidden;
   grid-gap: 10px;
   grid-template-columns: 23vw 20vw auto auto auto;
-  grid-template-rows: 60px 70vh auto auto auto;
+  grid-template-rows: 60px 70vh auto auto auto 300px;
   grid-template-areas:
     "header header header header"
     "map map waypoints waypoints"
-<<<<<<< HEAD
     "cameras cameras cameras scoop"
     "arm limit moteus jointState"
-    "pdb calibration moteus jointState";
-=======
-    "cameras cameras flightIndicator scoop"
-    "arm moteus moteus jointState"
-    "pdb moteus moteus jointState";
->>>>>>> 1835f9fd
+    "pdb calibration moteus jointState"
+    "odom odom odom odom";
   font-family: sans-serif;
   height: auto;
 }
@@ -367,9 +355,12 @@
   grid-area: moteus;
 }
 
-<<<<<<< HEAD
 .limit {
   grid-area: limit;
+}
+
+.odom {
+  grid-area: odom;
 }
 
 .calibration {
@@ -380,10 +371,6 @@
 
 .calibration-checkboxes {
   margin: -4% 0 1% 0;
-=======
-.flightIndicator {
-  grid-area: flightIndicator;
->>>>>>> 1835f9fd
 }
 
 .Joystick {
