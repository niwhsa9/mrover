--- conflicted
+++ resolved
@@ -1,22 +1,8 @@
 <template>
-<<<<<<< HEAD
-<div>
-  <div class="page_header">
-    <img src="/static/new_mrover.png" alt="MRover" title="MRover" width="185" height="53" />
-    <h1>SA</h1>
-=======
   <div class="wrapper">
-    <div class="box header">
-      <img
-        src="/static/mrover.png"
-        alt="MRover"
-        title="MRover"
-        width="48"
-        height="48"
-      />
+    <div class="page_header">
+      <img src="/static/new_mrover.png" alt="MRover" title="MRover" width="185" height="53" />
       <h1>SA Dashboard</h1>
-      <div class="spacer"></div>
-      <div class="spacer"></div>
       <div class="help">
         <img
           src="/static/help.png"
@@ -43,45 +29,40 @@
         />
       </div>
     </div>
-    <div class="box map light-bg">
+    <div class="box map">
       <BasicMap :odom="odom" />
     </div>
-    <div class="box waypoints light-bg">
+    <div class="box waypoints">
       <BasicWaypointEditor />
     </div>
-    <div class="box light-bg cameras">
+    <div class="box cameras">
       <Cameras :primary="true" />
     </div>
     <div>
       <DriveControls />
     </div>
-    <div class="box light-bg scoop">
+    <div class="box scoop">
       <EndEffectorUV />
     </div>
-    <div class="box light-bg arm">
+    <div class="box arm">
       <SAArmControls />
     </div>
-    <div class="box light-bg pdb">
+    <div class="box pdb">
       <PDBFuse />
     </div>
-    <div class="box light-bg jointState">
+    <div class="box jointState">
       <JointStateTable :joint-state-data="jointState" :vertical="true" />
     </div>
-    <div class="box light-bg moteus">
+    <div class="box moteus">
       <MoteusStateTable :moteus-state-data="moteusState" />
     </div>
     <div v-show="false">
       <MastGimbalControls></MastGimbalControls>
     </div>
->>>>>>> bc88b787
   </div>
-</div>
 </template>
 
 <script>
-<<<<<<< HEAD
-import '../assets/style.css';
-=======
 import ROSLIB from "roslib";
 import BasicMap from "./BasicRoverMap.vue";
 import BasicWaypointEditor from "./BasicWaypointEditor.vue";
@@ -94,7 +75,6 @@
 import Cameras from "./Cameras.vue";
 import MoteusStateTable from "./MoteusStateTable.vue";
 import JointStateTable from "./JointStateTable.vue";
->>>>>>> bc88b787
 
 export default {
   components: {
@@ -182,72 +162,16 @@
 <style scoped>
 .wrapper {
   display: grid;
-  overflow: hidden;
   grid-gap: 10px;
-  grid-template-columns: 40vw 5vw 25vw 25vw;
-  grid-template-rows: 60px 70vh auto auto auto;
+  grid-template-columns: 40% 10% 25% 25%;
+  grid-template-rows: auto 50% 40% 20% 20%;
   grid-template-areas:
     "header header header header"
     "map map waypoints waypoints"
-    "cameras cameras cameras scoop"
-    "arm moteus moteus jointState"
+    "cameras cameras scoop arm"
+    "pdb moteus moteus jointState"
     "pdb moteus moteus jointState";
-  font-family: sans-serif;
-  height: auto;
-}
-
-.box {
-  border-radius: 5px;
-  padding: 10px;
-  border: 1px solid black;
-}
-
-.box1 {
-  border-radius: 5px;
-  background-color: LightGrey;
-  padding: 10px;
-  border: 1px solid black;
-  overflow-y: scroll;
-}
-
-.box2 {
-  display: block;
-}
-
-.light-bg {
-  background-color: LightGrey;
-}
-img {
-  border: none;
-  border-radius: 0px;
-}
-
-.header {
-  grid-area: header;
-  display: flex;
-  align-items: center;
-}
-
-.header h1 {
-  margin-left: 5px;
-}
-h2 {
-  padding: 2px;
-  margin: 0px;
-}
-
-.spacer {
-  flex-grow: 0.8;
-}
-
-.comms {
-  display: flex;
-  flex-direction: column;
-  align-items: flex-start;
-}
-.comms * {
-  margin-top: 2px;
-  margin-bottom: 2px;
+  height:100%;
 }
 
 .helpscreen {
@@ -291,6 +215,10 @@
   visibility: visible;
 }
 
+.page_header {
+  grid-area: header;
+}
+
 .map {
   grid-area: map;
 }
@@ -322,26 +250,4 @@
 .moteus {
   grid-area: moteus;
 }
-
-.Joystick {
-  font-size: 1em;
-  height: 41%;
-  width: 93%;
-  display: inline-block;
-}
-.raw-sensors {
-  font-size: 1em;
-}
-
-.controls {
-  font-size: 1em;
-  height: 40.5%;
-  display: block;
-}
-
-ul#vitals li {
-  display: inline;
-  float: left;
-  padding: 0px 10px 0px 0px;
-}
 </style>