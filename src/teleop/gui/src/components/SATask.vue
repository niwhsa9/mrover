<template>
  <div class="wrapper">
    <div class="box header">
      <img
        src="/static/mrover.png"
        alt="MRover"
        title="MRover"
        width="48"
        height="48"
      />
      <h1>SA Dashboard</h1>
      <div class="spacer"></div>
      <div class="spacer"></div>
      <div class="help">
        <img
          src="/static/help.png"
          alt="Help"
          title="Help"
          width="48"
          height="48"
        />
      </div>
      <div class="helpscreen"></div>
      <div
        class="helpimages"
        style="
          display: flex;
          align-items: center;
          justify-content: space-evenly;
        "
      >
        <img
          src="/static/joystick.png"
          alt="Joystick"
          title="Joystick Controls"
          style="width: auto; height: 70%; display: inline-block"
        />
      </div>
    </div>
    <div class="box map light-bg">
      <BasicMap :odom="odom" />
    </div>
    <div class="box waypoints light-bg">
      <BasicWaypointEditor />
    </div>
    <div class="box light-bg cameras">
      <Cameras :primary="true" />
    </div>
    <div>
      <DriveControls />
    </div>
    <div class="box light-bg scoop">
      <EndEffectorUV />
    </div>
    <div class="box light-bg arm">
      <SAArmControls />
    </div>
    <div class="box light-bg pdb">
      <PDBFuse />
    </div>
    <div class="box light-bg jointState">
      <JointStateTable :joint-state-data="jointState" :vertical="true" />
    </div>
    <div class="box light-bg moteus">
      <MoteusStateTable :moteus-state-data="moteusState" />
    </div>
    <div v-show="false">
      <GimbalControls></GimbalControls>
    </div>
  </div>
</template>

<script>
import ROSLIB from "roslib";
import ArmControls from "./ArmControls.vue";
import BasicMap from "./BasicRoverMap.vue";
import BasicWaypointEditor from "./BasicWaypointEditor.vue";
import DriveControls from "./DriveControls.vue";
import GimbalControls from "./GimbalControls.vue";
import EndEffectorUV from "./EndEffectorUV.vue";
<<<<<<< HEAD
=======
import SAArmControls from "./SAArmControls.vue";
>>>>>>> 58f6994b
import PDBFuse from "./PDBFuse.vue";
import * as qte from "quaternion-to-euler";
import Cameras from "./Cameras.vue";
import MoteusStateTable from "./MoteusStateTable.vue";
import JointStateTable from "./JointStateTable.vue";

export default {
  components: {
    ArmControls,
    BasicMap,
    BasicWaypointEditor,
    Cameras,
    DriveControls,
    EndEffectorUV,
<<<<<<< HEAD
    GimbalControls,
=======
    SAArmControls,
    PDBFuse,
    Cameras,
>>>>>>> 58f6994b
    JointStateTable,
    MoteusStateTable,
    PDBFuse,
  },
  data() {
    return {
      // Default coordinates are at NC 53 Parking Lot
      odom: {
        latitude_deg: 42.294864932393835,
        longitude_deg: -83.70781314674628,
        bearing_deg: 0,
      },

      jointState: {},
      // Moteus state table is set up to look for specific keys in moteusState so it can't be empty
      moteusState: {
        name: ["", "", "", "", "", ""],
        error: ["", "", "", "", "", ""],
        state: ["", "", "", "", "", ""],
      },

      // Pubs and Subs
      odom_sub: null,
      tfClient: null,
    };
  },

  created: function () {
    this.odom_sub = new ROSLIB.Topic({
      ros: this.$ros,
      name: "/gps/fix",
      messageType: "sensor_msgs/NavSatFix",
    });

    this.odom_sub.subscribe((msg) => {
      // Callback for latLng to be set
      this.odom.latitude_deg = msg.latitude;
      this.odom.longitude_deg = msg.longitude;
    });

    this.tfClient = new ROSLIB.TFClient({
      ros: this.$ros,
      fixedFrame: "odom",
      // Thresholds to trigger subscription callback
      angularThres: 0.01,
      transThres: 0.01,
    });

    // Subscriber for odom to base_link transform
    this.tfClient.subscribe("base_link", (tf) => {
      // Callback for IMU quaternion that describes bearing
      let quaternion = tf.rotation;
      quaternion = [quaternion.w, quaternion.x, quaternion.y, quaternion.z];
      //Quaternion to euler angles
      let euler = qte(quaternion);
      // euler[2] == euler z component
      this.odom.bearing_deg = euler[2] * (180 / Math.PI);
    });

    this.brushless_motors = new ROSLIB.Topic({
      ros: this.$ros,
      name: "drive_status",
      messageType: "mrover/MotorsStatus",
    });

    this.brushless_motors.subscribe((msg) => {
      this.jointState = msg.joint_states;
      this.moteusState = msg.moteus_states;
    });
  },
};
</script>

<!-- Add "scoped" attribute to limit CSS to this component only -->
<style scoped>
.wrapper {
  display: grid;
  overflow: hidden;
  grid-gap: 10px;
  grid-template-columns: 40vw 5vw 25vw 25vw;
  grid-template-rows: 60px 70vh auto auto auto;
  grid-template-areas:
    "header header header header"
    "map map waypoints waypoints"
    "cameras cameras cameras scoop"
    "arm moteus moteus jointState"
    "pdb moteus moteus jointState";
  font-family: sans-serif;
  height: auto;
}

.box {
  border-radius: 5px;
  padding: 10px;
  border: 1px solid black;
}

.box1 {
  border-radius: 5px;
  background-color: LightGrey;
  padding: 10px;
  border: 1px solid black;
  overflow-y: scroll;
}

.box2 {
  display: block;
}

.light-bg {
  background-color: LightGrey;
}
img {
  border: none;
  border-radius: 0px;
}

.header {
  grid-area: header;
  display: flex;
  align-items: center;
}

.header h1 {
  margin-left: 5px;
}
h2 {
  padding: 2px;
  margin: 0px;
}

.spacer {
  flex-grow: 0.8;
}

.comms {
  display: flex;
  flex-direction: column;
  align-items: flex-start;
}
.comms * {
  margin-top: 2px;
  margin-bottom: 2px;
}

.helpscreen {
  z-index: 1000000000;
  display: block;
  visibility: hidden;
  background-color: black;
  opacity: 0.8;
  position: absolute;
  left: 0px;
  top: 0px;
  width: 100%;
  height: 100%;
}

.helpimages {
  z-index: 1000000001;
  visibility: hidden;
  position: absolute;
  left: 5%;
  top: 5%;
  width: 90%;
  height: 90%;
}

.help {
  z-index: 1000000002;
  display: flex;
  float: right;
  opacity: 0.8;
  cursor: auto;
}

.help:hover {
  opacity: 1;
  cursor: pointer;
}

.help:hover ~ .helpscreen,
.help:hover ~ .helpimages {
  visibility: visible;
}

.map {
  grid-area: map;
}

.cameras {
  grid-area: cameras;
}

.waypoints {
  grid-area: waypoints;
}

.scoop {
  grid-area: scoop;
}

.arm {
  grid-area: arm;
}

.pdb {
  grid-area: pdb;
}

.jointState {
  grid-area: jointState;
}

.moteus {
  grid-area: moteus;
}

.Joystick {
  font-size: 1em;
  height: 41%;
  width: 93%;
  display: inline-block;
}
.raw-sensors {
  font-size: 1em;
}

.controls {
  font-size: 1em;
  height: 40.5%;
  display: block;
}

ul#vitals li {
  display: inline;
  float: left;
  padding: 0px 10px 0px 0px;
}
</style><|MERGE_RESOLUTION|>--- conflicted
+++ resolved
@@ -78,10 +78,7 @@
 import DriveControls from "./DriveControls.vue";
 import GimbalControls from "./GimbalControls.vue";
 import EndEffectorUV from "./EndEffectorUV.vue";
-<<<<<<< HEAD
-=======
 import SAArmControls from "./SAArmControls.vue";
->>>>>>> 58f6994b
 import PDBFuse from "./PDBFuse.vue";
 import * as qte from "quaternion-to-euler";
 import Cameras from "./Cameras.vue";
@@ -96,13 +93,10 @@
     Cameras,
     DriveControls,
     EndEffectorUV,
-<<<<<<< HEAD
     GimbalControls,
-=======
     SAArmControls,
     PDBFuse,
     Cameras,
->>>>>>> 58f6994b
     JointStateTable,
     MoteusStateTable,
     PDBFuse,
