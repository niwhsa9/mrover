--- conflicted
+++ resolved
@@ -1,16 +1,10 @@
 <template>
-<<<<<<< HEAD
 <div>
   <div class="box page_header">
     <img src="/static/new_mrover.png" alt="MRover" title="MRover" width="185" height="53" />
     <h1>SA</h1>
   </div>
 </div>
-=======
-  <div>
-    <p>SA</p>
-  </div>
->>>>>>> b3f65921
 </template>
 
 <script>
