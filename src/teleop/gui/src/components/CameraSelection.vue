--- conflicted
+++ resolved
@@ -1,5 +1,4 @@
 <template>
-<<<<<<< HEAD
     <div class="wrap">
       <div class="buttons" v-for="j in 3">
         <template v-for="i in 3">
@@ -7,21 +6,6 @@
           <div class="fixed-spacer"></div>
         </template>
       </div>
-=======
-  <div class="wrap">
-    <div v-for="j in 3" class="buttons">
-      <template v-for="i in 3">
-        <button
-          class="cam_buttons"
-          :class="{ active_cam_button: camsEnabled[i - 1 + 3 * (j - 1)] }"
-          :disabled="maxedOut && !camsEnabled[i - 1 + 3 * (j - 1)]"
-          @click="$emit('cam_index', i - 1 + 3 * (j - 1))"
-        >
-          <span>{{ names[i - 1 + 3 * (j - 1)] }}</span>
-        </button>
-        <div class="fixed-spacer"></div>
-      </template>
->>>>>>> b3f65921
     </div>
   </div>
 </template>
@@ -72,26 +56,6 @@
 };
 </script>
 
-<<<<<<< HEAD
-  }
-  </script>
-  
-  <style scoped>
-    .buttons {
-      display: flex;
-      align-items: center;
-      justify-content: center;
-      margin: 10px;
-    }
-    .button {
-      height:25px;
-      width:100px;
-    }
-    .fixed-spacer {
-      width:10px;
-      height:auto;
-    }
-=======
 <style scoped>
 .buttons {
   display: flex;
@@ -102,14 +66,11 @@
 .cam_buttons {
   height: 25px;
   width: 100px;
-  border: 1px solid black;
-  border-radius: 5px;
 }
 .fixed-spacer {
   width: 10px;
   height: auto;
 }
->>>>>>> b3f65921
 
 .active_cam_button {
   background-color: green;
