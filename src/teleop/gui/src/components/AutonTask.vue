--- conflicted
+++ resolved
@@ -20,19 +20,11 @@
         <AutonRoverMap v-bind:odom="odom" />
     </div>
     <div class="box waypoints light-bg">
-<<<<<<< HEAD
-        <AutonWaypointEditor v-bind:odom="odom" v-bind:AutonDriveControl="AutonDriveControl" />
-    </div>
-    <!--Enable the drive controls if auton is off-->
-    <div class="driveControls" v-if="!this.autonEnabled" v-show="false">
-        <DriveControls />
-=======
       <AutonWaypointEditor v-bind:odom="odom" v-bind:AutonDriveControl="AutonDriveControl" v-on:toggleTeleop="teleopEnabledCheck=$event" />
     </div>
     <!--Enable the drive controls if auton is off-->
     <div class="driveControls" v-if="!this.autonEnabled && this.teleopEnabledCheck" v-show="false">
       <DriveControls/>
->>>>>>> 7f833ba9
     </div>
 
 </div>
@@ -55,7 +47,6 @@
 const navGrey = "lightgrey"
 
 export default {
-<<<<<<< HEAD
     data() {
         return {
 
@@ -77,6 +68,8 @@
                 GPSWaypoint: []
             },
 
+            teleopEnabledCheck : false,
+
             navBlink: false,
             greenHook: false,
 
@@ -84,44 +77,6 @@
             nav_status_sub: null,
             odom_sub: null,
             tfClient: null
-=======
-  data() {
-    return {
-
-      // Default coordinates are at NC 53 Parking Lot
-      odom: {
-        latitude_deg: 42.294864932393835,
-        longitude_deg: -83.70781314674628,
-        bearing_deg: 0
-      },
-
-      // Current Values being output to drivetrain for auton
-      AutonDriveControl: {
-        left_percent_velocity: 0,
-        right_percent_velocity: 0
-      },
-
-      nav_status: {
-        nav_state_name: "Off",
-        completed_wps: 0,
-        total_wps: 0
-      },
-
-      enableAuton: {
-        enable: false,
-        GPSWaypoint: []
-      },
-   
-      teleopEnabledCheck : false,
-
-      navBlink: false,
-      greenHook: false,
-
-      // Pubs and Subs
-      nav_status_sub: null,
-      odom_sub: null,
-      localization_sub: null
->>>>>>> 7f833ba9
 
         }
     },
@@ -195,7 +150,6 @@
         }
     },
 
-<<<<<<< HEAD
     watch: {
         // Publish auton LED color to ESW
         nav_state_color: function (color) {
@@ -223,16 +177,9 @@
     components: {
         AutonRoverMap,
         AutonWaypointEditor,
-        DriveControls
+        DriveControls,
+        Checkbox
     }
-=======
-  components:{
-    AutonRoverMap,
-    AutonWaypointEditor,
-    DriveControls,
-    Checkbox
-}
->>>>>>> 7f833ba9
 }
 </script>
 
