--- conflicted
+++ resolved
@@ -43,15 +43,11 @@
       </div>
       <div>
         <p style="margin-top: 6px">Joystick Values</p>
-<<<<<<< HEAD
       </div>
       <div></div>
       <JoystickValues />
       <div class="calibration status data" style="background-color: lightgray">
         <IMUCalibration />
-=======
-        <JoystickValues />
->>>>>>> b3f65921
       </div>
     </div>
     <div class="box map light-bg">
@@ -61,12 +57,6 @@
       <AutonWaypointEditor
         :odom="odom"
         :auton-drive-control="AutonDriveControl"
-<<<<<<< HEAD
-      />
-    </div>
-    <!--Enable the drive controls if auton is off-->
-    <div v-if="!autonEnabled" v-show="false" class="driveControls">
-=======
         @toggleTeleop="teleopEnabledCheck = $event"
       />
     </div>
@@ -76,7 +66,6 @@
       v-show="false"
       class="driveControls"
     >
->>>>>>> b3f65921
       <DriveControls />
     </div>
   </div>
@@ -90,11 +79,7 @@
 import { mapGetters } from "vuex";
 import * as qte from "quaternion-to-euler";
 import JoystickValues from "./JoystickValues.vue";
-<<<<<<< HEAD
 import IMUCalibration from "./IMUCalibration.vue";
-=======
-import Checkbox from "./Checkbox.vue";
->>>>>>> b3f65921
 
 const navBlue = "#4695FF";
 const navGreen = "yellowgreen";
@@ -109,15 +94,6 @@
         latitude_deg: 42.294864932393835,
         longitude_deg: -83.70781314674628,
         bearing_deg: 0,
-<<<<<<< HEAD
-      },
-
-      // Current Values being output to drivetrain for auton
-      AutonDriveControl: {
-        left_percent_velocity: 0,
-        right_percent_velocity: 0,
-=======
->>>>>>> b3f65921
       },
 
       nav_status: {
@@ -140,12 +116,8 @@
       // Pubs and Subs
       nav_status_sub: null,
       odom_sub: null,
-<<<<<<< HEAD
-      localization_sub: null,
-=======
       auton_led_client: null,
       tfClient: null,
->>>>>>> b3f65921
     };
   },
 
@@ -162,12 +134,6 @@
       messageType: "sensor_msgs/NavSatFix",
     });
 
-<<<<<<< HEAD
-    this.localization_sub = new ROSLIB.Topic({
-      ros: this.$ros,
-      name: "/imu/data",
-      messageType: "sensor_msgs/Imu",
-=======
     this.tfClient = new ROSLIB.TFClient({
       ros: this.$ros,
       fixedFrame: "map",
@@ -191,7 +157,6 @@
       let euler = qte(quaternion);
       // euler[2] == euler z component
       this.odom.bearing_deg = euler[2] * (180 / Math.PI);
->>>>>>> b3f65921
     });
 
     this.nav_status_sub.subscribe((msg) => {
@@ -205,21 +170,6 @@
       this.odom.longitude_deg = msg.longitude;
     });
 
-<<<<<<< HEAD
-    this.localization_sub.subscribe((msg) => {
-      // Callback for IMU quaternion that describes bearing
-      let quaternion = msg.orientation;
-      quaternion = [quaternion.w, quaternion.x, quaternion.y, quaternion.z];
-      //Quaternion to euler angles
-      let euler = qte(quaternion);
-      // euler[2] == euler z component
-      this.odom.bearing_deg = euler[2] * (180 / Math.PI);
-    });
-
-    setInterval(() => {
-      this.navBlink = !this.navBlink;
-    }, 500);
-=======
     // Blink interval for green and off flasing
     setInterval(() => {
       this.navBlink = !this.navBlink;
@@ -227,7 +177,6 @@
 
     // Initialize color to blue
     this.sendColor();
->>>>>>> b3f65921
   },
 
   computed: {
@@ -239,18 +188,6 @@
     nav_state_color: function () {
       if (!this.autonEnabled) {
         return navBlue;
-<<<<<<< HEAD
-      } else if (true) {
-        if (this.nav_status.nav_state_name == "Done" && this.navBlink) {
-          return navGreen;
-        } else if (this.nav_status.nav_state_name == "Done" && !this.navBlink) {
-          return navGrey;
-        } else {
-          return navRed;
-        }
-      }
-      return navRed;
-=======
       }
       if (this.nav_status.nav_state_name == "DoneState" && this.navBlink) {
         return navGreen;
@@ -262,36 +199,12 @@
       } else {
         return navRed;
       }
->>>>>>> b3f65921
     },
   },
 
   watch: {
     // Publish auton LED color to ESW
     nav_state_color: function (color) {
-<<<<<<< HEAD
-      let ledMsg = {
-        type: "AutonLed",
-        color: "Null",
-      };
-      if (color == navBlue) {
-        ledMsg.color = "Blue";
-        this.greenHook = false;
-      } else if (color == navRed) {
-        ledMsg.color = "Red";
-        this.greenHook = false;
-      } else if (color == navGreen && !this.greenHook) {
-        ledMsg.color = "Green";
-        this.greenHook = true; //Accounting for the blinking between navGrey and navGreen
-      }
-      if (!this.greenHook || ledMsg.color == "Green") {
-        // TODO: Implement this once ESW has this interface back up
-        // this.publish('/auton_led',ledMsg)
-      }
-    },
-  },
-
-=======
       var send = true;
       if (color == navBlue) {
         this.ledColor = "blue";
@@ -325,18 +238,12 @@
     },
   },
 
->>>>>>> b3f65921
   components: {
     AutonRoverMap,
     AutonWaypointEditor,
     DriveControls,
-<<<<<<< HEAD
     JoystickValues,
     IMUCalibration,
-=======
-    Checkbox,
-    JoystickValues,
->>>>>>> b3f65921
   },
 };
 </script>
