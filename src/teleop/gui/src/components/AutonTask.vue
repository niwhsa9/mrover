<template>
<<<<<<< HEAD
<div class="wrap">
    <div class="page_header">
        <h1>Auton Dashboard</h1>
        <img src="/static/new_mrover.png" alt="MRover" title="MRover" width="185" height="53" />
        <div class="help">
            <img src="/static/help.png" alt="Help" title="Help" width="48" height="48" />
        </div>
        <div class="helpscreen"></div>
        <div class="helpimages" style="display: flex; align-items: center; justify-content: space-evenly">
            <img src="/static/joystick.png" alt="Joystick" title="Joystick Controls" style="width: auto; height: 70%; display: inline-block" />
        </div>
    </div>
    <div class="box box1" v-bind:style="{backgroundColor: nav_state_color}">
=======
  <div class="wrapper">
    <div class="box header">
      <img
        src="/static/mrover.png"
        alt="MRover"
        title="MRover"
        width="48"
        height="48"
      />
      <h1>Auton Dashboard</h1>
      <div class="spacer"></div>
      <div class="spacer"></div>
      <div class="help">
        <img
          src="/static/help.png"
          alt="Help"
          title="Help"
          width="48"
          height="48"
        />
      </div>
      <div class="helpscreen"></div>
      <div
        class="helpimages"
        style="
          display: flex;
          align-items: center;
          justify-content: space-evenly;
        "
      >
        <img
          src="/static/joystick.png"
          alt="Joystick"
          title="Joystick Controls"
          style="width: auto; height: 70%; display: inline-block"
        />
      </div>
    </div>
    <div class="box1 data" :style="{ backgroundColor: nav_state_color }">
>>>>>>> b3f65921
      <div>
        <h2>Nav State: {{ nav_status.nav_state_name }}</h2>
      </div>
      <div>
        <p style="margin-top: 6px">Joystick Values</p>
        <JoystickValues />
      </div>
    </div>
<<<<<<< HEAD
    <div class="box map">
        <AutonRoverMap v-bind:odom="odom" />
    </div>
    <div class="box waypoints">
      <AutonWaypointEditor v-bind:odom="odom" v-bind:AutonDriveControl="AutonDriveControl" v-on:toggleTeleop="teleopEnabledCheck=$event" />
=======
    <div class="box map light-bg">
      <AutonRoverMap :odom="odom" />
    </div>
    <div class="box waypoints light-bg">
      <AutonWaypointEditor
        :odom="odom"
        :auton-drive-control="AutonDriveControl"
        @toggleTeleop="teleopEnabledCheck = $event"
      />
>>>>>>> b3f65921
    </div>
    <!--Enable the drive controls if auton is off-->
    <div
      v-if="!autonEnabled && teleopEnabledCheck"
      v-show="false"
      class="driveControls"
    >
      <DriveControls />
    </div>
<<<<<<< HEAD
</div>
=======
  </div>
>>>>>>> b3f65921
</template>

<script>
import ROSLIB from "roslib";
import AutonRoverMap from "./AutonRoverMap.vue";
import AutonWaypointEditor from "./AutonWaypointEditor.vue";
import DriveControls from "./DriveControls.vue";
import { mapGetters } from "vuex";
import * as qte from "quaternion-to-euler";
import JoystickValues from "./JoystickValues.vue";
import Checkbox from "./Checkbox.vue";

const navBlue = "#4695FF";
const navGreen = "yellowgreen";
const navRed = "lightcoral";
const navGrey = "lightgrey";

export default {
  data() {
    return {
      // Default coordinates are at NC 53 Parking Lot
      odom: {
        latitude_deg: 42.294864932393835,
        longitude_deg: -83.70781314674628,
        bearing_deg: 0,
      },

      nav_status: {
        nav_state_name: "Off",
        completed_wps: 0,
        total_wps: 0,
      },

      enableAuton: {
        enable: false,
        GPSWaypoint: [],
      },

      teleopEnabledCheck: false,

      navBlink: false,
      greenHook: false,
      ledColor: "blue",

      // Pubs and Subs
      nav_status_sub: null,
      odom_sub: null,
      auton_led_client: null,
      tfClient: null,
    };
  },

  created: function () {
    this.nav_status_sub = new ROSLIB.Topic({
      ros: this.$ros,
      name: "/smach/container_status",
      messageType: "smach_msgs/SmachContainerStatus",
    });

    this.odom_sub = new ROSLIB.Topic({
      ros: this.$ros,
      name: "/gps/fix",
      messageType: "sensor_msgs/NavSatFix",
    });

    this.tfClient = new ROSLIB.TFClient({
      ros: this.$ros,
      fixedFrame: "map",
      // Thresholds to trigger subscription callback
      angularThres: 0.01,
      transThres: 0.01,
    });

    this.auton_led_client = new ROSLIB.Service({
      ros: this.$ros,
      name: "change_auton_led_state",
      serviceType: "mrover/ChangeAutonLEDState",
    });

    // Subscriber for odom to base_link transform
    this.tfClient.subscribe("base_link", (tf) => {
      // Callback for IMU quaternion that describes bearing
      let quaternion = tf.rotation;
      quaternion = [quaternion.w, quaternion.x, quaternion.y, quaternion.z];
      //Quaternion to euler angles
      let euler = qte(quaternion);
      // euler[2] == euler z component
      this.odom.bearing_deg = euler[2] * (180 / Math.PI);
    });

    this.nav_status_sub.subscribe((msg) => {
      // Callback for nav_status
      this.nav_status.nav_state_name = msg.active_states[0];
    });

    this.odom_sub.subscribe((msg) => {
      // Callback for latLng to be set
      this.odom.latitude_deg = msg.latitude;
      this.odom.longitude_deg = msg.longitude;
    });

    // Blink interval for green and off flasing
    setInterval(() => {
      this.navBlink = !this.navBlink;
    }, 500);

    // Initialize color to blue
    this.sendColor();
  },

  computed: {
    ...mapGetters("autonomy", {
      autonEnabled: "autonEnabled",
      teleopEnabled: "teleopEnabled",
    }),

    nav_state_color: function () {
      if (!this.autonEnabled) {
        return navBlue;
      }
      if (this.nav_status.nav_state_name == "DoneState" && this.navBlink) {
        return navGreen;
      } else if (
        this.nav_status.nav_state_name == "DoneState" &&
        !this.navBlink
      ) {
        return navGrey;
      } else {
        return navRed;
      }
    },
  },

  watch: {
    // Publish auton LED color to ESW
    nav_state_color: function (color) {
      var send = true;
      if (color == navBlue) {
        this.ledColor = "blue";
      } else if (color == navRed) {
        this.ledColor = "red";
      } else if (color == navGreen || color == navGrey) {
        // Only send if previous color was not green
        send = !(this.ledColor == "green");
        this.ledColor = "green";
      }
      if (send) {
        this.sendColor();
      }
    },
  },

  methods: {
    sendColor() {
      let request = new ROSLIB.ServiceRequest({
        color: this.ledColor,
      });

      this.auton_led_client.callService(request, (result) => {
        // Wait 1 second then try again if fail
        if (!result.success) {
          setTimeout(() => {
            this.sendColor();
          }, 1000);
        }
      });
    },
  },

  components: {
    AutonRoverMap,
    AutonWaypointEditor,
    DriveControls,
    Checkbox,
    JoystickValues,
  },
};
</script>

<style scoped>
.wrap {
  display: grid;
<<<<<<< HEAD
  overflow:hidden;
  grid-gap: 10px;
  grid-template-columns: 2fr 1.25fr 0.75fr;
  grid-template-rows: auto 2fr 0.25fr;
  grid-template-areas:  "header header header"
                        "map waypoints waypoints"
                        "data waypoints waypoints";
=======
  overflow: hidden;
  min-height: 98vh;
  grid-gap: 10px;
  grid-template-columns: 2fr 1.25fr 0.75fr;
  grid-template-rows: 50px 2fr 1fr 15vh;
  grid-template-areas:
    "header header header"
    "map waypoints waypoints"
    "map waypoints waypoints"
    "data waypoints waypoints";
>>>>>>> b3f65921
  font-family: sans-serif;
  height: 100%;
  width: auto;
}
<<<<<<< HEAD
.page_header {
    grid-area: header;
=======

.box {
  border-radius: 5px;
  padding: 10px;
  border: 1px solid black;
>>>>>>> b3f65921
}
.box1 {
  overflow-y: scroll;
  height: 12 px;
  display: grid;
  grid-template-columns: 40% 60%;
}

<<<<<<< HEAD
=======
.box2 {
  display: block;
}

.light-bg {
  background-color: LightGrey;
}

>>>>>>> b3f65921
img {
  border: none;
  border-radius: 0px;
}

<<<<<<< HEAD
=======
.header {
  grid-area: header;
  display: flex;
  align-items: center;
}

.header h1 {
  margin-left: 5px;
}

>>>>>>> b3f65921
h2 {
  padding: 2px;
  margin: 0px;
}

<<<<<<< HEAD
=======
.spacer {
  flex-grow: 0.8;
}
>>>>>>> b3f65921

.comms {
  display: flex;
  flex-direction: column;
  align-items: flex-start;
}

.comms * {
  margin-top: 2px;
  margin-bottom: 2px;
}

.helpscreen {
  z-index: 1000000000;
  display: block;
  visibility: hidden;
  background-color: black;
  opacity: 0.8;
  position: absolute;
  left: 0px;
  top: 0px;
  width: 100%;
  height: 100%;
}

.helpimages {
  z-index: 1000000001;
  visibility: hidden;
  position: absolute;
  left: 5%;
  top: 5%;
  width: 90%;
  height: 90%;
}

.help {
  z-index: 1000000002;
  display: flex;
  float: right;
  opacity: 0.8;
  cursor: auto;
}

.help:hover {
  opacity: 1;
  cursor: pointer;
}

.help:hover ~ .helpscreen,
.help:hover ~ .helpimages {
  visibility: visible;
}

/* Grid area declarations */
.map {
  grid-area: map;
}

.waypoints {
  grid-area: waypoints;
}
</style><|MERGE_RESOLUTION|>--- conflicted
+++ resolved
@@ -1,5 +1,4 @@
 <template>
-<<<<<<< HEAD
 <div class="wrap">
     <div class="page_header">
         <h1>Auton Dashboard</h1>
@@ -13,47 +12,6 @@
         </div>
     </div>
     <div class="box box1" v-bind:style="{backgroundColor: nav_state_color}">
-=======
-  <div class="wrapper">
-    <div class="box header">
-      <img
-        src="/static/mrover.png"
-        alt="MRover"
-        title="MRover"
-        width="48"
-        height="48"
-      />
-      <h1>Auton Dashboard</h1>
-      <div class="spacer"></div>
-      <div class="spacer"></div>
-      <div class="help">
-        <img
-          src="/static/help.png"
-          alt="Help"
-          title="Help"
-          width="48"
-          height="48"
-        />
-      </div>
-      <div class="helpscreen"></div>
-      <div
-        class="helpimages"
-        style="
-          display: flex;
-          align-items: center;
-          justify-content: space-evenly;
-        "
-      >
-        <img
-          src="/static/joystick.png"
-          alt="Joystick"
-          title="Joystick Controls"
-          style="width: auto; height: 70%; display: inline-block"
-        />
-      </div>
-    </div>
-    <div class="box1 data" :style="{ backgroundColor: nav_state_color }">
->>>>>>> b3f65921
       <div>
         <h2>Nav State: {{ nav_status.nav_state_name }}</h2>
       </div>
@@ -62,23 +20,11 @@
         <JoystickValues />
       </div>
     </div>
-<<<<<<< HEAD
     <div class="box map">
         <AutonRoverMap v-bind:odom="odom" />
     </div>
     <div class="box waypoints">
       <AutonWaypointEditor v-bind:odom="odom" v-bind:AutonDriveControl="AutonDriveControl" v-on:toggleTeleop="teleopEnabledCheck=$event" />
-=======
-    <div class="box map light-bg">
-      <AutonRoverMap :odom="odom" />
-    </div>
-    <div class="box waypoints light-bg">
-      <AutonWaypointEditor
-        :odom="odom"
-        :auton-drive-control="AutonDriveControl"
-        @toggleTeleop="teleopEnabledCheck = $event"
-      />
->>>>>>> b3f65921
     </div>
     <!--Enable the drive controls if auton is off-->
     <div
@@ -88,11 +34,7 @@
     >
       <DriveControls />
     </div>
-<<<<<<< HEAD
 </div>
-=======
-  </div>
->>>>>>> b3f65921
 </template>
 
 <script>
@@ -275,7 +217,6 @@
 <style scoped>
 .wrap {
   display: grid;
-<<<<<<< HEAD
   overflow:hidden;
   grid-gap: 10px;
   grid-template-columns: 2fr 1.25fr 0.75fr;
@@ -283,32 +224,12 @@
   grid-template-areas:  "header header header"
                         "map waypoints waypoints"
                         "data waypoints waypoints";
-=======
-  overflow: hidden;
-  min-height: 98vh;
-  grid-gap: 10px;
-  grid-template-columns: 2fr 1.25fr 0.75fr;
-  grid-template-rows: 50px 2fr 1fr 15vh;
-  grid-template-areas:
-    "header header header"
-    "map waypoints waypoints"
-    "map waypoints waypoints"
-    "data waypoints waypoints";
->>>>>>> b3f65921
   font-family: sans-serif;
   height: 100%;
   width: auto;
 }
-<<<<<<< HEAD
 .page_header {
     grid-area: header;
-=======
-
-.box {
-  border-radius: 5px;
-  padding: 10px;
-  border: 1px solid black;
->>>>>>> b3f65921
 }
 .box1 {
   overflow-y: scroll;
@@ -317,46 +238,16 @@
   grid-template-columns: 40% 60%;
 }
 
-<<<<<<< HEAD
-=======
-.box2 {
-  display: block;
-}
-
-.light-bg {
-  background-color: LightGrey;
-}
-
->>>>>>> b3f65921
 img {
   border: none;
   border-radius: 0px;
 }
 
-<<<<<<< HEAD
-=======
-.header {
-  grid-area: header;
-  display: flex;
-  align-items: center;
-}
-
-.header h1 {
-  margin-left: 5px;
-}
-
->>>>>>> b3f65921
 h2 {
   padding: 2px;
   margin: 0px;
 }
 
-<<<<<<< HEAD
-=======
-.spacer {
-  flex-grow: 0.8;
-}
->>>>>>> b3f65921
 
 .comms {
   display: flex;
