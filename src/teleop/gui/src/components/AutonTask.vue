--- conflicted
+++ resolved
@@ -83,11 +83,8 @@
 import { mapGetters } from "vuex";
 import JoystickValues from "./JoystickValues.vue";
 import IMUCalibration from "./IMUCalibration.vue";
-<<<<<<< HEAD
 import CommReadout from "./CommReadout.vue";
-=======
 import { quaternionToDisplayAngle } from "../utils.js";
->>>>>>> 755bf1f5
 
 const navBlue = "#4695FF";
 const navGreen = "yellowgreen";
