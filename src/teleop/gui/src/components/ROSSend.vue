<template>
<<<<<<< HEAD
    <div>
        <div class="wrap">
            <div class="page_header">
            <h1>ROS Send</h1>
            <img src="/static/mrover_logo.png" alt="MRover" title="MRover" width="185" height="53" />
            </div>
            
            <div class="pages">
                <label for="'topic'">Topic:</label>
                <select class="box" id="topic" v-model="selectedTopic" required> 
                <option value="" selected>Select a topic</option>
                <option v-for="option in topic_options" v-bind:value="option">
                {{ option }}
                </option>
                </select>
=======
  <div>
    <div class="wrap">
      <div class="page_header">
        <h1>ROS Send</h1>
        <img
          src="/static/new_mrover.png"
          alt="MRover"
          title="MRover"
          width="185"
          height="53"
        />
      </div>

      <div class="pages">
        <label for="'topic'">Topic:</label>
        <select id="topic" v-model="selectedTopic" class="box" required>
          <option value="" selected>Select a topic</option>
          <option v-for="option in topic_options" :value="option">
            {{ option }}
          </option>
        </select>
>>>>>>> b09d7401

        <input
          v-if="selectedTopic == 'Custom topic'"
          v-model="customTopic"
          placeholder="Enter custom topic"
        />

        <label for="'package'">Package:</label>
        <select
          id="package"
          v-model="selectedPackage"
          class="box"
          required
          @change="switchPackage()"
        >
          <option value="" selected>Select a package</option>
          <option v-for="option in packages" :value="option">
            {{ option }}
          </option>
        </select>

        <label for="'type'">Type:</label>
        <select
          id="type"
          v-model="selectedType"
          class="box"
          required
          @change="switchType()"
        >
          <option value="" selected>Select a message type</option>
          <option v-for="option in topic_types" :value="option">
            {{ option }}
          </option>
        </select>

        <textarea id="textarea" v-model="message" class="box"></textarea>

        <p>{{ schema }}</p>
        <p v-if="error">JSON Syntax Error! Cannot send...</p>

        <button class="button" type="button" @click="sendMessage()">
          Send
        </button>
      </div>
    </div>
  </div>
</template>

<script>
import ROSLIB from "roslib";
import "../assets/style.css";

const datatypes = [
  "bool",
  "int8",
  "uint8",
  "int16",
  "uint16",
  "int32",
  "uint32",
  "int64",
  "uint64",
  "float32",
  "float64",
  "string",
  "time",
  "duration",
];

export default {
  name: "ROSSend",
  data() {
    return {
      topic_options: [],
      selectedTopic: "",
      topic_types: [],
      selectedType: "",
      packages: [],
      selectedPackage: "",
      message: "",
      customTopic: "",
      schema: "",
      error: false,
    };
  },
  mounted() {
    this.populateTopics();
    this.populatePackages();
  },

  methods: {
    populateTopics: function () {
      //populates all active topics for dropdown menu in addition to a Custom Topic option
      var topicsClient = new ROSLIB.Service({
        ros: this.$ros,
        name: "/rosapi/topics",
        serviceType: "rosapi/Topics",
      });

      var topicsSorted = [];
      var request = new ROSLIB.ServiceRequest();
      topicsClient.callService(request, (result) => {
        topicsSorted = result.topics.sort();
        for (var r of topicsSorted) {
          this.topic_options.push(r);
        }
      });

      this.topic_options.push("Custom topic");
    },

    populatePackages: function () {
      //populates all active packages for the dropdown menu
      var packageClient = new ROSLIB.Service({
        ros: this.$ros,
        name: "topic_services/fetch_packages",
        serviceType: "FetchPackages",
      });

      var request = new ROSLIB.ServiceRequest();
      packageClient.callService(request, (result) => {
        for (var i = 0; i < result.packages.length; i++) {
          this.packages.push(result.packages[i]);
        }
      });
    },

    switchPackage: function () {
      //anytime a package is changed, it clears out the topics types
      //available with that package and replaces it with the newly selected one
      this.topic_types = [];
      this.message = "";
      this.selectedType = "";
      this.schema = "";
      var topicTypeClient = new ROSLIB.Service({
        ros: this.$ros,
        name: "topic_services/fetch_messages_from_package",
        serviceType: "FetchMessageFromPackage",
      });

      var request1 = new ROSLIB.ServiceRequest({
        package: this.selectedPackage,
      });
      topicTypeClient.callService(request1, (result) => {
        for (var i = 0; i < result.messages.length; i++) {
          this.topic_types.push(result.messages[i]);
        }
      });
    },

    switchType: function () {
      //anytime a type changes, the display changes its schema to the new type.
      //It's recursive so any non-primitive data type will be rooted down to its basic components. Also handles showing arrays
      this.message = "";
      this.schema = "";
      var messageClient = new ROSLIB.Service({
        ros: this.$ros,
        name: "/rosapi/message_details",
        serviceType: "rosapi/MessageDetails",
      });

      var request2 = new ROSLIB.ServiceRequest({ type: this.selectedType });
      messageClient.callService(request2, (result) => {
        const displayMessage = (arr) => {
          for (var i = 0; i < arr.fieldtypes.length; i++) {
            if (!datatypes.includes(arr.fieldtypes[i])) {
              this.message += '"' + arr.fieldnames[i] + '": ';
              if (arr.fieldarraylen[i] != -1) {
                this.message += "[ ";
              }
              this.message += " {";
              ctr += 1;
              displayMessage(result.typedefs[ctr]);
              this.message += "\n},\n";
              if (arr.fieldarraylen[i] != -1) {
                this.message += ", ]";
              }
            } else {
              this.message += '"' + arr.fieldnames[i] + '": ';
              if (arr.fieldarraylen[i] != -1) {
                this.message += "[]";
              }
              if (i != arr.fieldnames.length - 1) {
                this.message += ",\n";
              }

              this.schema +=
                "\n" + arr.fieldtypes[i] + "\t" + arr.fieldnames[i];
            }
          }
        };

        var ctr = 0;
        displayMessage(result.typedefs[0]);
      });
    },

    sendMessage: function () {
      //when the send button is pressed, it publishes that message
      this.error = false;
      var topic = this.selectedTopic;
      if (this.selectedTopic == "Custom topic") topic = this.customTopic;
      if (this.message[0] != "{") this.message = "{" + this.message + "}";
      var publisher_msg;
      try {
        publisher_msg = new ROSLIB.Message(JSON.parse(this.message));
      } catch (e) {
        this.error = true;
      }
      if (!this.error) {
        var publisher = new ROSLIB.Topic({
          ros: this.$ros,
          name: topic,
          messageType: this.selectedType,
        });
        publisher.publish(publisher_msg);
      }
    },
  },
};
</script>

<style scoped>
p {
  width: 300px;
  white-space: pre-wrap;
}

.pages > * {
  margin: 10px;
}

#textarea {
  display: flex;
  resize: none;
  height: 300px;
  width: 900px;
  border-radius: 10px;
  font-family: "Arial";
  font-size: large;
}
</style><|MERGE_RESOLUTION|>--- conflicted
+++ resolved
@@ -1,27 +1,10 @@
 <template>
-<<<<<<< HEAD
-    <div>
-        <div class="wrap">
-            <div class="page_header">
-            <h1>ROS Send</h1>
-            <img src="/static/mrover_logo.png" alt="MRover" title="MRover" width="185" height="53" />
-            </div>
-            
-            <div class="pages">
-                <label for="'topic'">Topic:</label>
-                <select class="box" id="topic" v-model="selectedTopic" required> 
-                <option value="" selected>Select a topic</option>
-                <option v-for="option in topic_options" v-bind:value="option">
-                {{ option }}
-                </option>
-                </select>
-=======
   <div>
     <div class="wrap">
       <div class="page_header">
         <h1>ROS Send</h1>
         <img
-          src="/static/new_mrover.png"
+          src="/static/mrover_logo.png"
           alt="MRover"
           title="MRover"
           width="185"
@@ -37,7 +20,6 @@
             {{ option }}
           </option>
         </select>
->>>>>>> b09d7401
 
         <input
           v-if="selectedTopic == 'Custom topic'"
