--- conflicted
+++ resolved
@@ -128,23 +128,17 @@
       autonButtonColor: "red",
       waitingForNav: false,
 
-<<<<<<< HEAD
       linear_x: 0,
       angular_z: 0,
-=======
       roverStuck: false,
->>>>>>> 7f833ba9
 
       //Pubs and Subs
       nav_status_sub: null,
       course_pub: null,
-<<<<<<< HEAD
-      cmd_vel_sub: null
-
-=======
+      cmd_vel_sub: null,
+
       rover_stuck_pub: null
       
->>>>>>> 7f833ba9
     }
   },
 
@@ -443,13 +437,9 @@
       display: grid;
       grid-gap: 5%;
       grid-template-columns: 1fr 1fr;
-<<<<<<< HEAD
-      grid-template-areas: "auton-check stats";
-=======
       grid-template-rows: 1fr 0.25fr;
       grid-template-areas: "auton-check stats"
                            "teleop-check stuck-check";
->>>>>>> 7f833ba9
       font-family: sans-serif;
       min-height: min-content;
   }
