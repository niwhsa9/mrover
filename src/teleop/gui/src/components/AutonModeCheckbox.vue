<template>
  <div class="wrap-button">
    <button :class="[color]" @click="toggleAndEmit()">
      <span class="white-text"
        >{{ name }}: <br />{{ active ? "\u2611" : "\u2610" }}</span
      >
    </button>
  </div>
</template>

<script>
export default {
<<<<<<< HEAD

=======
>>>>>>> b3f65921
  props: {
    name: {
      type: String,
      required: true,
    },
    color: {
      type: String,
      required: true,
    },
  },
  data() {
    return {
      active: false,
    };
  },

  methods: {
    toggle: function () {
      this.active = !this.active;
    },

    toggleAndEmit: function () {
      this.toggle();
      this.$emit("toggle", this.active);
    },
  },
};
</script>

<style scoped>
.wrap-button {
  display: block;
  height: 100%;
  width: 100%;
  align-items: center;
  padding: 1px;
}

.green {
  background-color: green;
}

.red {
  background-color: red;
}

.yellow {
  background-color: #ffd700;
}

.white-text {
  font-size: large;
  color: white;
}
</style><|MERGE_RESOLUTION|>--- conflicted
+++ resolved
@@ -10,10 +10,6 @@
 
 <script>
 export default {
-<<<<<<< HEAD
-
-=======
->>>>>>> b3f65921
   props: {
     name: {
       type: String,
