--- conflicted
+++ resolved
@@ -3,39 +3,15 @@
     <DriveControls></DriveControls>
     <ArmControls></ArmControls>
     <GimbalControls></GimbalControls>
-<<<<<<< HEAD
-    <DriveVelDataH></DriveVelDataH>
-    <DriveVelDataV></DriveVelDataV>
-=======
     <JointStateTable
       :joint-state-data="jointState"
       :vertical="true"
     ></JointStateTable>
     <MoteusStateTable :moteus-state-data="moteusState"></MoteusStateTable>
->>>>>>> b3f65921
   </div>
 </template>
 
 <script>
-<<<<<<< HEAD
-import DriveControls from "./DriveControls.vue";
-import ArmControls from "./ArmControls.vue";
-import GimbalControls from "./GimbalControls.vue";
-import DriveVelDataH from "./DriveVelDataH.vue";
-import DriveVelDataV from "./DriveVelDataV.vue";
-
-export default {
-
-  components: {
-    DriveControls,
-    ArmControls,
-    GimbalControls,
-    DriveVelDataV,
-    DriveVelDataH,
-  },
-  data() {
-    return {};
-=======
 import ROSLIB from "roslib";
 import DriveControls from "./DriveControls.vue";
 import ArmControls from "./ArmControls.vue";
@@ -69,7 +45,6 @@
       this.jointState = msg.joint_states;
       this.moteusState = msg.moteus_states;
     });
->>>>>>> b3f65921
   },
 };
 </script>