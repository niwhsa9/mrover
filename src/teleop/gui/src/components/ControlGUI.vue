<template>
<<<<<<< HEAD
<div>
    <div class="box page_header">
        <img src="/static/new_mrover.png" alt="MRover" title="MRover" width="185" height="53" />
        <h1>Temp Controls</h1>
    </div>
=======
  <div>
>>>>>>> b3f65921
    <DriveControls></DriveControls>
    <ArmControls></ArmControls>
    <GimbalControls></GimbalControls>
    <JointStateTable
      :joint-state-data="jointState"
      :vertical="true"
    ></JointStateTable>
    <MoteusStateTable :moteus-state-data="moteusState"></MoteusStateTable>
  </div>
</template>

<script>
import ROSLIB from "roslib";
import DriveControls from "./DriveControls.vue";
import ArmControls from "./ArmControls.vue";
import GimbalControls from "./GimbalControls.vue";
import JointStateTable from "./JointStateTable.vue";
import MoteusStateTable from "./MoteusStateTable.vue";

export default {
  components: {
    DriveControls,
    ArmControls,
    GimbalControls,
    JointStateTable,
    MoteusStateTable,
  },
  data() {
    return {
      jointState: {},
      moteusState: {},
    };
  },

  created: function () {
    this.brushless_motors = new ROSLIB.Topic({
      ros: this.$ros,
      name: "drive_status",
      messageType: "mrover/MotorsStatus",
    });

    this.brushless_motors.subscribe((msg) => {
      this.jointState = msg.joint_states;
      this.moteusState = msg.moteus_states;
    });
  },
};
</script><|MERGE_RESOLUTION|>--- conflicted
+++ resolved
@@ -1,13 +1,9 @@
 <template>
-<<<<<<< HEAD
 <div>
     <div class="box page_header">
         <img src="/static/new_mrover.png" alt="MRover" title="MRover" width="185" height="53" />
         <h1>Temp Controls</h1>
     </div>
-=======
-  <div>
->>>>>>> b3f65921
     <DriveControls></DriveControls>
     <ArmControls></ArmControls>
     <GimbalControls></GimbalControls>
