<template>
<div>
    <DriveControls></DriveControls>
    <ArmControls></ArmControls>
<<<<<<< HEAD
    <GimbalControls></GimbalControls>
    <DriveVelDataH></DriveVelDataH>
    <DriveVelDataV></DriveVelDataV>
=======
    <JointStateTable v-bind:JointStateData="'/drive_status'" v-bind:vertical ="true"></JointStateTable>
    <MoteusStateTable></MoteusStateTable>
>>>>>>> 01c7e4b4

</div>
</template>

<script>
import DriveControls from './DriveControls.vue';
import ArmControls from './ArmControls.vue';
import GimbalControls from './GimbalControls.vue';
import JointStateTable from './JointStateTable.vue';
import MoteusStateTable from './MoteusStateTable.vue'

export default {
    data() {
        return {
            JointState:{}
        }
    },

    components: {
        DriveControls,
        ArmControls,
        GimbalControls,
        JointStateTable,
        MoteusStateTable
    },
    
    created: function () {
        this.brushless_motors = new ROSLIB.Topic({
            ros: this.$ros,
            name: 'drive_status',
            messageType: 'mrover/DriveStatus'
        });

        this.brushless_motors.subscribe((msg) => {
            this.JointState = msg.joint_states


        })
    }
}


</script><|MERGE_RESOLUTION|>--- conflicted
+++ resolved
@@ -2,14 +2,9 @@
 <div>
     <DriveControls></DriveControls>
     <ArmControls></ArmControls>
-<<<<<<< HEAD
     <GimbalControls></GimbalControls>
-    <DriveVelDataH></DriveVelDataH>
-    <DriveVelDataV></DriveVelDataV>
-=======
     <JointStateTable v-bind:JointStateData="'/drive_status'" v-bind:vertical ="true"></JointStateTable>
     <MoteusStateTable></MoteusStateTable>
->>>>>>> 01c7e4b4
 
 </div>
 </template>
