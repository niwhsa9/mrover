<template>
  <div class="box">
    <div class="identification">
      <p>{{ waypoint.name }}, ID: {{ waypoint.id }}</p>
    </div>
    <div class="buttons">
      <button class="red" @click="$emit('add', { list: list, index: index })">
        Add
      </button>
      <button
        :class="[waypoint.post ? 'green' : 'red']"
        @click="$emit('togglePost', { list: list, index: index })"
      >
        Post
      </button>
      <button
        :class="[waypoint.gate ? 'green' : 'red']"
        @click="$emit('toggleGate', { list: list, index: index })"
      >
        Gate
      </button>
      <button
        class="red"
        @click="$emit('delete', { list: list, index: index })"
      >
        Delete
      </button>
      <button
        :class="[index === highlightedWaypoint ? 'green' : 'red']"
        @click="$emit('find', { list: list, index: index })"
      >
        Find
      </button>
    </div>
    <div class="location">
      <div>
        <p>{{ output.lat.d }}º</p>
        <p v-if="min_enabled">{{ output.lat.m }}'</p>
        <p v-if="sec_enabled">{{ output.lat.s }}"</p>
        N <b>&nbsp;|</b>
        <p>{{ output.lon.d }}º</p>
        <p v-if="min_enabled">{{ output.lon.m }}'</p>
        <p v-if="sec_enabled">{{ output.lon.s }}"</p>
        W
      </div>
    </div>
  </div>
</template>

<script>
import { mapGetters } from "vuex";
import { convertDMS } from "../utils";

export default {
  props: {
    waypoint: {
      type: Object,
      required: true,
    },

    list: {
      type: Number,
      required: true,
    },

    index: {
      type: Number,
      required: true,
    },
  },

  computed: {
    ...mapGetters("autonomy", {
      odom_format: "odomFormat",
      highlightedWaypoint: "highlightedWaypoint",
    }),

    min_enabled: function () {
      return this.odom_format != "D";
    },

    sec_enabled: function () {
      return this.odom_format == "DMS";
    },

    output: function () {
      return {
        lat: convertDMS({ d: this.waypoint.lat, m: 0, s: 0 }, this.odom_format),
        lon: convertDMS({ d: this.waypoint.lon, m: 0, s: 0 }, this.odom_format),
      };
    },
  },
};
</script>

<style scoped>
<<<<<<< HEAD
  .box {
    padding: 1px 10px 10px 10px;
    margin: 5px;
  }
  .location {
    grid-area: location;
  }

  .location p {
    display: inline;
  }

  .buttons {
    grid-area: buttons;
    align-self: center;
    justify-self: center;
    display: block;
  }

  .red {
    background-color: red;
  }

  .green {
    background-color: green;
  }

  button {
    width: auto;
    height: auto;
    padding: 7px;
    font-weight: bold;
  }

  p {
    margin: 5px
  }
=======
.waypoint-item {
  background-color: rgb(180, 180, 180);
  border-radius: 5px;
  padding: 1px 10px 10px 10px;
  border: 1px solid black;

  margin: 5px;
}
.location {
  grid-area: location;
}

.location p {
  display: inline;
}

.buttons {
  grid-area: buttons;
  align-self: center;
  justify-self: center;
  display: block;
}

.red {
  background-color: red;
}

.green {
  background-color: green;
}

button {
  width: auto;
  height: auto;
  padding: 7px;
  font-weight: bold;
}

p {
  margin: 5px;
}
>>>>>>> b3f65921
</style><|MERGE_RESOLUTION|>--- conflicted
+++ resolved
@@ -94,7 +94,6 @@
 </script>
 
 <style scoped>
-<<<<<<< HEAD
   .box {
     padding: 1px 10px 10px 10px;
     margin: 5px;
@@ -102,48 +101,6 @@
   .location {
     grid-area: location;
   }
-
-  .location p {
-    display: inline;
-  }
-
-  .buttons {
-    grid-area: buttons;
-    align-self: center;
-    justify-self: center;
-    display: block;
-  }
-
-  .red {
-    background-color: red;
-  }
-
-  .green {
-    background-color: green;
-  }
-
-  button {
-    width: auto;
-    height: auto;
-    padding: 7px;
-    font-weight: bold;
-  }
-
-  p {
-    margin: 5px
-  }
-=======
-.waypoint-item {
-  background-color: rgb(180, 180, 180);
-  border-radius: 5px;
-  padding: 1px 10px 10px 10px;
-  border: 1px solid black;
-
-  margin: 5px;
-}
-.location {
-  grid-area: location;
-}
 
 .location p {
   display: inline;
@@ -174,5 +131,4 @@
 p {
   margin: 5px;
 }
->>>>>>> b3f65921
 </style>