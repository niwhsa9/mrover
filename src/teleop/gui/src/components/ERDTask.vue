--- conflicted
+++ resolved
@@ -84,11 +84,8 @@
 import MoteusStateTable from "./MoteusStateTable.vue";
 import OdometryReading from "./OdometryReading.vue";
 import PDBFuse from "./PDBFuse.vue";
-<<<<<<< HEAD
 import CommReadout from "./CommReadout.vue";
-=======
 import { quaternionToDisplayAngle } from "../utils.js";
->>>>>>> 755bf1f5
 
 export default {
   components: {
