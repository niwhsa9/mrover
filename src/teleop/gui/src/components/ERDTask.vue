--- conflicted
+++ resolved
@@ -1,12 +1,4 @@
 <template>
-<<<<<<< HEAD
-<div>
-  <div class="box page_header">
-    <img src="/static/new_mrover.png" alt="MRover" title="MRover" width="185" height="53" />
-    <h1>ERD</h1>
-  </div>
-</div>
-=======
   <div :class="type === 'ES' ? 'wrapper-es' : 'wrapper-edm'">
     <div class="box header">
       <img
@@ -73,7 +65,6 @@
       <MoteusStateTable :moteus-state-data="moteusState" />
     </div>
   </div>
->>>>>>> b3f65921
 </template>
 
 <script>
