<template>
  <div class="wrap">
    <div v-if="vertical">
      <div>
        <h3>Motor Data</h3>
      </div>
      <table
        class="tableFormat"
        style="undefined;table-layout: fixed; width: 745px"
      >
        <colgroup>
          <col style="width: 85px" />
          <col style="width: 60px" />
          <col style="width: 75px" />
          <col style="width: 85px" />
          <col style="width: 60px" />
          <col style="width: 75px" />
          <col style="width: 85px" />
          <col style="width: 60px" />
          <col style="width: 75px" />
          <col style="width: 85px" />
        </colgroup>

        <thead>
          <tr>
            <th class="tableElement">Motor</th>
            <th class="tableElement">Positon (m)</th>
            <th class="tableElement">Velocity (m/s)</th>
            <th class="tableElement">Effort (Nm)</th>
          </tr>
        </thead>

        <tbody>
<<<<<<< HEAD
          <tr v-for="(state, i) in jointStateData">
            <th class="tableElement">{{ state.name[i] }}</th>
            <td class="tableElement">{{ state.position[i] }}</td>
            <td class="tableElement">{{ state.velocity[i] }}</td>
            <td class="tableElement">{{ state.effort[i] }}</td>
=======
          <tr v-for="(joint, index) in jointStateData.name" :key="index">
            <td class="tableElement">{{ joint }}</td>
            <td class="tableElement">{{ jointStateData.position[index] }}</td>
            <td class="tableElement">{{ jointStateData.velocity[index] }}</td>
            <td class="tableElement">{{ jointStateData.effort[index] }}</td>
>>>>>>> b3f65921
          </tr>
        </tbody>
      </table>
    </div>

    <div v-else>
      <div>
        <h3>Motor Data</h3>
      </div>
      <table
        class="tableFormat"
        style="undefined;table-layout: fixed; width: 745px"
      >
        <colgroup>
          <col style="width: 85px" />
          <col style="width: 60px" />
          <col style="width: 75px" />
          <col style="width: 85px" />
          <col style="width: 60px" />
          <col style="width: 75px" />
          <col style="width: 85px" />
          <col style="width: 60px" />
          <col style="width: 75px" />
          <col style="width: 85px" />
        </colgroup>

        <thead>
          <tr>
            <th class="tableElement">Motor</th>
            <th v-for="name in jointStateData.name" class="tableElement">
              {{ name }}
            </th>
          </tr>
          <tr>
            <th class="tableElement">Position (m)</th>
            <td
              v-for="position in jointStateData.position"
              class="tableElement"
            >
              {{ position }}
            </td>
          </tr>
          <tr>
            <th class="tableElement">Velocity (m/s)</th>
            <td
              v-for="velocity in jointStateData.velocity"
              class="tableElement"
            >
              {{ velocity }}
            </td>
          </tr>
          <tr>
            <th class="tableElement">Effort (Nm)</th>
<<<<<<< HEAD
            <td v-for="effot in jointStateData.effort" class="tableElement">
=======
            <td v-for="effort in jointStateData.effort" class="tableElement">
>>>>>>> b3f65921
              {{ effort }}
            </td>
          </tr>
        </thead>
      </table>
    </div>
  </div>
</template>

<script>
import ROSLIB from "roslib";

export default {
  props: {
<<<<<<< HEAD
=======
    // Table will only render headers if these values are not passed w/ v-bind
>>>>>>> b3f65921
    jointStateData: {
      type: Object,
      required: true,
    },

    vertical: {
      type: Boolean,
      required: true,
    },
  },
  data() {
    return {
      motors: [],
    };
  },
};
</script>

<style scoped>
.wrap {
  display: inline-block;
  align-content: center;
}

.box {
  border-radius: 5px;
  padding: 10px;
  border: 1px solid black;
  text-align: right;
  vertical-align: top;
}

.tableFormat {
  border-collapse: collapse;
  border-spacing: 0;
}

.tableFormat td {
  border-color: black;
  border-style: solid;
  border-width: 1px;
  font-size: 13px;
  overflow: hidden;
  padding: 10px 5px;
  word-break: normal;
}

.tableFormat th {
  border-color: black;
  border-style: solid;
  border-width: 1px;
  font-size: 13px;
  font-weight: normal;
  overflow: hidden;
  padding: 10px 5px;
  word-break: normal;
}

.tableFormat .tableElement {
  border-color: inherit;
  text-align: center;
  vertical-align: top;
}
</style><|MERGE_RESOLUTION|>--- conflicted
+++ resolved
@@ -31,19 +31,11 @@
         </thead>
 
         <tbody>
-<<<<<<< HEAD
-          <tr v-for="(state, i) in jointStateData">
-            <th class="tableElement">{{ state.name[i] }}</th>
-            <td class="tableElement">{{ state.position[i] }}</td>
-            <td class="tableElement">{{ state.velocity[i] }}</td>
-            <td class="tableElement">{{ state.effort[i] }}</td>
-=======
           <tr v-for="(joint, index) in jointStateData.name" :key="index">
             <td class="tableElement">{{ joint }}</td>
             <td class="tableElement">{{ jointStateData.position[index] }}</td>
             <td class="tableElement">{{ jointStateData.velocity[index] }}</td>
             <td class="tableElement">{{ jointStateData.effort[index] }}</td>
->>>>>>> b3f65921
           </tr>
         </tbody>
       </table>
@@ -97,11 +89,7 @@
           </tr>
           <tr>
             <th class="tableElement">Effort (Nm)</th>
-<<<<<<< HEAD
-            <td v-for="effot in jointStateData.effort" class="tableElement">
-=======
             <td v-for="effort in jointStateData.effort" class="tableElement">
->>>>>>> b3f65921
               {{ effort }}
             </td>
           </tr>
@@ -116,10 +104,7 @@
 
 export default {
   props: {
-<<<<<<< HEAD
-=======
     // Table will only render headers if these values are not passed w/ v-bind
->>>>>>> b3f65921
     jointStateData: {
       type: Object,
       required: true,
