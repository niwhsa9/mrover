<template>
<<<<<<< HEAD
  <button class="button" :class="[color]" @click="toggleAndEmit()">
    <span class="white-text"
      >{{ name }}: {{ active ? "\u2611" : "\u2610" }}</span
    >
  </button>
=======
  <div>
    <div v-if="!disabled" class="wrap-button">
      <button :class="[color]" @click="toggleAndEmit()">
        <span class="white-text"
          >{{ name }}: {{ active ? "\u2611" : "\u2610" }}</span
        >
      </button>
    </div>
    <div v-else class="wrap-button button-disabled">
      <button :class="[color]">
        <span class="white-text"
          >{{ name }}: {{ active ? "\u2611" : "\u2610" }}</span
        >
      </button>
    </div>
  </div>
>>>>>>> 069ee2eb
</template>

<script>
import '../assets/style.css';

export default {
  props: {
    name: {
      type: String,
      required: true
    },
    disabled: {
      type: Boolean,
      default: false,
      required: false
    }
  },
  data() {
    return {
      active: false
    };
  },

  computed: {
    color: function () {
      return this.active ? "green" : "red";
    }
  },

  methods: {
    toggle: function () {
      this.active = !this.active;
    },

    toggleAndEmit: function () {
      this.toggle();
      this.$emit("toggle", this.active);
    }
  }
};
</script>

<style scoped>
<<<<<<< HEAD
=======
.wrap-button {
  display: flex;
  align-items: center;
  padding: 1px;
}

.button-disabled {
  opacity: 0.5;
}

.green {
  background-color: green;
}

.red {
  background-color: red;
}

>>>>>>> 069ee2eb
.white-text {
  color: white;
}
</style><|MERGE_RESOLUTION|>--- conflicted
+++ resolved
@@ -1,28 +1,19 @@
 <template>
-<<<<<<< HEAD
-  <button class="button" :class="[color]" @click="toggleAndEmit()">
-    <span class="white-text"
-      >{{ name }}: {{ active ? "\u2611" : "\u2610" }}</span
-    >
-  </button>
-=======
   <div>
-    <div v-if="!disabled" class="wrap-button">
-      <button :class="[color]" @click="toggleAndEmit()">
+    <div v-if="!disabled">
+      <button class="button" :class="[color]" @click="toggleAndEmit()">
         <span class="white-text"
-          >{{ name }}: {{ active ? "\u2611" : "\u2610" }}</span
-        >
+          >{{ name }}: {{ active ? "\u2611" : "\u2610" }}</span>
       </button>
     </div>
-    <div v-else class="wrap-button button-disabled">
-      <button :class="[color]">
+    <div v-else>
+      <button class="button button-disabled" :class="[color]">
         <span class="white-text"
           >{{ name }}: {{ active ? "\u2611" : "\u2610" }}</span
         >
       </button>
     </div>
   </div>
->>>>>>> 069ee2eb
 </template>
 
 <script>
@@ -66,27 +57,10 @@
 </script>
 
 <style scoped>
-<<<<<<< HEAD
-=======
-.wrap-button {
-  display: flex;
-  align-items: center;
-  padding: 1px;
-}
-
 .button-disabled {
   opacity: 0.5;
 }
 
-.green {
-  background-color: green;
-}
-
-.red {
-  background-color: red;
-}
-
->>>>>>> 069ee2eb
 .white-text {
   color: white;
 }
