<template>
  <div id="app">
    <router-view />
  </div>
</template>

<script>
import ROSLIB from "roslib";

export default {
  name: "App",

  beforeCreate: function () {
    this.$ros.on("connection", function () {
      console.log("Connected to websocket server.");
    });

    this.$ros.on("error", function (error) {
      console.log("Error connecting to websocket server: ", error);
    });

    this.$ros.on("close", function () {
      console.log("Connection to websocket server closed.");
    });
  },
};
</script>

<style>
#app {
<<<<<<< HEAD
  font-family: 'Avenir', Helvetica, Arial, sans-serif;
  height: 100%;
}

* {
  --primary-blue: rgb(63, 99, 166);
  --hover-blue: rgb(79, 119, 192);
  --active-blue: rgb(112, 148, 216);
  --shadow-color: rgba(236, 236, 236, 0.966);
=======
  font-family: "Avenir", Helvetica, Arial, sans-serif;
>>>>>>> b3f65921
}
</style><|MERGE_RESOLUTION|>--- conflicted
+++ resolved
@@ -28,7 +28,6 @@
 
 <style>
 #app {
-<<<<<<< HEAD
   font-family: 'Avenir', Helvetica, Arial, sans-serif;
   height: 100%;
 }
@@ -38,8 +37,5 @@
   --hover-blue: rgb(79, 119, 192);
   --active-blue: rgb(112, 148, 216);
   --shadow-color: rgba(236, 236, 236, 0.966);
-=======
-  font-family: "Avenir", Helvetica, Arial, sans-serif;
->>>>>>> b3f65921
 }
 </style>