:root {
<<<<<<< HEAD
    --primary-blue: rgb(63, 99, 166);
    --hover-blue: rgb(79, 119, 192);
    --active-blue: rgb(112, 148, 216);
    --shadow-color: rgba(220, 220, 220, 0.61);
    --accent: rgb(210, 74, 39);
    --red-hover: rgb(187, 65, 35);
    --red-active: rgb(163, 59, 33);
    --green: rgb(96, 150, 74);
    --green-hover: rgb(84, 124, 68);
    --green-active: rgb(70, 104, 56);
    --yellow: rgb(255, 215, 0);
    --disabled: rgb(161, 172, 175);
  }
=======
  --primary-blue: rgb(63, 99, 166);
  --hover-blue: rgb(79, 119, 192);
  --active-blue: rgb(112, 148, 216);
  --shadow-color: rgba(220, 220, 220, 0.61); /*236 236 236 .966*/
  --accent: rgb(210, 74, 39);
  --red-hover: rgb(187, 65, 35);
  --red-active: rgb(163, 59, 33);
  --green: rgb(96, 150, 74);
  --green-hover: rgb(84, 124, 68);
  --green-active: rgb(70, 104, 56);
  --yellow: rgb(255, 215, 0);
  --disabled: rgb(161, 172, 175);
}
>>>>>>> b09d7401

body {
  min-height: fit-content;
  height: 100vh;
  min-width: fit-content;
  width: 100vw;
  margin: 0;
  background-color: white;
  overflow-x: hidden;
  overflow-y: scroll;
}

/* A general wrapper class for components */
.wrap {
  font-family: "Arial";
  width: 100%;
  height: 100%;
}

/* A class used to format the header */
.page_header {
  display: flex;
  justify-content: center;
  align-items: flex-end;
  height: 75px;
  box-shadow: 0px 10px 8px -4px var(--shadow-color);
}

/* A class to format the component title in the header */
.page_header h1 {
  position: absolute;
  vertical-align: center;
  left: 0px;
  margin-left: 25px;
}

<<<<<<< HEAD
/* Use the box class any time you want a rounded box section 
    i.e. components like Cameras inside ERD Task  */
.box, .button {
    background-color: white;
    border: none;
    border-radius: 5px;
    padding: 10px;
    box-shadow: 2px 2px 15px var(--shadow-color), -2px -2px 15px var(--shadow-color);
=======
.box,
.button {
  background-color: white;
  border: none;
  border-radius: 5px;
  padding: 10px;
  box-shadow: 2px 2px 15px var(--shadow-color),
    -2px -2px 15px var(--shadow-color);
>>>>>>> b09d7401
}

/* A class to use for any button you create */
.button {
  background-color: var(--primary-blue);
  text-align: center;
  color: white;
  width: 75px;
  height: 42px;
  padding: 5px;
  min-width: fit-content;
}

.button:hover {
  background-color: var(--hover-blue);
}

.button:active {
  background-color: var(--active-blue);
}

/* Typical colors used throughout the components */

.green {
  background-color: var(--green);
}

.red {
  background-color: var(--accent);
}

.yellow {
  background-color: var(--yellow);
}

.blue {
  background-color: var(--primary-blue);
  color: white;
}

.gray {
  background-color: var(--disabled);
  color: white;
}

.green:hover {
  background-color: var(--green-hover);
}

.green:active {
  background-color: var(--green-active);
}

.red:hover {
  background-color: var(--red-hover);
}

.red:active {
  background-color: var(--red-active);
}<|MERGE_RESOLUTION|>--- conflicted
+++ resolved
@@ -1,5 +1,4 @@
 :root {
-<<<<<<< HEAD
     --primary-blue: rgb(63, 99, 166);
     --hover-blue: rgb(79, 119, 192);
     --active-blue: rgb(112, 148, 216);
@@ -13,21 +12,6 @@
     --yellow: rgb(255, 215, 0);
     --disabled: rgb(161, 172, 175);
   }
-=======
-  --primary-blue: rgb(63, 99, 166);
-  --hover-blue: rgb(79, 119, 192);
-  --active-blue: rgb(112, 148, 216);
-  --shadow-color: rgba(220, 220, 220, 0.61); /*236 236 236 .966*/
-  --accent: rgb(210, 74, 39);
-  --red-hover: rgb(187, 65, 35);
-  --red-active: rgb(163, 59, 33);
-  --green: rgb(96, 150, 74);
-  --green-hover: rgb(84, 124, 68);
-  --green-active: rgb(70, 104, 56);
-  --yellow: rgb(255, 215, 0);
-  --disabled: rgb(161, 172, 175);
-}
->>>>>>> b09d7401
 
 body {
   min-height: fit-content;
@@ -64,7 +48,6 @@
   margin-left: 25px;
 }
 
-<<<<<<< HEAD
 /* Use the box class any time you want a rounded box section 
     i.e. components like Cameras inside ERD Task  */
 .box, .button {
@@ -73,16 +56,6 @@
     border-radius: 5px;
     padding: 10px;
     box-shadow: 2px 2px 15px var(--shadow-color), -2px -2px 15px var(--shadow-color);
-=======
-.box,
-.button {
-  background-color: white;
-  border: none;
-  border-radius: 5px;
-  padding: 10px;
-  box-shadow: 2px 2px 15px var(--shadow-color),
-    -2px -2px 15px var(--shadow-color);
->>>>>>> b09d7401
 }
 
 /* A class to use for any button you create */
