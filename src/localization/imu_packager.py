--- conflicted
+++ resolved
@@ -1,9 +1,4 @@
 #!/usr/bin/env python3
-<<<<<<< HEAD
-import numpy as np
-=======
-from math import sqrt
->>>>>>> 9ba9047c
 import rospy
 import numpy as np
 from geometry_msgs.msg import Vector3Stamped
@@ -42,8 +37,8 @@
         self.curr_mag = None
 
     def mag_pose(self, msg: Vector3Stamped):
-        vec_mag = sqrt(msg.vector.x**2 + msg.vector.y**2)
-        norm_vec = np.array([msg.vector.x / vec_mag, msg.vector.y / vec_mag])
+        vec_mag = np.array([msg.vector.x, msg.vector.y])
+        norm_vec = vec_mag / np.linalg.norm(vec_mag)
         rotationMatrix = np.array([[norm_vec[1], -1 * norm_vec[0], 0, 0], [norm_vec[0], norm_vec[1], 0, 0], [0, 0, 1, 0], [0, 0, 0, 1]])
         q = quaternion_from_matrix(rotationMatrix)
         self.mag_pose_pub.publish(
