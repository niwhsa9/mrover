--- conflicted
+++ resolved
@@ -16,12 +16,7 @@
 from pyubx2 import UBXReader, UBX_PROTOCOL, RTCM3_PROTOCOL, protocol, UBXMessage
 from std_msgs.msg import Header
 from sensor_msgs.msg import NavSatFix
-<<<<<<< HEAD
 from rtcm_msgs.msg import Message
-=======
-
-# from rtcm_msgs.msg import Message
->>>>>>> 7b10f303
 # from mrover.msg import rtkStatus
 import datetime
 
@@ -80,7 +75,7 @@
             parsed_latitude = msg.lat
             parsed_longitude = msg.lon
             parsed_altitude = msg.hMSL
-            time = datetime.datetime(year=msg.year, month=msg.month, day=msg.day, hour=msg.hour, second=msg.second)
+            time = datetime.datetime(year=msg.year, month=msg.month, day=msg.day, hour= msg.hour, second=msg.second)
             time = rospy.Time(secs=time.timestamp() + (msg.nano / 1e6))
             if not self.valid_offset:
                 self.time_offset = rospy.Time.now() - time
