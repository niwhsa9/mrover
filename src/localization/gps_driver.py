--- conflicted
+++ resolved
@@ -12,13 +12,8 @@
 from pyubx2 import UBXReader, UBX_PROTOCOL, RTCM3_PROTOCOL
 from std_msgs.msg import Header
 from sensor_msgs.msg import NavSatFix
-<<<<<<< HEAD
-# from rtcm_msgs.msg import Message
-# from mrover.msg import rtkStatus
-=======
 from rtcm_msgs.msg import Message
 from mrover.msg import rtkStatus
->>>>>>> d5b8e379
 import datetime
 
 
@@ -57,19 +52,11 @@
         # close connection
         self.ser.close()
 
-<<<<<<< HEAD
-    # def process_rtcm(self, data) -> None:
-    #     print("processing RTCM")
-    #     with self.lock:
-    #         # rtcm_data = RTCM.decode(data)
-    #         self.ser.write(data.message)
-=======
     # rospy subscriber automatically runs this callback in separate thread
     def process_rtcm(self, data) -> None:
         rospy.loginfo("processing RTCM")
         with self.lock:
             self.ser.write(data.message)
->>>>>>> d5b8e379
 
     def parse_ubx_message(self, msg) -> None:
         # skip if message could not be parsed
