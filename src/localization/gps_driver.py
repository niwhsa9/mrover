#!/usr/bin/env python3
"""
Reads and parses NMEA messages from the onboard GPS to provide
location data to the rover over LCM (/gps). Subscribes to
/rtcm and passes RTCM messages to the onboard gps to
acquire an RTK fix.
"""
import serial
import asyncio
import rospy
import threading
import numpy as np
from os import getenv

import rospy
# from rover_msgs import GPS, RTCM
from pyubx2 import UBXReader, UBX_PROTOCOL, RTCM3_PROTOCOL, protocol, UBXMessage
from std_msgs.msg import Header
from sensor_msgs.msg import NavSatFix

# from rtcm_msgs.msg import Message
# from mrover.msg import rtkStatus
import datetime


class GPS_Driver:
    def __init__(self):
        rospy.init_node("gps_driver")
        self.port = "/dev/gps"
        self.baud = 115200
        # self.base_station_sub = rospy.Subscriber("/rtcm", Message, self.process_rtcm)
        self.gps_pub = rospy.Publisher("fix", NavSatFix, queue_size=1)
        # self.rtk_fix_pub = rospy.Publisher("rtk_fix_status", rtkStatus, queue_size=1)

        self.lock = threading.Lock()
        self.valid_offset = False
        self.time_offset = -1

    def connect(self):
        # open connection to rover GPS
        self.ser = serial.Serial(self.port, self.baud)
        self.reader = UBXReader(self.ser, protfilter=(UBX_PROTOCOL | RTCM3_PROTOCOL))

        return self

    def exit(self) -> None:
        # close connection
        self.ser.close()

    # def process_rtcm(self, data) -> None:
    #     print("processing RTCM")
    #     with self.lock:
    #         # rtcm_data = RTCM.decode(data)
    #         self.ser.write(data.message)

    def parse_rover_gps_data(self, rover_gps_data) -> None:
        msg = rover_gps_data
        # skip if message could not be parsed
        if not msg:
            return

        if rover_gps_data.identity == "RXM-RTCM":
            rospy.loginfo("RXM")
            msg_used = msg.msgUsed

            if msg_used == 0:
                rospy.logwarn("RTCM Usage unknown\n")
            elif msg_used == 1:
                rospy.logwarn("RTCM message not used\n")
            elif msg_used == 2:
                rospy.loginfo("RTCM message successfully used by receiver\n")

            # rospy.loginfo(vars(rover_gps_data))

        if rover_gps_data.identity == "NAV-PVT":
            rospy.loginfo("PVT")
            parsed_latitude = msg.lat
            parsed_longitude = msg.lon
            parsed_altitude = msg.hMSL
            time = datetime.datetime(year=msg.year, month=msg.month, day=msg.day, hour=msg.hour, second=msg.second)
            time = rospy.Time(secs=time.timestamp() + (msg.nano / 1e6))
            if not self.valid_offset:
                self.time_offset = rospy.Time.now() - time
                self.valid_offset = True

            time = time + self.time_offset

<<<<<<< HEAD
            rospy.loginfo_throttle(3, f"{time} {rospy.Time.now()} {time-rospy.Time.now()} {self.time_offset}")
=======
            print(time, rospy.Time.now(), time - rospy.Time.now(), self.time_offset)
>>>>>>> 147668c6

            message_header = Header(stamp=time, frame_id="base_link")

            self.gps_pub.publish(
                NavSatFix(
                    header=message_header,
                    latitude=parsed_latitude,
                    longitude=parsed_longitude,
                    altitude=parsed_altitude,
                )
            )
            # self.rtk_fix_pub.publish(rtkStatus(msg_used))

            if msg.difSoln == 1:
                rospy.loginfo_throttle(3, "Differential correction applied")

            # publidh to navsatstatus in navsatfix
            if msg.carrSoln == 0:
                rospy.logwarn_throttle(3, "No RTK")
            elif msg.carrSoln == 1:
                rospy.loginfo_throttle(3, "Floating RTK Fix")
            elif msg.carrSoln == 2:
                rospy.loginfo_throttle(3, "RTK FIX")

        if rover_gps_data.identity == "NAV-STATUS":
            pass

    def gps_data_thread(self) -> None:
        # TODO: add more message checks if needed
        while not rospy.is_shutdown():
            with self.lock:
                if self.ser.in_waiting:
                    raw, rover_gps_data = self.reader.read()
                    parsed_gps_data = self.parse_rover_gps_data(rover_gps_data)


def main():
    # change values
    rtk_manager = GPS_Driver()
    rtk_manager.connect()
    # rover_gps_thread = threading.Thread(rtk_manager.gps_data_thread)
    # rover_gps_thread.start()
    rtk_manager.gps_data_thread()
    rtk_manager.exit()


if __name__ == "__main__":
    main()<|MERGE_RESOLUTION|>--- conflicted
+++ resolved
@@ -85,11 +85,7 @@
 
             time = time + self.time_offset
 
-<<<<<<< HEAD
             rospy.loginfo_throttle(3, f"{time} {rospy.Time.now()} {time-rospy.Time.now()} {self.time_offset}")
-=======
-            print(time, rospy.Time.now(), time - rospy.Time.now(), self.time_offset)
->>>>>>> 147668c6
 
             message_header = Header(stamp=time, frame_id="base_link")
 
