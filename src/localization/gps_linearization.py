#!/usr/bin/env python3
from typing import Optional, Tuple

import numpy as np
import rospy
from geometry_msgs.msg import PoseWithCovarianceStamped, PoseWithCovariance, Pose, Point, Quaternion
from mrover.msg import ImuAndMag
from pymap3d.enu import geodetic2enu
from sensor_msgs.msg import NavSatFix
from std_msgs.msg import Header
from util.SE3 import SE3
from util.np_utils import numpify

QUEUE_SIZE = 10
SLOP = 0.5

class GPSLinearization:
    """
    This node subscribes to GPS and IMU data, linearizes the GPS data
    into ENU coordinates, then combines the linearized GPS position and the IMU
    orientation into a pose estimate for the rover and publishes it.
    """

    last_gps_msg: Optional[NavSatFix]
    last_imu_msg: Optional[ImuAndMag]
    last_pose: Optional[SE3]
    pose_publisher: rospy.Publisher

    # reference coordinates
    ref_lat: float
    ref_lon: float
    ref_alt: float

    world_frame: str
    both_gps: bool

    # covariance config
    use_dop_covariance: bool
    config_gps_covariance: np.ndarray

    def __init__(self):
        # read required parameters, if they don't exist an error will be thrown
        self.ref_lat = rospy.get_param("gps_linearization/reference_point_latitude")
        self.ref_lon = rospy.get_param("gps_linearization/reference_point_longitude")
        self.ref_alt = rospy.get_param("gps_linearization/reference_point_altitude")
        self.both_gps = rospy.get_param("gps_linearization/use_both_gps")
        self.world_frame = rospy.get_param("world_frame")
        self.use_dop_covariance = rospy.get_param("global_ekf/use_gps_dop_covariance")
<<<<<<< HEAD
=======
        self.ref_coord = np.array([self.ref_lat, self.ref_lon, self.ref_alt])

        # config gps and imu convariance matrices
>>>>>>> d5b8e379
        self.config_gps_covariance = np.array(rospy.get_param("global_ekf/gps_covariance", None))

        self.last_gps_msg = None
        self.last_pose = None
        self.last_imu_msg = None

<<<<<<< HEAD
        rospy.Subscriber("gps/fix", NavSatFix, self.gps_callback)
        rospy.Subscriber("imu/data", ImuAndMag, self.imu_callback)
        self.pose_publisher = rospy.Publisher("linearized_pose", PoseWithCovarianceStamped, queue_size=1)

    def gps_callback(self, msg: NavSatFix):
=======
        if self.both_gps:
            right_gps_sub = message_filters.Subscriber("right_gps_driver/fix", NavSatFix)
            left_gps_sub = message_filters.Subscriber("left_gps_driver/fix", NavSatFix)
            sync_gps_sub = message_filters.ApproximateTimeSynchronizer([right_gps_sub, left_gps_sub], QUEUE_SIZE, SLOP)
            sync_gps_sub.registerCallback(self.dual_gps_callback)
        else:
            rospy.Subscriber("left_gps_driver/fix", NavSatFix, self.single_gps_callback)

        rospy.Subscriber("imu/data", ImuAndMag, self.imu_callback)
        self.pose_publisher = rospy.Publisher("linearized_pose", PoseWithCovarianceStamped, queue_size=1)

    def single_gps_callback(self, msg: NavSatFix):
        """
        Callback function that receives GPS messages, assigns their covariance matrix,
        and then publishes the linearized pose.

        :param msg: The NavSatFix message containing GPS data that was just received
        """

        rospy.logdebug("using single gps")

        if np.any(np.isnan([msg.latitude, msg.longitude, msg.altitude])):
            return

        if not self.use_dop_covariance:
            msg.position_covariance = self.config_gps_covariance

        if self.last_imu_msg is not None:
            self.last_pose = self.get_linearized_pose_in_world(msg, self.last_imu_msg, self.ref_coord)
            self.publish_pose()

    def dual_gps_callback(self, right_gps_msg: NavSatFix, left_gps_msg: NavSatFix):
>>>>>>> d5b8e379
        """
        Callback function that receives GPS messages, assigns their covariance matrix,
        and then publishes the linearized pose.

        :param msg: The NavSatFix message containing GPS data that was just received
        """
<<<<<<< HEAD
        if np.any(np.isnan([msg.latitude, msg.longitude, msg.altitude])):
            return

        if not self.use_dop_covariance:
            msg.position_covariance = self.config_gps_covariance

        self.last_gps_msg = msg

        if self.last_imu_msg is not None:
            self.publish_pose()
=======

        rospy.logdebug("using dual gps")

        if np.any(np.isnan([right_gps_msg.latitude, right_gps_msg.longitude, right_gps_msg.altitude])):
            return
        if np.any(np.isnan([left_gps_msg.latitude, left_gps_msg.longitude, left_gps_msg.altitude])):
            return

        right_cartesian = np.array(
            geodetic2enu(
                right_gps_msg.latitude, right_gps_msg.longitude, right_gps_msg.altitude, *self.ref_coord, deg=True
            )
        )
        left_cartesian = np.array(
            geodetic2enu(
                left_gps_msg.latitude, left_gps_msg.longitude, left_gps_msg.altitude, *self.ref_coord, deg=True
            )
        )

        self.last_pose = GPSLinearization.compute_gps_pose(
            right_cartesian=right_cartesian, left_cartesian=left_cartesian
        )

        self.publish_pose()
>>>>>>> d5b8e379

    def imu_callback(self, msg: ImuAndMag):
        """
        Callback function that receives IMU messages and publishes the linearized pose.

        :param msg: The Imu message containing IMU data that was just received
        """
        self.last_imu_msg = msg

        if self.last_gps_msg is not None and not self.both_gps:
            self.last_pose = self.get_linearized_pose_in_world(self.last_gps_msg, self.last_imu_msg, self.ref_coord)
            self.publish_pose()
        elif self.last_pose is not None and self.both_gps:
            self.publish_pose()

    @staticmethod
    def get_linearized_pose_in_world(
        gps_msg: NavSatFix, imu_msg: ImuAndMag, ref_coord: np.ndarray
    ) -> Tuple[SE3, np.ndarray]:
        """
        Linearizes the GPS geodetic coordinates into ENU cartesian coordinates,
        then combines them with the IMU orientation into a pose estimate relative
        to the world frame, with corresponding covariance matrix.

        :param gps_msg: Message containing the rover's GPS coordinates and their corresponding
                        covariance matrix.
        :param imu_msg: Message containing the rover's orientation from IMU, with
                        corresponding covariance matrix.
        :param ref_coord: numpy array containing the geodetic coordinate which will be the origin
                          of the tangent plane, [latitude, longitude, altitude]
        :returns: The pose consisting of linearized GPS and IMU orientation, and the corresponding
                  covariance matrix as a 6x6 numpy array where each row is [x, y, z, roll, pitch, yaw]
        """
        # linearize GPS coordinates into cartesian
        cartesian = np.array(geodetic2enu(gps_msg.latitude, gps_msg.longitude, gps_msg.altitude, *ref_coord, deg=True))

        # ignore Z
        cartesian[2] = 0

        imu_quat = numpify(imu_msg.imu.orientation)

        # normalize to avoid rounding errors
        imu_quat = imu_quat / np.linalg.norm(imu_quat)
        pose = SE3.from_pos_quat(position=cartesian, quaternion=imu_quat)

        covariance = np.zeros((6, 6))
        covariance[:3, :3] = np.array([gps_msg.position_covariance]).reshape(3, 3)
        covariance[3:, 3:] = np.array([imu_msg.imu.orientation_covariance]).reshape(3, 3)

        return pose, covariance

    def publish_pose(self):
        """
        Publishes the linearized pose of the rover relative to the map frame,
        as a PoseWithCovarianceStamped message.
        """
        covariance_matrix = np.zeros((6, 6))
        covariance_matrix[:3, :3] = self.config_gps_covariance.reshape(3, 3)
        covariance_matrix[3:, 3:] = self.config_imu_covariance.reshape(3, 3)

        pose_msg = PoseWithCovarianceStamped(
            header=Header(stamp=rospy.Time.now(), frame_id=self.world_frame),
            pose=PoseWithCovariance(
                pose=Pose(
                    position=Point(*self.last_pose.position),
                    orientation=Quaternion(*self.last_pose.rotation.quaternion),
                ),
                covariance=covariance_matrix.flatten().tolist(),
            ),
        )
        self.pose_publisher.publish(pose_msg)

<<<<<<< HEAD
=======
    @staticmethod
    def compute_gps_pose(right_cartesian, left_cartesian) -> SE3:
        # TODO: give simulated GPS non zero altitude so we can stop erasing the z component
        vector_connecting = left_cartesian - right_cartesian
        vector_connecting[2] = 0
        magnitude = np.linalg.norm(vector_connecting)
        vector_connecting = vector_connecting / magnitude

        vector_perp = np.zeros(shape=(3, 1))
        vector_perp[0] = vector_connecting[1]
        vector_perp[1] = -vector_connecting[0]

        rotation_matrix = np.hstack(
            (vector_perp, np.reshape(vector_connecting, (3, 1)), np.array(object=[[0], [0], [1]]))
        )

        # temporary fix, assumes base_link is exactly in the middle of the two GPS antennas
        # TODO: use static tf from base_link to left_antenna instead
        rover_position = (left_cartesian + right_cartesian) / 2

        pose = SE3(rover_position, SO3.from_matrix(rotation_matrix=rotation_matrix))

        return pose

    @staticmethod
    def get_linearized_pose_in_world(gps_msg: NavSatFix, imu_msg: ImuAndMag, ref_coord: np.ndarray) -> SE3:
        """
        Linearizes the GPS geodetic coordinates into ENU cartesian coordinates,
        then combines them with the IMU orientation into a pose estimate relative
        to the world frame, with corresponding covariance matrix.

        :param gps_msg: Message containing the rover's GPS coordinates and their corresponding
                        covariance matrix.
        :param imu_msg: Message containing the rover's orientation from IMU, with
                        corresponding covariance matrix.
        :param ref_coord: numpy array containing the geodetic coordinate which will be the origin
                          of the tangent plane, [latitude, longitude, altitude]
        :returns: The pose consisting of linearized GPS and IMU orientation, and the corresponding
                  covariance matrix as a 6x6 numpy array where each row is [x, y, z, roll, pitch, yaw]
        """
        # linearize GPS coordinates into cartesian
        cartesian = np.array(geodetic2enu(gps_msg.latitude, gps_msg.longitude, gps_msg.altitude, *ref_coord, deg=True))

        # ignore Z
        cartesian[2] = 0

        imu_quat = numpify(imu_msg.imu.orientation)

        # normalize to avoid rounding errors
        imu_quat = imu_quat / np.linalg.norm(imu_quat)
        pose = SE3.from_pos_quat(position=cartesian, quaternion=imu_quat)

        covariance = np.zeros((6, 6))
        covariance[:3, :3] = np.array([gps_msg.position_covariance]).reshape(3, 3)
        covariance[3:, 3:] = np.array([imu_msg.imu.orientation_covariance]).reshape(3, 3)

        return pose

>>>>>>> d5b8e379

def main():
    # start the node and spin to wait for messages to be received
    rospy.init_node("gps_linearization")
    GPSLinearization()
    rospy.spin()


if __name__ == "__main__":
    main()<|MERGE_RESOLUTION|>--- conflicted
+++ resolved
@@ -9,7 +9,9 @@
 from sensor_msgs.msg import NavSatFix
 from std_msgs.msg import Header
 from util.SE3 import SE3
+from util.SO3 import SO3
 from util.np_utils import numpify
+import message_filters
 
 QUEUE_SIZE = 10
 SLOP = 0.5
@@ -46,25 +48,16 @@
         self.both_gps = rospy.get_param("gps_linearization/use_both_gps")
         self.world_frame = rospy.get_param("world_frame")
         self.use_dop_covariance = rospy.get_param("global_ekf/use_gps_dop_covariance")
-<<<<<<< HEAD
-=======
         self.ref_coord = np.array([self.ref_lat, self.ref_lon, self.ref_alt])
 
         # config gps and imu convariance matrices
->>>>>>> d5b8e379
         self.config_gps_covariance = np.array(rospy.get_param("global_ekf/gps_covariance", None))
+        self.config_imu_covariance = np.array(rospy.get_param("global_ekf/imu_orientation_covariance", None))
 
         self.last_gps_msg = None
         self.last_pose = None
         self.last_imu_msg = None
 
-<<<<<<< HEAD
-        rospy.Subscriber("gps/fix", NavSatFix, self.gps_callback)
-        rospy.Subscriber("imu/data", ImuAndMag, self.imu_callback)
-        self.pose_publisher = rospy.Publisher("linearized_pose", PoseWithCovarianceStamped, queue_size=1)
-
-    def gps_callback(self, msg: NavSatFix):
-=======
         if self.both_gps:
             right_gps_sub = message_filters.Subscriber("right_gps_driver/fix", NavSatFix)
             left_gps_sub = message_filters.Subscriber("left_gps_driver/fix", NavSatFix)
@@ -97,25 +90,13 @@
             self.publish_pose()
 
     def dual_gps_callback(self, right_gps_msg: NavSatFix, left_gps_msg: NavSatFix):
->>>>>>> d5b8e379
         """
         Callback function that receives GPS messages, assigns their covariance matrix,
         and then publishes the linearized pose.
 
         :param msg: The NavSatFix message containing GPS data that was just received
-        """
-<<<<<<< HEAD
-        if np.any(np.isnan([msg.latitude, msg.longitude, msg.altitude])):
-            return
-
-        if not self.use_dop_covariance:
-            msg.position_covariance = self.config_gps_covariance
-
-        self.last_gps_msg = msg
-
-        if self.last_imu_msg is not None:
-            self.publish_pose()
-=======
+        TODO: Handle invalid PVTs
+        """
 
         rospy.logdebug("using dual gps")
 
@@ -140,7 +121,6 @@
         )
 
         self.publish_pose()
->>>>>>> d5b8e379
 
     def imu_callback(self, msg: ImuAndMag):
         """
@@ -155,42 +135,6 @@
             self.publish_pose()
         elif self.last_pose is not None and self.both_gps:
             self.publish_pose()
-
-    @staticmethod
-    def get_linearized_pose_in_world(
-        gps_msg: NavSatFix, imu_msg: ImuAndMag, ref_coord: np.ndarray
-    ) -> Tuple[SE3, np.ndarray]:
-        """
-        Linearizes the GPS geodetic coordinates into ENU cartesian coordinates,
-        then combines them with the IMU orientation into a pose estimate relative
-        to the world frame, with corresponding covariance matrix.
-
-        :param gps_msg: Message containing the rover's GPS coordinates and their corresponding
-                        covariance matrix.
-        :param imu_msg: Message containing the rover's orientation from IMU, with
-                        corresponding covariance matrix.
-        :param ref_coord: numpy array containing the geodetic coordinate which will be the origin
-                          of the tangent plane, [latitude, longitude, altitude]
-        :returns: The pose consisting of linearized GPS and IMU orientation, and the corresponding
-                  covariance matrix as a 6x6 numpy array where each row is [x, y, z, roll, pitch, yaw]
-        """
-        # linearize GPS coordinates into cartesian
-        cartesian = np.array(geodetic2enu(gps_msg.latitude, gps_msg.longitude, gps_msg.altitude, *ref_coord, deg=True))
-
-        # ignore Z
-        cartesian[2] = 0
-
-        imu_quat = numpify(imu_msg.imu.orientation)
-
-        # normalize to avoid rounding errors
-        imu_quat = imu_quat / np.linalg.norm(imu_quat)
-        pose = SE3.from_pos_quat(position=cartesian, quaternion=imu_quat)
-
-        covariance = np.zeros((6, 6))
-        covariance[:3, :3] = np.array([gps_msg.position_covariance]).reshape(3, 3)
-        covariance[3:, 3:] = np.array([imu_msg.imu.orientation_covariance]).reshape(3, 3)
-
-        return pose, covariance
 
     def publish_pose(self):
         """
@@ -213,8 +157,6 @@
         )
         self.pose_publisher.publish(pose_msg)
 
-<<<<<<< HEAD
-=======
     @staticmethod
     def compute_gps_pose(right_cartesian, left_cartesian) -> SE3:
         # TODO: give simulated GPS non zero altitude so we can stop erasing the z component
@@ -273,7 +215,6 @@
 
         return pose
 
->>>>>>> d5b8e379
 
 def main():
     # start the node and spin to wait for messages to be received
