#!/usr/bin/env python3
from typing import Optional, Tuple

import numpy as np
import rospy
from geometry_msgs.msg import PoseWithCovarianceStamped, PoseWithCovariance, Pose, Point, Quaternion
from mrover.msg import ImuAndMag
from pymap3d.enu import geodetic2enu
from sensor_msgs.msg import NavSatFix
from std_msgs.msg import Header
from util.SE3 import SE3
from util.SO3 import SO3
from util.np_utils import numpify
import message_filters


class GPSLinearization:
    """
    This node subscribes to GPS and IMU data, linearizes the GPS data
    into ENU coordinates, then combines the linearized GPS position and the IMU
    orientation into a pose estimate for the rover and publishes it.
    """

    last_gps_msg: Optional[np.ndarray]
    last_imu_msg: Optional[ImuAndMag]
    pose_publisher: rospy.Publisher

    # reference coordinates
    ref_lat: float
    ref_lon: float
    ref_alt: float

    world_frame: str
    both_gps: bool

    # covariance config
    use_dop_covariance: bool
    config_gps_covariance: np.ndarray

    def __init__(self):
        # read required parameters, if they don't exist an error will be thrown
        self.ref_lat = rospy.get_param("gps_linearization/reference_point_latitude")
        self.ref_lon = rospy.get_param(param_name="gps_linearization/reference_point_longitude")
        self.ref_alt = rospy.get_param("gps_linearization/reference_point_altitude")
<<<<<<< HEAD
        self.both_gps = True
=======
        self.ref_coord = np.array([self.ref_lat, self.ref_lon, self.ref_alt])
        self.both_gps = rospy.get_param("gps_linearization/use_both_gps")
>>>>>>> 357fbfdb
        self.world_frame = rospy.get_param("world_frame")
        self.use_dop_covariance = rospy.get_param("global_ekf/use_gps_dop_covariance")

        # config gps and imu convariance matrices
        self.config_gps_covariance = np.array(rospy.get_param("global_ekf/gps_covariance", None))
        self.config_imu_covariance = np.array(rospy.get_param("global_ekf/imu_orientation_covariance", None))

        self.last_gps_msg = None
        self.last_pose = None
        self.last_imu_msg = None
    
        if self.both_gps:
            right_gps_sub = message_filters.Subscriber("right_gps_driver/fix", NavSatFix)
            left_gps_sub = message_filters.Subscriber("left_gps_driver/fix", NavSatFix)
            sync_gps_sub = message_filters.ApproximateTimeSynchronizer([right_gps_sub, left_gps_sub], 10, 0.5)
            sync_gps_sub.registerCallback(self.duo_gps_callback)
        else:
            rospy.Subscriber("left_gps_driver/fix", NavSatFix, self.single_gps_callback)

        rospy.Subscriber("imu/data", ImuAndMag, self.imu_callback)
        self.pose_publisher = rospy.Publisher("linearized_pose", PoseWithCovarianceStamped, queue_size=1)


    def single_gps_callback(self, msg: NavSatFix):
        """
        Callback function that receives GPS messages, assigns their covariance matrix,
        and then publishes the linearized pose.

        :param msg: The NavSatFix message containing GPS data that was just received
        """
        if np.any(np.isnan([msg.latitude, msg.longitude, msg.altitude])):
            return

        if not self.use_dop_covariance:
            msg.position_covariance = self.config_gps_covariance

<<<<<<< HEAD
        ref_coord = np.array([self.ref_lat, self.ref_lon, self.ref_alt])

        print("using single callback")
        
        if self.last_imu_msg is not None:
            self.last_gps_msg = self.get_linearized_pose_in_world(msg, self.last_imu_msg, ref_coord)
            self.publish_pose()
=======
        self.last_gps_msg =  msg
        
        if self.last_imu_msg is not None:
            self.last_pose = self.get_linearized_pose_in_world(msg, self.last_imu_msg, self.ref_coord)
            self.publish_pose()
            #print("using single callback")
>>>>>>> 357fbfdb
        

    def duo_gps_callback(self, right_gps_msg: NavSatFix, left_gps_msg: NavSatFix):
        """
        Callback function that receives GPS messages, assigns their covariance matrix,
        and then publishes the linearized pose.

        :param msg: The NavSatFix message containing GPS data that was just received
        TODO: Handle invalid PVTs
        """

        print("using duo gps")
        if np.any(np.isnan([right_gps_msg.latitude, right_gps_msg.longitude, right_gps_msg.altitude])):
            return
        if np.any(np.isnan([left_gps_msg.latitude, left_gps_msg.longitude, left_gps_msg.altitude])):
            return

        right_cartesian = np.array(
            geodetic2enu(right_gps_msg.latitude, right_gps_msg.longitude, right_gps_msg.altitude, *self.ref_coord, deg=True)
        )
        left_cartesian = np.array(
            geodetic2enu(left_gps_msg.latitude, left_gps_msg.longitude, left_gps_msg.altitude, *self.ref_coord, deg=True)
        )

        self.last_pose = GPSLinearization.compute_gps_pose(right_cartesian=right_cartesian, left_cartesian=left_cartesian)

        self.publish_pose()
        #print("double")

    def imu_callback(self, msg: ImuAndMag):
        """
        Callback function that receives IMU messages and publishes the linearized pose.

        :param msg: The Imu message containing IMU data that was just received
        """
        self.last_imu_msg = msg

        if self.last_gps_msg is not None and not self.both_gps:
            self.last_pose = self.get_linearized_pose_in_world(self.last_gps_msg, self.last_imu_msg, self.ref_coord)
            self.publish_pose()
        elif self.last_pose is not None and self.both_gps:
            self.publish_pose()

    def publish_pose(self):
        """
        Publishes the linearized pose of the rover relative to the map frame,
        as a PoseWithCovarianceStamped message.
        """
        covariance_matrix = np.zeros((6, 6))
        covariance_matrix[:3, :3] = self.config_gps_covariance.reshape(3, 3)
        covariance_matrix[3:, 3:] = self.config_imu_covariance.reshape(3, 3)

        pose_msg = PoseWithCovarianceStamped(
            header=Header(stamp=rospy.Time.now(), frame_id=self.world_frame),
            pose=PoseWithCovariance(
                pose=Pose(
                    position=Point(*self.last_pose.position),
                    orientation=Quaternion(*self.last_pose.rotation.quaternion),
                ),
                covariance=covariance_matrix.flatten().tolist(),
            ),
        )
        self.pose_publisher.publish(pose_msg)

    @staticmethod
    def compute_gps_pose(right_cartesian, left_cartesian) -> np.ndarray:
        # TODO: give simulated GPS non zero altitude so we can stop erasing the z component
        # left_cartesian[2] = 0
        # right_cartesian[2] = 0
        vector_connecting = left_cartesian - right_cartesian
        vector_connecting[2] = 0
        magnitude = np.linalg.norm(vector_connecting)
        vector_connecting = vector_connecting / magnitude

        vector_perp = np.zeros(shape=(3, 1))
        vector_perp[0] = vector_connecting[1]
        vector_perp[1] = -vector_connecting[0]

        rotation_matrix = np.hstack(
            (vector_perp, np.reshape(vector_connecting, (3, 1)), np.array(object=[[0], [0], [1]]))
        )

        # temporary fix, assumes base_link is exactly in the middle of the two GPS antennas
        # TODO: use static tf from base_link to left_antenna instead
        rover_position = (left_cartesian + right_cartesian) / 2

        pose = SE3(rover_position, SO3.from_matrix(rotation_matrix=rotation_matrix))

        return pose
    
    @staticmethod
    def get_linearized_pose_in_world(
        gps_msg: NavSatFix, imu_msg: ImuAndMag, ref_coord: np.ndarray
    ) -> np.ndarray:
        """
        Linearizes the GPS geodetic coordinates into ENU cartesian coordinates,
        then combines them with the IMU orientation into a pose estimate relative
        to the world frame, with corresponding covariance matrix.

        :param gps_msg: Message containing the rover's GPS coordinates and their corresponding
                        covariance matrix.
        :param imu_msg: Message containing the rover's orientation from IMU, with
                        corresponding covariance matrix.
        :param ref_coord: numpy array containing the geodetic coordinate which will be the origin
                          of the tangent plane, [latitude, longitude, altitude]
        :returns: The pose consisting of linearized GPS and IMU orientation, and the corresponding
                  covariance matrix as a 6x6 numpy array where each row is [x, y, z, roll, pitch, yaw]
        """
        # linearize GPS coordinates into cartesian
        cartesian = np.array(geodetic2enu(gps_msg.latitude, gps_msg.longitude, gps_msg.altitude, *ref_coord, deg=True))

        # ignore Z
        cartesian[2] = 0

        imu_quat = numpify(imu_msg.imu.orientation)

        # normalize to avoid rounding errors
        imu_quat = imu_quat / np.linalg.norm(imu_quat)
        pose = SE3.from_pos_quat(position=cartesian, quaternion=imu_quat)

        covariance = np.zeros((6, 6))
        covariance[:3, :3] = np.array([gps_msg.position_covariance]).reshape(3, 3)
        covariance[3:, 3:] = np.array([imu_msg.imu.orientation_covariance]).reshape(3, 3)

        return pose


def main():
    # start the node and spin to wait for messages to be received
    rospy.init_node("gps_linearization")
    GPSLinearization()
    rospy.spin()


if __name__ == "__main__":
    main()<|MERGE_RESOLUTION|>--- conflicted
+++ resolved
@@ -42,12 +42,7 @@
         self.ref_lat = rospy.get_param("gps_linearization/reference_point_latitude")
         self.ref_lon = rospy.get_param(param_name="gps_linearization/reference_point_longitude")
         self.ref_alt = rospy.get_param("gps_linearization/reference_point_altitude")
-<<<<<<< HEAD
         self.both_gps = True
-=======
-        self.ref_coord = np.array([self.ref_lat, self.ref_lon, self.ref_alt])
-        self.both_gps = rospy.get_param("gps_linearization/use_both_gps")
->>>>>>> 357fbfdb
         self.world_frame = rospy.get_param("world_frame")
         self.use_dop_covariance = rospy.get_param("global_ekf/use_gps_dop_covariance")
 
@@ -84,7 +79,6 @@
         if not self.use_dop_covariance:
             msg.position_covariance = self.config_gps_covariance
 
-<<<<<<< HEAD
         ref_coord = np.array([self.ref_lat, self.ref_lon, self.ref_alt])
 
         print("using single callback")
@@ -92,14 +86,6 @@
         if self.last_imu_msg is not None:
             self.last_gps_msg = self.get_linearized_pose_in_world(msg, self.last_imu_msg, ref_coord)
             self.publish_pose()
-=======
-        self.last_gps_msg =  msg
-        
-        if self.last_imu_msg is not None:
-            self.last_pose = self.get_linearized_pose_in_world(msg, self.last_imu_msg, self.ref_coord)
-            self.publish_pose()
-            #print("using single callback")
->>>>>>> 357fbfdb
         
 
     def duo_gps_callback(self, right_gps_msg: NavSatFix, left_gps_msg: NavSatFix):
