--- conflicted
+++ resolved
@@ -45,41 +45,9 @@
         self.last_gps_msg = None
         self.last_imu_msg = None
 
-<<<<<<< HEAD
-    def publish_pose(self):
-        """
-        Publishes the pose of the rover in relative to the map frame to the TF tree,
-        either as a direct map->base_link transform, or if the odom frame is in use,
-        indirectly as a map->odom transform.
-        """
-        rover_in_map = self.pose
-
-        try:
-            if self.use_odom:
-                # Get the odom to rover transform from the TF tree
-                rover_in_odom = SE3.from_tf_tree(self.tf_buffer, self.odom_frame, self.rover_frame)
-                odom_to_rover = rover_in_odom.transform_matrix()
-                map_to_rover = rover_in_map.transform_matrix()
-
-                # Calculate the intermediate transform from the overall transform and odom to rover
-                map_to_odom = map_to_rover @ np.linalg.inv(odom_to_rover)
-                odom_in_map = SE3.from_transform_matrix(map_to_odom)
-                odom_in_map.publish_to_tf_tree(
-                    self.tf_broadcaster, parent_frame=self.world_frame, child_frame=self.odom_frame
-                )
-
-            else:
-                # publish directly as map->base_link
-                rover_in_map.publish_to_tf_tree(
-                    self.tf_broadcaster, parent_frame=self.world_frame, child_frame=self.rover_frame
-                )
-        except:
-            pass
-=======
         rospy.Subscriber("gps/fix", NavSatFix, self.gps_callback)
         rospy.Subscriber("imu/data", ImuAndMag, self.imu_callback)
         self.pose_publisher = rospy.Publisher("linearized_pose", PoseWithCovarianceStamped, queue_size=1)
->>>>>>> 21db9bc6
 
     def gps_callback(self, msg: NavSatFix):
         """
@@ -175,4 +143,5 @@
 
 
 if __name__ == "__main__":
-    main()+    main()
+    