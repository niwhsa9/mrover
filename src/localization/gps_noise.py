--- conflicted
+++ resolved
@@ -1,7 +1,6 @@
 #!/usr/bin/env python3
 
 import numpy as np
-<<<<<<< HEAD
 from util.SE3 import SE3
 import rospy
 import tf2_ros
@@ -75,24 +74,9 @@
        title='zpos vs time')
 
     fig2.savefig("recordedz.png")
-=======
-import rospy
-import tf2_ros
-from sensor_msgs.msg import JointState
-
->>>>>>> a268c73c
 
 # Since we assume zero-mean gaussian and gaussian distributions are defined by their mean and variance
 # the only other information we need is the variance
-
-<<<<<<< HEAD
-def get_position(gps_data):
-    """
-    gps_data: the recorded gps position (X,Y,Z) at each timestep
-    Assumes that the GPS data is zero-mean gaussian and therefore the ground truth is the mean of gps_data
-    Returns the GPS position as a 3x1 vector
-    """
-    return np.reshape(np.mean(gps_data, axis=1), [3,1])
 
 def get_ground_truth(velocity):
     
@@ -140,97 +124,6 @@
     
     gps_data = np.load(GPSFILENAME)# 2D array where each column is (x,y,z)
     velocity = np.load(VELFILENAME) # 2D array where 1st row is a velocity value, 2nd row is a timestamp
-=======
-class gps_noise:
-    def __init__(self):
-        rospy.Subscriber("gps/fix", JointState, self.velocity_callback) #TODO: get the actual topics for the joinstate msg and tf_tree msg
-        tf2_ros::TransformListener tfListener(self.tf_callback);        
-        gps_data = np.array([3,1])
-        gps_times = np.array()
-        vel_data = np.array([2,1])
-        direction = np.array([[0],[1],[0]])
-
-    tf_callback(msg: hmmmm):
-        tf2_ros.lookupTransform([Whatever the GPS_linearization publishes to])
-        np.append(gps_times,gps)
-        np.append(gps_data, [[],[],[]])
-
-    velocity_callback(msg: JointState):
-        vel = np.mean(np.array(msg.velocity))
-        time = header.stamp
-        np.append(vel_data, [[vel],[time]])
-
-    def get_position(self):
-        """
-        gps_data: the recorded gps position (X,Y,Z) at each timestep
-        Assumes that the GPS data is zero-mean gaussian and therefore the ground truth is the mean of gps_data
-        Returns the GPS position as a 3x1 vector
-        """
-        return np.reshape(np.mean(gps_data, axis=1), [3,1])
-
-    # Assumes there is some stationary data
-    def get_ground_truth(initial_pos, velocity, gps_times, direction):
-        """
-        initial_pos: an input position (X,Y,Z)
-        velocity: 2x1 velocity array (Vel, time)
-        Returns ground truth for a moving rover over that time range
-        """
-        # Do a trapezoidal approximation for position
-        ground_truth = np.empty((3,velocity.shape[1]-1), dtype=float) # pre-allocate for SPEED
-        prev_pos = initial_pos
-        current_pos = np.reshape(initial_pos + direction * 0.5 * (velocity[0][0]+velocity[0][1]) * (velocity[1][1]-velocity[1][0]), (3,))
-        vel_time_idx = 1
-        idx = 0
-        while(idx < len(gps_times)):
-            while(gps_times[idx] < velocity[1,vel_time_idx]):
-                ground_truth[:,idx] = prev_pos + np.reshape(direction * 0.5 * (prev_pos + current_pos) 
-                                                                * (velocity[1][vel_time_idx - 1]-gps_times[idx]), (3,))
-                idx += 1
-            prev_pos = current_pos
-            current_pos += np.reshape(direction * 0.5 * (velocity[0][vel_time_idx] + velocity[0][vel_time_idx+1]) 
-                                        * (velocity[1][vel_time_idx] - velocity[1][vel_time_idx]), (3,))
-            vel_time_idx += 1
-
-        return ground_truth
-
-    def get_variance(self, ground_truth):
-        """
-        gps_data: the recorded gps position (X,Y,Z) at each timestep
-        ground_truth: the actual gps position (X,Y,Z) at each timestep
-        Returns the variance in each direction
-        """
-        # Var = Sum([X - u_x]^2 / (n - 1)
-        # n-1 since we use a sample population
-        return np.sum(np.power(gps_data - ground_truth, [[2],[2],[2]]), axis = 1) / (ground_truth.shape[1] - 1)
-
-    def get_std_dev(variance):
-        # Variance = (std_dev)^2
-        return np.sqrt(variance)
-
-    # Finds the index in the velocity data where the rover starts moving
-    def find_motion_start(velocity, threshold):
-        """
-        velocity: encoder values for the velocity (in some)
-        """
-        for v in range(velocity.shape[1]):
-            if(velocity[0,v] > threshold):
-                return v
-        return None
-
-def main():
-    gps = gps_noise
-    gps.__init__()
-
-    #TODO: Actually get the gps_data and encoder values
-    direction = np.array([[0],[1],[0]]) # hard code direction of the robot, TODO: maybe get this data from heading (might not be independent data though)
-    gps_data = np.random.rand(3,10)*10 # 2D array of shape (3,N) where each row is a different X,Y,Z coordinate
-    velocity = np.array([[0.0,0.0,0.0,1.0,2.0,3.0,4.0,5.0,6.0,7.0], [0.0,1.0,2.0,3.0,4.0,5.0,6.0,7.0,8.0,9.0]]) # 2D array where 1st row is a velocity value, 2nd row is a timestamp
-    gps_times = np.array[0.01, 0.5, 0.7, 1.3, 2, 3.5, 6]
-
-    # Find where we start moving so we can separate the stationary data from the moving data
-    motion_start_index = find_motion_start(velocity, 0.1)
-    if(not motion_start_index): motion_start_index = velocity.shape[1]
->>>>>>> a268c73c
     
 
     velocity[0].fill(calcvelocity) #fill with predetermined velocity
