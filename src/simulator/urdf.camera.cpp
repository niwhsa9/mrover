--- conflicted
+++ resolved
@@ -3,19 +3,10 @@
 namespace mrover {
 
     auto URDF::makeCameraForLink(SimulatorNodelet& simulator, btMultibodyLink const* link) -> Camera {
-<<<<<<< HEAD
-        Camera camera{
-                link,
-                {640, 480},
-                PeriodicTask{30},
-                simulator.mNh.advertise<sensor_msgs::PointCloud2>("camera/left/points", 1),
-        };
-=======
         Camera camera;
         camera.link = link;
         camera.resolution = {640, 480};
         camera.updateTask = PeriodicTask{20};
->>>>>>> 06a18723
         // TODO(quintin): Why do I have to cast this
         wgpu::TextureUsage usage = static_cast<wgpu::TextureUsage::W>(wgpu::TextureUsage::RenderAttachment | wgpu::TextureUsage::TextureBinding);
         wgpu::TextureUsage colorUsage = static_cast<wgpu::TextureUsage::W>(usage | wgpu::TextureUsage::CopySrc);
