#include "simulator.hpp"

namespace mrover {

    auto SimulatorNodelet::twistCallback(geometry_msgs::Twist::ConstPtr const& twist) -> void {
        // TODO(quintin): Read these from the parameter server
        constexpr auto WHEEL_DISTANCE_INNER = Meters{0.43};
        using RadiansPerMeter = compound_unit<Radians, inverse<Meters>>;
        constexpr auto WHEEL_LINEAR_TO_ANGULAR = RadiansPerMeter{1. / .13};
        constexpr auto MAX_MOTOR_TORQUE = 2.68;

        auto forward = MetersPerSecond{twist->linear.x};
        auto turn = RadiansPerSecond{twist->angular.z} * 3; // TODO(quintin): Remove this hack

        auto delta = turn / Radians{1} * WHEEL_DISTANCE_INNER;

        RadiansPerSecond left = (forward - delta) * WHEEL_LINEAR_TO_ANGULAR;
        RadiansPerSecond right = (forward + delta) * WHEEL_LINEAR_TO_ANGULAR;

        if (auto it = mUrdfs.find("rover"); it != mUrdfs.end()) {
            URDF const& rover = it->second;

            for (std::string const& name: {
                         "front_left_wheel_link",
                         "center_left_wheel_link",
                         "back_left_wheel_link",
                         "front_right_wheel_link",
                         "center_right_wheel_link",
                         "back_right_wheel_link",
                 }) {
                int wheelIndex = rover.linkNameToMeta.at(name).index;
                auto* motor = std::bit_cast<btMultiBodyJointMotor*>(rover.physics->getLink(wheelIndex).m_userPtr);
                btScalar velocity = name.contains("left"sv) ? left.get() : right.get();
                motor->setVelocityTarget(velocity);
                motor->setMaxAppliedImpulse(MAX_MOTOR_TORQUE);
            }
        }
    }

    auto SimulatorNodelet::armPositionsCallback(Position::ConstPtr const& message) -> void {
        forEachWithMotor(message->names, message->positions, [&](btMultiBodyJointMotor* motor, float position) {
            motor->setMaxAppliedImpulse(0.5);
            motor->setPositionTarget(position, 0.05);
            motor->setVelocityTarget(0, 1);
        });
    }

    auto SimulatorNodelet::armVelocitiesCallback(Velocity::ConstPtr const& message) -> void {
        forEachWithMotor(message->names, message->velocities, [&](btMultiBodyJointMotor* motor, float velocity) {
            motor->setMaxAppliedImpulse(0.5);
            motor->setPositionTarget(0, 0);
            motor->setVelocityTarget(velocity, 0.5);
        });
    }

    auto SimulatorNodelet::armThrottlesCallback(Throttle::ConstPtr const& message) -> void {
        forEachWithMotor(message->names, message->throttles, [&](btMultiBodyJointMotor* motor, float throttle) {
            motor->setMaxAppliedImpulse(0.5);
            motor->setPositionTarget(0, 0);
            motor->setVelocityTarget(throttle, 0.5);
        });
    }

    auto SimulatorNodelet::centerCursor() -> void {
        Eigen::Vector2i size;
        glfwGetWindowSize(mWindow.get(), &size.x(), &size.y());
        Eigen::Vector2i center = size / 2;
        glfwSetCursorPos(mWindow.get(), center.x(), center.y());
    }

    auto SimulatorNodelet::keyCallback(int key, [[maybe_unused]] int scancode, int action, [[maybe_unused]] int mods) -> void {
        if (action == GLFW_PRESS) {
            if (key == mQuitKey) ros::requestShutdown();
            if (key == mTogglePhysicsKey) mEnablePhysics = !mEnablePhysics;
            if (key == mToggleRenderModelsKey) mRenderModels = !mRenderModels;
            if (key == mToggleRenderWireframeCollidersKey) mRenderWireframeColliders = !mRenderWireframeColliders;
            if (key == mInGuiKey) {
                mInGui = !mInGui;
                if (!mInGui) centerCursor();
            }
        }
    }

    auto SimulatorNodelet::freeLook(Clock::duration dt) -> void {
        float flySpeed = mFlySpeed * std::chrono::duration_cast<std::chrono::duration<float>>(dt).count();
<<<<<<< HEAD
        SE3d::Tangent delta_x, delta_y, delta_z;
        delta_x << Eigen::Vector3d::UnitX(), Eigen::Vector3d::Zero();
        delta_y << Eigen::Vector3d::UnitY(), Eigen::Vector3d::Zero();
        delta_z << Eigen::Vector3d::UnitZ(), Eigen::Vector3d::Zero();

        // TODO: turn this into a single rplus and lplus operation
        // overloaded rplus for movement relative to camera frame
        if (glfwGetKey(mWindow.get(), mCamForwardKey) == GLFW_PRESS) {
            mCameraInWorld += delta_x * flySpeed;
        }
        if (glfwGetKey(mWindow.get(), mCamBackwardKey) == GLFW_PRESS) {
            mCameraInWorld += delta_x * -flySpeed;
=======
        if (glfwGetKey(mWindow.get(), mCamRightKey) == GLFW_PRESS) {
            mCameraInWorld = SE3{R3{0, -flySpeed, 0}, SO3{}} * mCameraInWorld;
        }
        if (glfwGetKey(mWindow.get(), mCamLeftKey) == GLFW_PRESS) {
            mCameraInWorld = SE3{R3{0, flySpeed, 0}, SO3{}} * mCameraInWorld;
        }
        if (glfwGetKey(mWindow.get(), mCamForwardKey) == GLFW_PRESS) {
            mCameraInWorld = SE3{R3{flySpeed, 0, 0}, SO3{}} * mCameraInWorld;
        }
        if (glfwGetKey(mWindow.get(), mCamBackwardKey) == GLFW_PRESS) {
            mCameraInWorld = SE3{R3{-flySpeed, 0, 0}, SO3{}} * mCameraInWorld;
>>>>>>> 257b684e
        }
        if (glfwGetKey(mWindow.get(), mCamLeftKey) == GLFW_PRESS) {
            mCameraInWorld += delta_y * flySpeed;
        }
        if (glfwGetKey(mWindow.get(), mCamRightKey) == GLFW_PRESS) {
            mCameraInWorld += delta_y * -flySpeed;
        }

        // overloaded lplus for movement relative to world frame
        if (glfwGetKey(mWindow.get(), mCamUpKey) == GLFW_PRESS) {
<<<<<<< HEAD
            mCameraInWorld = delta_z * flySpeed + mCameraInWorld;
        }
        if (glfwGetKey(mWindow.get(), mCamDownKey) == GLFW_PRESS) {
            mCameraInWorld = delta_z * -flySpeed + mCameraInWorld;
=======
            mCameraInWorld = mCameraInWorld * SE3{R3{0, 0, flySpeed}, SO3{}};
        }
        if (glfwGetKey(mWindow.get(), mCamDownKey) == GLFW_PRESS) {
            mCameraInWorld = mCameraInWorld * SE3{R3{0, 0, -flySpeed}, SO3{}};
>>>>>>> 257b684e
        }

        Eigen::Vector2i size;
        glfwGetWindowSize(mWindow.get(), &size.x(), &size.y());

        Eigen::Vector2d center = (size / 2).cast<double>();

        Eigen::Vector2d mouse;
        glfwGetCursorPos(mWindow.get(), &mouse.x(), &mouse.y());

        Eigen::Vector2d delta = (mouse - center) * mLookSense;

<<<<<<< HEAD
        // lplus for tilt in camera frame, rplus for pan in world frame
        SO3d::Tangent delta_Ry = Eigen::Vector3d::UnitY() * delta.y();
        SO3d::Tangent delta_Rz = Eigen::Vector3d::UnitZ() * -delta.x();
        mCameraInWorld.asSO3() = delta_Rz + mCameraInWorld.asSO3() + delta_Ry;
=======
        // TODO(quintin): use lie algebra more here? we have a perturbation in the tangent space
        R3 p = mCameraInWorld.position();
        SO3 q = SO3{delta.y(), R3::UnitY()} * mCameraInWorld.rotation() * SO3{-delta.x(), R3::UnitZ()};
        mCameraInWorld = SE3{p, q};
>>>>>>> 257b684e

        centerCursor();
    }

    auto SimulatorNodelet::userControls(Clock::duration dt) -> void {
        if (mPublishIk) {
            IK ik;
            ik.pose.position.x = mIkTarget.x();
            ik.pose.position.y = mIkTarget.y();
            ik.pose.position.z = mIkTarget.z();
            mIkTargetPub.publish(ik);
        }

        if (!mHasFocus || mInGui) return;

        freeLook(dt);

        std::optional<geometry_msgs::Twist> twist;
        if (glfwGetKey(mWindow.get(), mRoverRightKey) == GLFW_PRESS) {
            if (!twist) twist.emplace();
            twist->angular.z = -mRoverAngularSpeed;
        }
        if (glfwGetKey(mWindow.get(), mRoverLeftKey) == GLFW_PRESS) {
            if (!twist) twist.emplace();
            twist->angular.z = mRoverAngularSpeed;
        }
        if (glfwGetKey(mWindow.get(), mRoverForwardKey) == GLFW_PRESS) {
            if (!twist) twist.emplace();
            twist->linear.x = mRoverLinearSpeed;
        }
        if (glfwGetKey(mWindow.get(), mRoverBackwardKey) == GLFW_PRESS) {
            if (!twist) twist.emplace();
            twist->linear.x = -mRoverLinearSpeed;
        }
        if (glfwGetKey(mWindow.get(), mRoverStopKey) == GLFW_PRESS) {
            if (!twist) twist.emplace();
            twist->linear.x = 0;
            twist->angular.z = 0;
        }
        if (twist) {
            twistCallback(boost::make_shared<geometry_msgs::Twist const>(*twist));
        }
    }

} // namespace mrover<|MERGE_RESOLUTION|>--- conflicted
+++ resolved
@@ -83,7 +83,6 @@
 
     auto SimulatorNodelet::freeLook(Clock::duration dt) -> void {
         float flySpeed = mFlySpeed * std::chrono::duration_cast<std::chrono::duration<float>>(dt).count();
-<<<<<<< HEAD
         SE3d::Tangent delta_x, delta_y, delta_z;
         delta_x << Eigen::Vector3d::UnitX(), Eigen::Vector3d::Zero();
         delta_y << Eigen::Vector3d::UnitY(), Eigen::Vector3d::Zero();
@@ -96,19 +95,6 @@
         }
         if (glfwGetKey(mWindow.get(), mCamBackwardKey) == GLFW_PRESS) {
             mCameraInWorld += delta_x * -flySpeed;
-=======
-        if (glfwGetKey(mWindow.get(), mCamRightKey) == GLFW_PRESS) {
-            mCameraInWorld = SE3{R3{0, -flySpeed, 0}, SO3{}} * mCameraInWorld;
-        }
-        if (glfwGetKey(mWindow.get(), mCamLeftKey) == GLFW_PRESS) {
-            mCameraInWorld = SE3{R3{0, flySpeed, 0}, SO3{}} * mCameraInWorld;
-        }
-        if (glfwGetKey(mWindow.get(), mCamForwardKey) == GLFW_PRESS) {
-            mCameraInWorld = SE3{R3{flySpeed, 0, 0}, SO3{}} * mCameraInWorld;
-        }
-        if (glfwGetKey(mWindow.get(), mCamBackwardKey) == GLFW_PRESS) {
-            mCameraInWorld = SE3{R3{-flySpeed, 0, 0}, SO3{}} * mCameraInWorld;
->>>>>>> 257b684e
         }
         if (glfwGetKey(mWindow.get(), mCamLeftKey) == GLFW_PRESS) {
             mCameraInWorld += delta_y * flySpeed;
@@ -119,17 +105,10 @@
 
         // overloaded lplus for movement relative to world frame
         if (glfwGetKey(mWindow.get(), mCamUpKey) == GLFW_PRESS) {
-<<<<<<< HEAD
             mCameraInWorld = delta_z * flySpeed + mCameraInWorld;
         }
         if (glfwGetKey(mWindow.get(), mCamDownKey) == GLFW_PRESS) {
             mCameraInWorld = delta_z * -flySpeed + mCameraInWorld;
-=======
-            mCameraInWorld = mCameraInWorld * SE3{R3{0, 0, flySpeed}, SO3{}};
-        }
-        if (glfwGetKey(mWindow.get(), mCamDownKey) == GLFW_PRESS) {
-            mCameraInWorld = mCameraInWorld * SE3{R3{0, 0, -flySpeed}, SO3{}};
->>>>>>> 257b684e
         }
 
         Eigen::Vector2i size;
@@ -142,17 +121,10 @@
 
         Eigen::Vector2d delta = (mouse - center) * mLookSense;
 
-<<<<<<< HEAD
         // lplus for tilt in camera frame, rplus for pan in world frame
         SO3d::Tangent delta_Ry = Eigen::Vector3d::UnitY() * delta.y();
         SO3d::Tangent delta_Rz = Eigen::Vector3d::UnitZ() * -delta.x();
         mCameraInWorld.asSO3() = delta_Rz + mCameraInWorld.asSO3() + delta_Ry;
-=======
-        // TODO(quintin): use lie algebra more here? we have a perturbation in the tangent space
-        R3 p = mCameraInWorld.position();
-        SO3 q = SO3{delta.y(), R3::UnitY()} * mCameraInWorld.rotation() * SO3{-delta.x(), R3::UnitZ()};
-        mCameraInWorld = SE3{p, q};
->>>>>>> 257b684e
 
         centerCursor();
     }
