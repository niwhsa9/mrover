#pragma once

#include "pch.hpp"

#include "glfw_pointer.hpp"
#include "wgpu_objects.hpp"

using namespace std::literals;

namespace mrover {

    using Clock = std::chrono::high_resolution_clock;

    constexpr static float DEG_TO_RAD = std::numbers::pi_v<float> / 180.0f;

    // Convert from ROS's right-handed +x forward, +y left, +z up to WGPU's left-handed +x right, +y up, +z backward
    static auto const ROS_TO_WGPU = (Eigen::Matrix4f{} << 0, -1, 0, 0, // WGPU x = -ROS y
                                     0, 0, 1, 0,                       // WGPU y = +ROS z
                                     1, 0, 0, 0,                       // WGPU z = +ROS x
                                     0, 0, 0, 1)
                                            .finished();

    static auto const COLOR_FORMAT = wgpu::TextureFormat::BGRA8Unorm;
    static auto const DEPTH_FORMAT = wgpu::TextureFormat::Depth32Float;
    static auto const NORMAL_FORMAT = wgpu::TextureFormat::RGBA16Float;

    struct Camera;
    struct StereoCamera;
    class SimulatorNodelet;

    // Eigen stores matrices in column-major which is the same as WGPU
    // As such there is no need to modify data before uploading to the device

    struct ModelUniforms {
        Eigen::Matrix4f modelToWorld{};
        Eigen::Matrix4f modelToWorldForNormals{};

        EIGEN_MAKE_ALIGNED_OPERATOR_NEW
    };

    struct SceneUniforms {
        Eigen::Matrix4f worldToCamera{};
        Eigen::Matrix4f cameraToClip{};

        Eigen::Vector4f lightInWorld{};
        Eigen::Vector4f cameraInWorld{};
        Eigen::Vector4f lightColor{};

        EIGEN_MAKE_ALIGNED_OPERATOR_NEW
    };

    struct ComputeUniforms {
        Eigen::Matrix4f clipToCamera{};
        Eigen::Vector2i resolution{};

        EIGEN_MAKE_ALIGNED_OPERATOR_NEW
    };

    struct Model {
        struct Mesh {
            SharedBuffer<Eigen::Vector3f> vertices;
            SharedBuffer<Eigen::Vector3f> normals;
            SharedBuffer<Eigen::Vector2f> uvs;
            SharedBuffer<std::uint32_t> indices;
            MeshTexture texture;
        };

        // DO NOT access the mesh unless you are certain it has been set from the async loader
        std::vector<Mesh> meshes;
        // https://en.cppreference.com/w/cpp/thread/future
        boost::future<decltype(meshes)> asyncMeshesLoader;

        explicit Model(std::string_view uri);

        auto waitMeshes() -> void;

        [[nodiscard]] auto areMeshesReady() -> bool;

        ~Model();
    };

    struct URDF {
        struct LinkMeta {
            int index{};
            boost::container::static_vector<Uniform<ModelUniforms>, 2> visualUniforms;
            boost::container::static_vector<Uniform<ModelUniforms>, 2> collisionUniforms;
        };

        std::string name;
        urdf::Model model;
        btMultiBody* physics = nullptr;
        std::unordered_map<std::string, LinkMeta> linkNameToMeta;

        URDF(SimulatorNodelet& simulator, XmlRpc::XmlRpcValue const& init);

        auto makeCollisionShapeForLink(SimulatorNodelet& simulator, urdf::LinkConstSharedPtr const& link) -> btCollisionShape*;

        auto makeCameraForLink(SimulatorNodelet& simulator, btMultibodyLink const* link) -> Camera;

        [[nodiscard]] auto linkInWorld(std::string const& linkName) const -> SE3;
    };

    struct PeriodicTask {
        Clock::duration period{};
        Clock::time_point lastUpdate = Clock::now();

        PeriodicTask() = default;

        explicit PeriodicTask(Clock::duration period)
            : period{period} {}

        explicit PeriodicTask(float rate)
            : PeriodicTask{std::chrono::duration_cast<Clock::duration>(std::chrono::duration<float>{1.0f / rate})} {}

        [[nodiscard]] auto shouldUpdate() -> bool {
            if (Clock::time_point now = Clock::now(); now - lastUpdate > period) {
                lastUpdate = now;
                return true;
            }

            return false;
        }
    };

    struct Camera {
        btMultibodyLink const* link = nullptr;
        Eigen::Vector2i resolution;
        PeriodicTask updateTask;
        ros::Publisher pub;
        float fov{};
        std::string frameId;

        wgpu::Texture colorTexture = nullptr;
        wgpu::TextureView colorTextureView = nullptr;
        wgpu::Texture depthTexture = nullptr;
        wgpu::TextureView depthTextureView = nullptr;
        wgpu::Texture normalTexture = nullptr;
        wgpu::TextureView normalTextureView = nullptr;

        Uniform<SceneUniforms> sceneUniforms{};
        wgpu::BindGroup sceneBindGroup = nullptr;

        wgpu::Buffer stagingBuffer = nullptr;

        std::unique_ptr<wgpu::BufferMapCallback> callback;
        bool needsMap = false;

        EIGEN_MAKE_ALIGNED_OPERATOR_NEW
    };

    struct StereoCamera {
        Camera base;
        ros::Publisher pcPub;

        wgpu::Buffer pointCloudStagingBuffer = nullptr;
        wgpu::Buffer pointCloudBuffer = nullptr;
        std::unique_ptr<wgpu::BufferMapCallback> pointCloudCallback;

        Uniform<ComputeUniforms> computeUniforms{};
        wgpu::BindGroup computeBindGroup = nullptr;

        EIGEN_MAKE_ALIGNED_OPERATOR_NEW
    };

    class SimulatorNodelet final : public nodelet::Nodelet {
        friend Model;
        friend URDF;

        // Settings

        float mTargetUpdateRate = 180;
        bool mHeadless = false;
        int mQuitKey = GLFW_KEY_Q;
        int mInGuiKey = GLFW_KEY_ESCAPE;
        int mCamRightKey = GLFW_KEY_D;
        int mCamLeftKey = GLFW_KEY_A;
        int mCamForwardKey = GLFW_KEY_W;
        int mCamBackwardKey = GLFW_KEY_S;
        int mCamUpKey = GLFW_KEY_SPACE;
        int mCamDownKey = GLFW_KEY_LEFT_CONTROL;
        int mRoverRightKey = GLFW_KEY_L;
        int mRoverLeftKey = GLFW_KEY_J;
        int mRoverForwardKey = GLFW_KEY_I;
        int mRoverBackwardKey = GLFW_KEY_COMMA;
        int mRoverStopKey = GLFW_KEY_K;
        int mTogglePhysicsKey = GLFW_KEY_P;
        int mToggleRenderModelsKey = GLFW_KEY_M;
        int mToggleRenderWireframeCollidersKey = GLFW_KEY_C;

        float mFlySpeed = 5.0f;
        float mRoverLinearSpeed = 1.0f;
        float mRoverAngularSpeed = 0.5f;
        float mLookSense = 0.004f;
        float mFovDegrees = 60.0f;
        btVector3 mGravityAcceleration{0.0f, 0.0f, -9.81f};
        bool mEnablePhysics = false;
        bool mRenderModels = true;
        bool mRenderWireframeColliders = false;
        double mPublishHammerDistanceThreshold = 4;
        double mPublishBottleDistanceThreshold = 4;

        float mFloat = 0.0f;

        // ROS

        ros::NodeHandle mNh, mPnh;

        ros::Subscriber mTwistSub, mArmPositionsSub, mArmVelocitiesSub, mArmThrottlesSub;

<<<<<<< HEAD
        ros::Publisher mLinearizedPosePub;
        ros::Publisher mLeftGpsPub;
        ros::Publisher mRightGpsPub;
        ros::Publisher mImuPub;
=======
        ros::Publisher mGroundTruthPub;
        ros::Publisher mGpsPub;
        ros::Publisher mImuPub;
        ros::Publisher mMotorStatusPub;
        ros::Publisher mDriveControllerStatePub;
        ros::Publisher mArmControllerStatePub;
>>>>>>> e971c586

        tf2_ros::Buffer mTfBuffer;
        tf2_ros::TransformListener mTfListener{mTfBuffer};
        tf2_ros::TransformBroadcaster mTfBroadcaster;

        bool mPublishIk = true;
        Eigen::Vector3f mIkTarget{0.125, 0.1, 0};
        ros::Publisher mIkTargetPub;

        R3 mGpsLinerizationReferencePoint{};
        double mGpsLinerizationReferenceHeading{};

        PeriodicTask mGpsTask;
        PeriodicTask mImuTask;

        // Rendering

        GlfwInstance mGlfwInstance;
        GlfwPointer<GLFWwindow, glfwCreateWindow, glfwDestroyWindow> mWindow;
        wgpu::Instance mWgpuInstance = nullptr;
        wgpu::Surface mSurface = nullptr;
        wgpu::Adapter mAdapter = nullptr;
        wgpu::Device mDevice = nullptr;
        std::unique_ptr<wgpu::ErrorCallback> mErrorCallback;
        wgpu::Queue mQueue = nullptr;
        wgpu::SwapChain mSwapChain = nullptr;
        wgpu::Texture mDepthTexture = nullptr;
        wgpu::TextureView mDepthTextureView = nullptr;
        wgpu::Texture mNormalTexture = nullptr;
        wgpu::TextureView mNormalTextureView = nullptr;

        wgpu::ShaderModule mShaderModule = nullptr;
        wgpu::RenderPipeline mPbrPipeline = nullptr;
        wgpu::RenderPipeline mWireframePipeline = nullptr;

        wgpu::ComputePipeline mPointCloudPipeline = nullptr;

        std::unordered_map<std::string, Model> mUriToModel;

        bool mHasFocus = false;
        bool mInGui = false;

        Uniform<SceneUniforms> mSceneUniforms;

        Eigen::Vector4f mSkyColor{0.05f, 0.8f, 0.92f, 1.0f};

        // Physics

        std::unique_ptr<btDefaultCollisionConfiguration> mCollisionConfig;
        std::unique_ptr<btCollisionDispatcher> mDispatcher;
        std::unique_ptr<btHashedOverlappingPairCache> mOverlappingPairCache;
        std::unique_ptr<btDbvtBroadphase> mBroadphase;
        std::unique_ptr<btMultiBodyConstraintSolver> mSolver;
        std::unique_ptr<btMultiBodyDynamicsWorld> mDynamicsWorld;
        std::vector<std::unique_ptr<btCollisionShape>> mCollisionShapes;
        std::vector<std::unique_ptr<btMultiBody>> mMultiBodies;
        std::vector<std::unique_ptr<btMultiBodyLinkCollider>> mMultibodyCollider;
        std::vector<std::unique_ptr<btMultiBodyConstraint>> mMultibodyConstraints;

        std::unordered_map<btCollisionShape*, std::string> mMeshToUri;

        struct SaveData {
            struct LinkData {
                btScalar position{};
                btScalar velocity{};
            };

            btTransform baseTransform;
            btVector3 baseVelocity;
            boost::container::static_vector<LinkData, 32> links;
        };

        int mSaveSelection = 0;
        PeriodicTask mSaveTask;
        boost::circular_buffer<SaveData> mSaveHistory;

        template<typename T, typename... Args>
        auto makeBulletObject(auto& vector, Args&&... args) -> T* {
            auto pointer = std::make_unique<T>(std::forward<Args>(args)...);
            auto* rawPointer = pointer.get();
            vector.emplace_back(std::move(pointer));
            return rawPointer;
        }

        R3 mRoverLinearVelocity{};

        // Scene

        std::unordered_map<std::string, URDF> mUrdfs;

        auto getUrdf(std::string const& name) -> std::optional<std::reference_wrapper<URDF>>;

        SE3 mCameraInWorld{R3{-3.0, 0.0, 1.5}, SO3{}};

        std::vector<StereoCamera> mStereoCameras;
        std::vector<Camera> mCameras;

        static constexpr float NEAR = 0.1f;
        static constexpr float FAR = 1000.0f;

        // Other

        std::thread mRunThread;

        LoopProfiler mLoopProfiler{"Simulator"};

        auto renderCamera(Camera& camera, wgpu::CommandEncoder& encoder, wgpu::RenderPassDescriptor const& passDescriptor) -> void;

<<<<<<< HEAD
        auto gpsAndImusUpdate(Clock::duration dt) -> void;
=======
        auto computeStereoCamera(StereoCamera& stereoCamera, wgpu::CommandEncoder& encoder) -> void;

        auto gpsAndImusUpdate(Clock::duration dt) -> void;

        auto motorStatusUpdate() -> void;
>>>>>>> e971c586

        auto linksToTfUpdate() -> void;

        auto keyCallback(int key, int scancode, int action, int mods) -> void;

        auto frameBufferResizedCallback(int width, int height) -> void;

    public:
        SimulatorNodelet() = default;

        ~SimulatorNodelet() override;

        auto initWindow() -> void;

        auto initRender() -> void;

        auto renderModel(wgpu::RenderPassEncoder& pass, Model& model, Uniform<ModelUniforms>& uniforms, SIM3 const& modelToWorld, bool isRoverCamera = false) -> void;

        auto initPhysics() -> void;

        auto parseParams() -> void;

        auto onInit() -> void override;

        auto run() -> void;

        auto centerCursor() -> void;

        auto freeLook(Clock::duration dt) -> void;

        auto userControls(Clock::duration dt) -> void;

        auto renderModels(wgpu::RenderPassEncoder& pass) -> void;

        auto renderWireframeColliders(wgpu::RenderPassEncoder& pass) -> void;

        auto renderUpdate() -> void;

        auto camerasUpdate(wgpu::CommandEncoder encoder,
                           wgpu::RenderPassColorAttachment& colorAttachment,
                           wgpu::RenderPassColorAttachment& normalAttachment,
                           wgpu::RenderPassDepthStencilAttachment& depthStencilAttachment,
                           wgpu::RenderPassDescriptor const& renderPassDescriptor) -> void;

        auto guiUpdate(wgpu::RenderPassEncoder& pass) -> void;

        auto physicsUpdate(Clock::duration dt) -> void;

        auto twistCallback(geometry_msgs::Twist::ConstPtr const& twist) -> void;

        auto armPositionsCallback(Position::ConstPtr const& message) -> void;

        auto armVelocitiesCallback(Velocity::ConstPtr const& message) -> void;

        auto armThrottlesCallback(Throttle::ConstPtr const& message) -> void;

        // TODO(quintin): May want to restructure the names to all agree
        bimap<std::string, std::string> armMsgToUrdf{
                {"joint_a", "arm_a_link"},
                {"joint_b", "arm_b_link"},
                {"joint_c", "arm_c_link"},
                {"joint_de_pitch", "arm_d_link"},
                {"joint_de_roll", "arm_e_link"},
        };

        template<typename F, typename N, typename V>
        auto forEachWithMotor(N const& names, V const& values, F&& function) -> void {
            if (auto it = mUrdfs.find("rover"); it != mUrdfs.end()) {
                URDF const& rover = it->second;

                for (auto const& combined: boost::combine(names, values)) {
                    std::string const& name = boost::get<0>(combined);
                    float value = boost::get<1>(combined);

                    if (auto urdfName = armMsgToUrdf.forward(name)) {
                        std::string const& name = urdfName.value();

                        int linkIndex = rover.linkNameToMeta.at(name).index;

                        auto* motor = std::bit_cast<btMultiBodyJointMotor*>(rover.physics->getLink(linkIndex).m_userPtr);
                        assert(motor);
                        function(motor, value);
                    } else {
                        ROS_WARN_STREAM_THROTTLE(1, std::format("Unknown arm joint name: {}. Either the wrong name was sent OR the simulator does not yet support it", name));
                    }
                }
            }
        }

        auto makeTextureAndView(int width, int height, wgpu::TextureFormat const& format, wgpu::TextureUsage const& usage, wgpu::TextureAspect const& aspect) -> std::pair<wgpu::Texture, wgpu::TextureView>;

        auto makeFramebuffers(int width, int height) -> void;

        auto makeRenderPipelines() -> void;
    };

    auto uriToPath(std::string_view uri) -> std::filesystem::path;

    auto performXacro(std::filesystem::path const& path) -> std::string;

    auto readTextFile(std::filesystem::path const& path) -> std::string;

    auto readTexture(std::filesystem::path const& textureFileName) -> cv::Mat;

    auto urdfPoseToBtTransform(urdf::Pose const& pose) -> btTransform;

    auto btTransformToSe3(btTransform const& transform) -> SE3;

    auto computeCameraToClip(float fovY, float aspect, float zNear, float zFar) -> Eigen::Matrix4f;

} // namespace mrover<|MERGE_RESOLUTION|>--- conflicted
+++ resolved
@@ -207,19 +207,13 @@
 
         ros::Subscriber mTwistSub, mArmPositionsSub, mArmVelocitiesSub, mArmThrottlesSub;
 
-<<<<<<< HEAD
-        ros::Publisher mLinearizedPosePub;
+        ros::Publisher mGroundTruthPub;
         ros::Publisher mLeftGpsPub;
         ros::Publisher mRightGpsPub;
-        ros::Publisher mImuPub;
-=======
-        ros::Publisher mGroundTruthPub;
-        ros::Publisher mGpsPub;
         ros::Publisher mImuPub;
         ros::Publisher mMotorStatusPub;
         ros::Publisher mDriveControllerStatePub;
         ros::Publisher mArmControllerStatePub;
->>>>>>> e971c586
 
         tf2_ros::Buffer mTfBuffer;
         tf2_ros::TransformListener mTfListener{mTfBuffer};
@@ -328,15 +322,11 @@
 
         auto renderCamera(Camera& camera, wgpu::CommandEncoder& encoder, wgpu::RenderPassDescriptor const& passDescriptor) -> void;
 
-<<<<<<< HEAD
+        auto computeStereoCamera(StereoCamera& stereoCamera, wgpu::CommandEncoder& encoder) -> void;
+
         auto gpsAndImusUpdate(Clock::duration dt) -> void;
-=======
-        auto computeStereoCamera(StereoCamera& stereoCamera, wgpu::CommandEncoder& encoder) -> void;
-
-        auto gpsAndImusUpdate(Clock::duration dt) -> void;
 
         auto motorStatusUpdate() -> void;
->>>>>>> e971c586
 
         auto linksToTfUpdate() -> void;
 
