#include "simulator.hpp"

namespace mrover {

    auto SimulatorNodelet::renderCamera(Camera& camera, wgpu::CommandEncoder& encoder, wgpu::RenderPassDescriptor const& passDescriptor) -> void {
        wgpu::RenderPassEncoder colorPass = encoder.beginRenderPass(passDescriptor);
        colorPass.setPipeline(mPbrPipeline);

        if (!camera.sceneUniforms.buffer) camera.sceneUniforms.init(mDevice);
        camera.sceneUniforms.value.lightColor = {1, 1, 1, 1};
        camera.sceneUniforms.value.lightInWorld = {0, 0, 5, 1};
        float aspect = static_cast<float>(camera.resolution.x()) / static_cast<float>(camera.resolution.y());
        camera.sceneUniforms.value.cameraToClip = computeCameraToClip(camera.fov * DEG_TO_RAD, aspect, NEAR, FAR).cast<float>();
        SE3d cameraInWorld = btTransformToSe3(camera.link->m_cachedWorldTransform);
        camera.sceneUniforms.value.worldToCamera = cameraInWorld.inverse().transform().cast<float>();
        camera.sceneUniforms.value.cameraInWorld = cameraInWorld.translation().cast<float>().homogeneous();
        camera.sceneUniforms.enqueueWrite();

        wgpu::BindGroupEntry entry;
        entry.binding = 0;
        entry.buffer = camera.sceneUniforms.buffer;
        entry.size = sizeof(SceneUniforms);
        wgpu::BindGroupDescriptor descriptor;
        descriptor.layout = mPbrPipeline.getBindGroupLayout(1);
        descriptor.entryCount = 1;
        descriptor.entries = &entry;
        wgpu::BindGroup bindGroup = mDevice.createBindGroup(descriptor);
        colorPass.setBindGroup(1, bindGroup, 0, nullptr);

        renderModels(colorPass);

        colorPass.end();

        bindGroup.release();
        colorPass.release();
    }

    auto SimulatorNodelet::computeStereoCamera(StereoCamera& stereoCamera, wgpu::CommandEncoder& encoder) -> void {
        wgpu::ComputePassEncoder computePass = encoder.beginComputePass();
        computePass.setPipeline(mPointCloudPipeline);

        if (!stereoCamera.computeUniforms.buffer) stereoCamera.computeUniforms.init(mDevice);
        stereoCamera.computeUniforms.value.resolution = stereoCamera.base.resolution;
        stereoCamera.computeUniforms.value.clipToCamera = stereoCamera.base.sceneUniforms.value.cameraToClip.inverse();
        stereoCamera.computeUniforms.enqueueWrite();

        std::size_t pointCloudBufferSize = stereoCamera.base.resolution.x() * stereoCamera.base.resolution.y() * sizeof(Point);
        if (!stereoCamera.pointCloudBuffer) {
            {
                wgpu::BufferDescriptor descriptor;
                descriptor.usage = wgpu::BufferUsage::Storage | wgpu::BufferUsage::CopySrc;
                descriptor.size = pointCloudBufferSize;
                stereoCamera.pointCloudBuffer = mDevice.createBuffer(descriptor);
            }
            {
                wgpu::BufferDescriptor descriptor;
                descriptor.usage = wgpu::BufferUsage::CopyDst | wgpu::BufferUsage::MapRead;
                descriptor.size = pointCloudBufferSize;
                stereoCamera.pointCloudStagingBuffer = mDevice.createBuffer(descriptor);
            }
        }

        std::array<wgpu::BindGroupEntry, 5> entries;
        entries[0].binding = 0;
        entries[0].buffer = stereoCamera.computeUniforms.buffer;
        entries[0].size = sizeof(ComputeUniforms);
        entries[1].binding = 1;
        entries[1].textureView = stereoCamera.base.colorTextureView;
        entries[2].binding = 2;
        entries[2].textureView = stereoCamera.base.normalTextureView;
        entries[3].binding = 3;
        entries[3].textureView = stereoCamera.base.depthTextureView;
        entries[4].binding = 4;
        entries[4].buffer = stereoCamera.pointCloudBuffer;
        entries[4].size = stereoCamera.base.resolution.x() * stereoCamera.base.resolution.y() * sizeof(Point);
        wgpu::BindGroupDescriptor descriptor;
        descriptor.layout = mPointCloudPipeline.getBindGroupLayout(0);
        descriptor.entryCount = entries.size();
        descriptor.entries = entries.data();
        wgpu::BindGroup bindGroup = mDevice.createBindGroup(descriptor);
        computePass.setBindGroup(0, bindGroup, 0, nullptr);

        computePass.dispatchWorkgroups(stereoCamera.base.resolution.x(), stereoCamera.base.resolution.y(), 1);

        computePass.end();

        encoder.copyBufferToBuffer(stereoCamera.pointCloudBuffer, 0, stereoCamera.pointCloudStagingBuffer, 0, stereoCamera.pointCloudBuffer.getSize());

        bindGroup.release();
        computePass.release();
    }

    auto cartesianToGeodetic(R3 const& cartesian, R3 const& referenceGeodetic, double referenceHeadingDegrees) -> R3 {
        constexpr double equatorialRadius = 6378137.0;
        constexpr double flattening = 1.0 / 298.257223563;
        constexpr double eccentricity2 = 2 * flattening - flattening * flattening;
        using std::sin, std::cos, std::pow, std::sqrt;

        double lat0 = referenceGeodetic(0) * DEG_TO_RAD;
        double lon0 = referenceGeodetic(1) * DEG_TO_RAD;
        double h0 = referenceGeodetic(2);
        double temp = 1.0 / (1.0 - eccentricity2 * sin(lat0) * sin(lat0));
        double primeVerticalRadius = equatorialRadius * sqrt(temp);
        double radiusNorth = primeVerticalRadius * (1 - eccentricity2) * temp;
        double radiusEast = primeVerticalRadius * cos(lat0);

        double referenceHeadingRadians = referenceHeadingDegrees * DEG_TO_RAD;
        double lat = (lat0 + (cos(referenceHeadingRadians) * cartesian.x() + sin(referenceHeadingRadians) * cartesian.y()) / radiusNorth) / DEG_TO_RAD;
        double lon = (lon0 - (-sin(referenceHeadingRadians) * cartesian.x() + cos(referenceHeadingRadians) * cartesian.y()) / radiusEast) / DEG_TO_RAD;
        double alt = h0 + cartesian.z();
        return {lat, lon, alt};
    }

    auto computeNavSatFix(R3 const& gpsInMap, R3 const& referenceGeodetic, double referenceHeadingDegrees) -> sensor_msgs::NavSatFix {
        sensor_msgs::NavSatFix gpsMessage;
        gpsMessage.header.stamp = ros::Time::now();
        gpsMessage.header.frame_id = "map";
        auto geodetic = cartesianToGeodetic(gpsInMap, referenceGeodetic, referenceHeadingDegrees);
        gpsMessage.latitude = geodetic(0);
        gpsMessage.longitude = geodetic(1);
        gpsMessage.altitude = geodetic(2);
        return gpsMessage;
    }

    auto computeImu(SO3d const& imuInMap, R3 const& imuAngularVelocity, R3 const& linearAcceleration, R3 const& magneticField) -> ImuAndMag {
        ImuAndMag imuMessage;
        imuMessage.header.stamp = ros::Time::now();
        imuMessage.header.frame_id = "map";
<<<<<<< HEAD
        imuMessage.imu.header.stamp = ros::Time::now();
        imuMessage.mag.header.stamp = ros::Time::now();
        S3 q = imuInMap.rotation().quaternion();
=======
        S3 q = imuInMap.quat();
>>>>>>> f044c5bf
        imuMessage.imu.orientation.w = q.w();
        imuMessage.imu.orientation.x = q.x();
        imuMessage.imu.orientation.y = q.y();
        imuMessage.imu.orientation.z = q.z();
        imuMessage.imu.angular_velocity.x = imuAngularVelocity.x();
        imuMessage.imu.angular_velocity.y = imuAngularVelocity.y();
        imuMessage.imu.angular_velocity.z = imuAngularVelocity.z();
        imuMessage.imu.linear_acceleration.x = linearAcceleration.x();
        imuMessage.imu.linear_acceleration.y = linearAcceleration.y();
        imuMessage.imu.linear_acceleration.z = linearAcceleration.z();
        imuMessage.mag.magnetic_field.x = magneticField.x();
        imuMessage.mag.magnetic_field.y = magneticField.y();
        imuMessage.mag.magnetic_field.z = magneticField.z();
        return imuMessage;
    }

    auto btVector3ToR3(btVector3 const& v) -> R3 {
        return {v.x(), v.y(), v.z()};
    }

    auto SimulatorNodelet::gpsAndImusUpdate(Clock::duration dt) -> void {
        if (auto lookup = getUrdf("rover")) {
            URDF const& rover = *lookup;

            {
                SE3d baseLinkInMap = rover.linkInWorld("base_link");
                nav_msgs::Odometry odometry;
                odometry.header.stamp = ros::Time::now();
                odometry.header.frame_id = "map";
                R3 p = baseLinkInMap.translation();
                odometry.pose.pose.position.x = p.x();
                odometry.pose.pose.position.y = p.y();
                odometry.pose.pose.position.z = p.z();
                S3 q = baseLinkInMap.quat();
                odometry.pose.pose.orientation.w = q.w();
                odometry.pose.pose.orientation.x = q.x();
                odometry.pose.pose.orientation.y = q.y();
                odometry.pose.pose.orientation.z = q.z();
                R3 v = btVector3ToR3(rover.physics->getBaseVel());
                odometry.twist.twist.linear.x = v.x();
                odometry.twist.twist.linear.y = v.y();
                odometry.twist.twist.linear.z = v.z();
                R3 w = btVector3ToR3(rover.physics->getBaseOmega());
                odometry.twist.twist.angular.x = w.x();
                odometry.twist.twist.angular.y = w.y();
                odometry.twist.twist.angular.z = w.z();
                mGroundTruthPub.publish(odometry);
            }
            if (mGpsTask.shouldUpdate()) {
                R3 leftGpsInMap = rover.linkInWorld("left_gps").translation();
                R3 rightGpsInMap = rover.linkInWorld("right_gps").translation();
                R3 leftGpsNoise{mGPSDist(mRNG), mGPSDist(mRNG), mGPSDist(mRNG)},
                        rightGpsNoise{mGPSDist(mRNG), mGPSDist(mRNG), mGPSDist(mRNG)};
                leftGpsInMap += leftGpsNoise;
                rightGpsInMap += rightGpsNoise; 

                mLeftGpsPub.publish(computeNavSatFix(leftGpsInMap, mGpsLinearizationReferencePoint, mGpsLinerizationReferenceHeading));
                mRightGpsPub.publish(computeNavSatFix(rightGpsInMap, mGpsLinearizationReferencePoint, mGpsLinerizationReferenceHeading));
            }
            if (mImuTask.shouldUpdate()) {
                auto dt_s = std::chrono::duration_cast<std::chrono::duration<double>>(dt).count();
                R3 roverAngularVelocity = btVector3ToR3(rover.physics->getBaseOmega());
                R3 roverLinearVelocity = btVector3ToR3(rover.physics->getBaseVel());
                R3 roverLinearAcceleration = (roverLinearVelocity - mRoverLinearVelocity) / dt_s;
                mRoverLinearVelocity = roverLinearVelocity;
                SO3d imuInMap = rover.linkInWorld("imu").asSO3();
                R3 roverMagVector = imuInMap.inverse().rotation().col(1);

                R3 accelNoise{mAccelDist(mRNG), mAccelDist(mRNG), mAccelDist(mRNG)},
                        gyroNoise{mGyroDist(mRNG), mGyroDist(mRNG), mGyroDist(mRNG)},
                        magNoise{mMagDist(mRNG), mMagDist(mRNG), mMagDist(mRNG)};
                roverLinearAcceleration += accelNoise;
                roverAngularVelocity += gyroNoise;
                roverMagVector += magNoise;

                constexpr double SEC_TO_MIN = 1.0 / 60.0;
                mOrientationDrift += mOrientationDriftRate * SEC_TO_MIN * dt_s;
                SO3d::Tangent orientationNoise;
                orientationNoise << mRollDist(mRNG), mPitchDist(mRNG), mYawDist(mRNG);
                imuInMap += orientationNoise + mOrientationDrift;

                mImuPub.publish(computeImu(imuInMap, roverAngularVelocity, roverLinearAcceleration, roverMagVector));
            }
        }
    }

    auto SimulatorNodelet::motorStatusUpdate() -> void {
        if (auto lookup = getUrdf("rover"); lookup) {
            URDF const& rover = *lookup;

            MotorsStatus status;
            status.joint_states.header.stamp = ros::Time::now();
            status.joint_states.header.frame_id = "map";
            ControllerState driveControllerState;
            for (auto& position: {"front", "center", "back"}) {
                for (auto& side: {"left", "right"}) {
                    std::string linkName = std::format("{}_{}_wheel_link", position, side);
                    int index = rover.linkNameToMeta.at(linkName).index;
                    double pos = rover.physics->getJointPos(index);
                    double vel = rover.physics->getJointVel(index);
                    double torque = rover.physics->getJointTorque(index);

                    status.name.push_back(linkName);
                    status.joint_states.name.push_back(linkName);
                    status.joint_states.position.push_back(pos);
                    status.joint_states.velocity.push_back(vel);
                    status.joint_states.effort.push_back(torque);

                    status.moteus_states.name.push_back(linkName);
                    status.moteus_states.state.emplace_back("Armed");
                    status.moteus_states.error.emplace_back("None");

                    driveControllerState.name.push_back(linkName);
                    driveControllerState.state.emplace_back("Armed");
                    driveControllerState.error.emplace_back("None");
                    driveControllerState.limit_hit.push_back(0b000);
                }
            }
            mMotorStatusPub.publish(status);
            mDriveControllerStatePub.publish(driveControllerState);

            ControllerState armControllerState;
            for (auto& linkName: {"arm_a_link", "arm_b_link", "arm_c_link", "arm_d_link", "arm_e_link"}) {
                armControllerState.name.emplace_back(armMsgToUrdf.backward(linkName).value());
                armControllerState.state.emplace_back("Armed");
                armControllerState.error.emplace_back("None");

                std::uint8_t limitSwitches = 0b000;
                if (auto limits = rover.model.getLink(linkName)->parent_joint->limits) {
                    double joinPosition = rover.physics->getJointPos(rover.linkNameToMeta.at(linkName).index);
                    constexpr double OFFSET = 0.05;
                    if (joinPosition < limits->lower + OFFSET) limitSwitches |= 0b001;
                    if (joinPosition > limits->upper - OFFSET) limitSwitches |= 0b010;
                }
                armControllerState.limit_hit.push_back(limitSwitches);
            }
            mArmControllerStatePub.publish(armControllerState);
        }
    }

} // namespace mrover<|MERGE_RESOLUTION|>--- conflicted
+++ resolved
@@ -126,13 +126,7 @@
         ImuAndMag imuMessage;
         imuMessage.header.stamp = ros::Time::now();
         imuMessage.header.frame_id = "map";
-<<<<<<< HEAD
-        imuMessage.imu.header.stamp = ros::Time::now();
-        imuMessage.mag.header.stamp = ros::Time::now();
-        S3 q = imuInMap.rotation().quaternion();
-=======
         S3 q = imuInMap.quat();
->>>>>>> f044c5bf
         imuMessage.imu.orientation.w = q.w();
         imuMessage.imu.orientation.x = q.x();
         imuMessage.imu.orientation.y = q.y();
