--- conflicted
+++ resolved
@@ -64,11 +64,8 @@
         linksToTfUpdate();
 
         gpsAndImusUpdate(dt);
-<<<<<<< HEAD
-=======
 
         motorStatusUpdate();
->>>>>>> e971c586
     }
 
     auto SimulatorNodelet::linksToTfUpdate() -> void {
