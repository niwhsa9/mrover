--- conflicted
+++ resolved
@@ -65,17 +65,9 @@
             }
         }
 
-<<<<<<< HEAD
-        // TODO(quintin): clean this up
-        float updateDuration = std::clamp(std::chrono::duration_cast<std::chrono::duration<float>>(dt).count(), 0.0f, 0.1f);
-        [[maybe_unused]] int simStepCount = mDynamicsWorld->stepSimulation(updateDuration, MAX_SUB_STEPS, 1 / PHYSICS_UPDATE_HZ);
-
-        // // TODO(quintin): Figure out why this fails
-=======
         float updateDuration = std::clamp(std::chrono::duration_cast<std::chrono::duration<float>>(dt).count(), 0.0f, 0.1f);
         int simStepCount = mDynamicsWorld->stepSimulation(updateDuration, MAX_SUB_STEPS, 1.f / PHYSICS_UPDATE_HZ);
 
->>>>>>> 65c9dc91
         if (auto* mlcpSolver = dynamic_cast<btMLCPSolver*>(mDynamicsWorld->getConstraintSolver())) {
             if (int fallbackCount = mlcpSolver->getNumFallbacks()) {
                 NODELET_WARN_STREAM_THROTTLE(1, std::format("MLCP solver failed {} times", fallbackCount));
