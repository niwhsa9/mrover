#define WEBGPU_CPP_IMPLEMENTATION

#include "simulator.hpp"

namespace mrover {

    static std::string const MESHES_PATH = "package://mrover/urdf/meshes/primitives";
    static std::string const CUBE_PRIMITIVE_URI = std::format("{}/cube.fbx", MESHES_PATH);
    static std::string const SPHERE_PRIMITIVE_URI = std::format("{}/sphere.fbx", MESHES_PATH);
    static std::string const CYLINDER_PRIMITIVE_URI = std::format("{}/cylinder.fbx", MESHES_PATH);

    auto SimulatorNodelet::makeTextureAndView(int width, int height, wgpu::TextureFormat const& format, wgpu::TextureUsage const& usage, wgpu::TextureAspect const& aspect) -> std::pair<wgpu::Texture, wgpu::TextureView> {
        wgpu::TextureDescriptor textureDescriptor;
        textureDescriptor.dimension = wgpu::TextureDimension::_2D;
        textureDescriptor.format = format;
        textureDescriptor.mipLevelCount = 1;
        textureDescriptor.sampleCount = 1;
        textureDescriptor.size = {static_cast<std::uint32_t>(width), static_cast<std::uint32_t>(height), 1};
        textureDescriptor.usage = usage;
        textureDescriptor.viewFormatCount = 1;
        textureDescriptor.viewFormats = reinterpret_cast<WGPUTextureFormat const*>(&format);
        wgpu::Texture texture = mDevice.createTexture(textureDescriptor);
        if (!texture) throw std::runtime_error{"Failed to make WGPU texture"};

        wgpu::TextureViewDescriptor textureViewDescriptor;
        textureViewDescriptor.aspect = aspect;
        textureViewDescriptor.arrayLayerCount = 1;
        textureViewDescriptor.mipLevelCount = 1;
        textureViewDescriptor.dimension = wgpu::TextureViewDimension::_2D;
        textureViewDescriptor.format = format;
        wgpu::TextureView textureView = texture.createView(textureViewDescriptor);
        if (!textureView) throw std::runtime_error{"Failed to make WGPU texture view"};

        return {texture, textureView};
    }

    auto SimulatorNodelet::makeFramebuffers(int width, int height) -> void {
        wgpu::SwapChainDescriptor descriptor;
        descriptor.usage = wgpu::TextureUsage::RenderAttachment;
        descriptor.format = COLOR_FORMAT;
        descriptor.width = width;
        descriptor.height = height;
        descriptor.presentMode = wgpu::PresentMode::Immediate;
        mSwapChain = mDevice.createSwapChain(mSurface, descriptor);
        if (!mSwapChain) throw std::runtime_error("Failed to create WGPU swap chain");
        std::tie(mNormalTexture, mNormalTextureView) = makeTextureAndView(width, height, NORMAL_FORMAT, wgpu::TextureUsage::RenderAttachment, wgpu::TextureAspect::All);
        std::tie(mDepthTexture, mDepthTextureView) = makeTextureAndView(width, height, DEPTH_FORMAT, wgpu::TextureUsage::RenderAttachment, wgpu::TextureAspect::DepthOnly);
    }

    auto SimulatorNodelet::makeRenderPipelines() -> void {
        wgpu::RenderPipelineDescriptor descriptor;
        descriptor.primitive.topology = wgpu::PrimitiveTopology::TriangleList;
        descriptor.primitive.cullMode = wgpu::CullMode::Back;
        descriptor.multisample.count = 1;
        descriptor.multisample.mask = 0xFFFFFFFF;

        wgpu::DepthStencilState depthStencil;
        depthStencil.depthCompare = wgpu::CompareFunction::Less;
        depthStencil.depthWriteEnabled = true;
        depthStencil.format = DEPTH_FORMAT;
        depthStencil.stencilFront.compare = wgpu::CompareFunction::Always;
        depthStencil.stencilBack.compare = wgpu::CompareFunction::Always;
        descriptor.depthStencil = &depthStencil;


        std::array<wgpu::VertexAttribute, 3> attributes{};
        attributes[0].format = wgpu::VertexFormat::Float32x3;
        attributes[0].shaderLocation = 0;
        attributes[1].format = wgpu::VertexFormat::Float32x3;
        attributes[1].shaderLocation = 1;
        attributes[2].format = wgpu::VertexFormat::Float32x2;
        attributes[2].shaderLocation = 2;
        std::array<wgpu::VertexBufferLayout, 3> vertexBufferLayout{};
        vertexBufferLayout[0].arrayStride = sizeof(float) * 3;
        vertexBufferLayout[0].stepMode = wgpu::VertexStepMode::Vertex;
        vertexBufferLayout[0].attributeCount = 1;
        vertexBufferLayout[0].attributes = attributes.data() + 0;
        vertexBufferLayout[1].arrayStride = sizeof(float) * 3;
        vertexBufferLayout[1].stepMode = wgpu::VertexStepMode::Vertex;
        vertexBufferLayout[1].attributeCount = 1;
        vertexBufferLayout[1].attributes = attributes.data() + 1;
        vertexBufferLayout[2].arrayStride = sizeof(float) * 2;
        vertexBufferLayout[2].stepMode = wgpu::VertexStepMode::Vertex;
        vertexBufferLayout[2].attributeCount = 1;
        vertexBufferLayout[2].attributes = attributes.data() + 2;

        descriptor.vertex.entryPoint = "vs_main";
        descriptor.vertex.module = mShaderModule;
        descriptor.vertex.bufferCount = vertexBufferLayout.size();
        descriptor.vertex.buffers = vertexBufferLayout.data();


        wgpu::FragmentState fragment;
        fragment.module = mShaderModule;
        fragment.entryPoint = "fs_main";

        wgpu::BlendState colorBlend;
        colorBlend.color.srcFactor = wgpu::BlendFactor::SrcAlpha;
        colorBlend.color.dstFactor = wgpu::BlendFactor::OneMinusSrcAlpha;
        colorBlend.color.operation = wgpu::BlendOperation::Add;
        colorBlend.alpha.srcFactor = wgpu::BlendFactor::Zero;
        colorBlend.alpha.dstFactor = wgpu::BlendFactor::One;
        colorBlend.alpha.operation = wgpu::BlendOperation::Add;
        wgpu::ColorTargetState colorTarget;
        colorTarget.format = COLOR_FORMAT;
        colorTarget.blend = &colorBlend;
        colorTarget.writeMask = wgpu::ColorWriteMask::All;

        wgpu::BlendState normalBlend;
        normalBlend.color.srcFactor = wgpu::BlendFactor::SrcAlpha;
        normalBlend.color.dstFactor = wgpu::BlendFactor::OneMinusSrcAlpha;
        normalBlend.color.operation = wgpu::BlendOperation::Add;
        normalBlend.alpha.srcFactor = wgpu::BlendFactor::Zero;
        normalBlend.alpha.dstFactor = wgpu::BlendFactor::One;
        normalBlend.alpha.operation = wgpu::BlendOperation::Add;
        wgpu::ColorTargetState normalTarget;
        normalTarget.format = NORMAL_FORMAT;
        normalTarget.blend = &normalBlend;
        normalTarget.writeMask = wgpu::ColorWriteMask::All;

        std::array targets{colorTarget, normalTarget};
        fragment.targetCount = targets.size();
        fragment.targets = targets.data();
        descriptor.fragment = &fragment;

        std::array<wgpu::BindGroupLayoutEntry, 3> meshBindGroupLayoutEntries{};
        meshBindGroupLayoutEntries[0].binding = 0;
        meshBindGroupLayoutEntries[0].visibility = wgpu::ShaderStage::Fragment | wgpu::ShaderStage::Vertex;
        meshBindGroupLayoutEntries[0].buffer.type = wgpu::BufferBindingType::Uniform;
        meshBindGroupLayoutEntries[0].buffer.minBindingSize = sizeof(ModelUniforms);
        meshBindGroupLayoutEntries[1].binding = 1;
        meshBindGroupLayoutEntries[1].visibility = wgpu::ShaderStage::Fragment;
        meshBindGroupLayoutEntries[1].texture.sampleType = wgpu::TextureSampleType::Float;
        meshBindGroupLayoutEntries[1].texture.viewDimension = wgpu::TextureViewDimension::_2D;
        meshBindGroupLayoutEntries[2].binding = 2;
        meshBindGroupLayoutEntries[2].visibility = wgpu::ShaderStage::Fragment;
        meshBindGroupLayoutEntries[2].sampler.type = wgpu::SamplerBindingType::Filtering;

        wgpu::BindGroupLayoutDescriptor meshBindGroupLayourDescriptor;
        meshBindGroupLayourDescriptor.entryCount = meshBindGroupLayoutEntries.size();
        meshBindGroupLayourDescriptor.entries = meshBindGroupLayoutEntries.data();
        wgpu::BindGroupLayout meshBindGroupLayout = mDevice.createBindGroupLayout(meshBindGroupLayourDescriptor);

        wgpu::BindGroupLayoutEntry sceneBindGroupLayoutEntry;
        sceneBindGroupLayoutEntry.binding = 0;
        sceneBindGroupLayoutEntry.visibility = wgpu::ShaderStage::Vertex | wgpu::ShaderStage::Fragment;
        sceneBindGroupLayoutEntry.buffer.type = wgpu::BufferBindingType::Uniform;
        sceneBindGroupLayoutEntry.buffer.minBindingSize = sizeof(SceneUniforms);

        wgpu::BindGroupLayoutDescriptor sceneBindGroupLayourDescriptor;
        sceneBindGroupLayourDescriptor.entryCount = 1;
        sceneBindGroupLayourDescriptor.entries = &sceneBindGroupLayoutEntry;
        wgpu::BindGroupLayout sceneBindGroupLayout = mDevice.createBindGroupLayout(sceneBindGroupLayourDescriptor);


        wgpu::PipelineLayoutDescriptor pipelineLayoutDescriptor;
        std::array bindGroupLayouts{meshBindGroupLayout, sceneBindGroupLayout};
        pipelineLayoutDescriptor.bindGroupLayoutCount = bindGroupLayouts.size();
        pipelineLayoutDescriptor.bindGroupLayouts = reinterpret_cast<WGPUBindGroupLayout const*>(bindGroupLayouts.data());
        descriptor.layout = mDevice.createPipelineLayout(pipelineLayoutDescriptor);

        mPbrPipeline = mDevice.createRenderPipeline(descriptor);
        if (!mPbrPipeline) throw std::runtime_error("Failed to create WGPU render pipeline");

        // TODO(quintin): This is technically not correct. As far as I can tell getting actual wireframe rendering is pretty difficult in WGPU
        descriptor.primitive.topology = wgpu::PrimitiveTopology::LineList;
        mWireframePipeline = mDevice.createRenderPipeline(descriptor);
        if (!mWireframePipeline) throw std::runtime_error("Failed to create WGPU wireframe render pipeline");
    }

    auto computeCameraToClip(float fovY, float aspect, float zNear, float zFar) -> Eigen::Matrix4f {
        // Equivalent to glm::perspectiveLH_ZO
        // WGPU coordinate system is left-handed +x right, +y up, +z forward (same as DirectX)
        // Near and far clip planes correspond to Z values of 0 and +1 respectively (NDC)
        // See: https://www.w3.org/TR/webgpu/#coordinate-systems
        float theta = fovY * .5f;
        float range = zFar - zNear;
        float invtan = 1 / std::tan(theta);
        Eigen::Matrix4f result;
        result << invtan / aspect, 0, 0, 0,
                0, invtan, 0, 0,
                0, 0, zFar / range, -(2 * zFar * zNear) / range,
                0, 0, 1, 0;
        return result * ROS_TO_WGPU;
    }

    auto SimulatorNodelet::initWindow() -> void {
        mGlfwInstance.init();
        glfwSetErrorCallback([](int error, char const* description) { throw std::runtime_error(std::format("GLFW Error {}: {}", error, description)); });
        NODELET_INFO_STREAM(std::format("Initialized GLFW Version: {}.{}.{}", GLFW_VERSION_MAJOR, GLFW_VERSION_MINOR, GLFW_VERSION_REVISION));

        int x, y, w, h;
        glfwGetMonitorWorkarea(glfwGetPrimaryMonitor(), &x, &y, &w, &h);
#ifdef NDEBUG
        constexpr auto WINDOW_NAME = "MRover Simulator";
#else
        constexpr auto WINDOW_NAME = "MRover Simulator (DEBUG BUILD, MAY BE SLOW)";
#endif
        glfwWindowHint(GLFW_CLIENT_API, GLFW_NO_API);
        glfwWindowHint(GLFW_RESIZABLE, GLFW_FALSE);
        glfwWindowHint(GLFW_COCOA_RETINA_FRAMEBUFFER, GLFW_FALSE);
        mWindow = GlfwPointer<GLFWwindow, glfwCreateWindow, glfwDestroyWindow>{w, h, WINDOW_NAME, nullptr, nullptr};
        NODELET_INFO_STREAM(std::format("Created window of size: {}x{}", w, h));

        if (glfwRawMouseMotionSupported()) glfwSetInputMode(mWindow.get(), GLFW_RAW_MOUSE_MOTION, GLFW_TRUE);

        glfwSetWindowUserPointer(mWindow.get(), this);
        glfwSetKeyCallback(mWindow.get(), [](GLFWwindow* window, int key, int scancode, int action, int mods) {
            if (auto* simulator = static_cast<SimulatorNodelet*>(glfwGetWindowUserPointer(window))) {
                simulator->keyCallback(key, scancode, action, mods);
            }
        });
        glfwSetFramebufferSizeCallback(mWindow.get(), [](GLFWwindow* window, int width, int height) {
            if (auto* simulator = static_cast<SimulatorNodelet*>(glfwGetWindowUserPointer(window))) {
                simulator->frameBufferResizedCallback(width, height);
            }
        });
        glfwSetWindowFocusCallback(mWindow.get(), [](GLFWwindow* window, int focused) {
            if (auto* simulator = static_cast<SimulatorNodelet*>(glfwGetWindowUserPointer(window))) {
                simulator->mHasFocus = focused;
                if (focused && !simulator->mInGui) simulator->centerCursor();
            }
        });
        glfwSetWindowCloseCallback(mWindow.get(), [](GLFWwindow*) {
            ros::requestShutdown();
        });
    }

    auto SimulatorNodelet::frameBufferResizedCallback(int width, int height) -> void {
        if (width == 0 || height == 0) return;

        mQueue.submit(0, nullptr);

        mDepthTextureView.release();
        mDepthTexture.destroy();
        mDepthTexture.release();
        mNormalTextureView.release();
        mNormalTexture.destroy();
        mNormalTexture.release();
        mSwapChain.release();

        makeFramebuffers(width, height);
    }

    auto SimulatorNodelet::initRender() -> void {
        {
            wgpu::InstanceDescriptor descriptor{};
            mWgpuInstance = wgpu::createInstance(descriptor);
            if (!mWgpuInstance) throw std::runtime_error("Failed to create WGPU instance");
        }
        {
            mSurface = glfwGetWGPUSurface(mWgpuInstance, mWindow.get());
            if (!mSurface) throw std::runtime_error("Failed to create WGPU surface");
        }
        {
            wgpu::RequestAdapterOptions options;
            options.powerPreference = wgpu::PowerPreference::HighPerformance; // Request that laptops use the discrete GPU if available
            options.compatibleSurface = mSurface;
            mAdapter = mWgpuInstance.requestAdapter(options);
            if (!mAdapter) throw std::runtime_error("Failed to request WGPU adapter");

            wgpu::AdapterProperties properties;
            mAdapter.getProperties(&properties);

            ROS_INFO_STREAM(std::format("\tWGPU Adapter Name: {}", properties.name));
            ROS_INFO_STREAM(std::format("\tWGPU Adapter Vendor: {}", properties.vendorName));
            ROS_INFO_STREAM(std::format("\tWGPU Adapter Driver: {}", properties.driverDescription));
        }

        mDevice = mAdapter.createDevice();
        if (!mDevice) throw std::runtime_error("Failed to create WGPU device");

        mErrorCallback = mDevice.setUncapturedErrorCallback([](wgpu::ErrorType type, char const* message) {
            ROS_ERROR_STREAM(std::format("WGPU Error {}: {}", static_cast<int>(type), message));
        });

        mQueue = mDevice.getQueue();
        if (!mQueue) throw std::runtime_error("Failed to get WGPU queue");

        int width, height;
        glfwGetFramebufferSize(mWindow.get(), &width, &height);

        makeFramebuffers(width, height);

        {
            wgpu::ShaderModuleWGSLDescriptor shaderSourceDescriptor;
            auto shadersPath = std::filesystem::path{std::source_location::current().file_name()}.parent_path() / "shaders";
            std::string code = readTextFile(shadersPath / "shaders.wgsl");
            shaderSourceDescriptor.code = code.c_str();
            shaderSourceDescriptor.chain.sType = wgpu::SType::ShaderModuleWGSLDescriptor;

            wgpu::ShaderModuleDescriptor shaderDescriptor;
            shaderDescriptor.nextInChain = &shaderSourceDescriptor.chain;

            mShaderModule = mDevice.createShaderModule(shaderDescriptor);
            if (!mShaderModule) throw std::runtime_error("Failed to create WGPU PBR shader module");
        }
        makeRenderPipelines();
        {
            std::array<wgpu::BindGroupLayoutEntry, 5> bindGroupLayoutEntries{};
            bindGroupLayoutEntries[0].binding = 0;
            bindGroupLayoutEntries[0].visibility = wgpu::ShaderStage::Compute;
            bindGroupLayoutEntries[0].buffer.type = wgpu::BufferBindingType::Uniform;
            bindGroupLayoutEntries[0].buffer.minBindingSize = sizeof(ComputeUniforms);
            bindGroupLayoutEntries[1].binding = 1;
            bindGroupLayoutEntries[1].visibility = wgpu::ShaderStage::Compute;
            bindGroupLayoutEntries[1].texture.sampleType = wgpu::TextureSampleType::Float;
            bindGroupLayoutEntries[1].texture.viewDimension = wgpu::TextureViewDimension::_2D;
            bindGroupLayoutEntries[2].binding = 2;
            bindGroupLayoutEntries[2].visibility = wgpu::ShaderStage::Compute;
            bindGroupLayoutEntries[2].texture.sampleType = wgpu::TextureSampleType::Float;
            bindGroupLayoutEntries[2].texture.viewDimension = wgpu::TextureViewDimension::_2D;
            bindGroupLayoutEntries[3].binding = 3;
            bindGroupLayoutEntries[3].visibility = wgpu::ShaderStage::Compute;
            bindGroupLayoutEntries[3].texture.sampleType = wgpu::TextureSampleType::Depth;
            bindGroupLayoutEntries[3].texture.viewDimension = wgpu::TextureViewDimension::_2D;
            bindGroupLayoutEntries[4].binding = 4;
            bindGroupLayoutEntries[4].visibility = wgpu::ShaderStage::Compute;
            bindGroupLayoutEntries[4].buffer.type = wgpu::BufferBindingType::Storage;
            bindGroupLayoutEntries[4].buffer.minBindingSize = sizeof(Point);

            wgpu::BindGroupLayoutDescriptor bindGroupLayoutDescriptor;
            bindGroupLayoutDescriptor.entryCount = bindGroupLayoutEntries.size();
            bindGroupLayoutDescriptor.entries = bindGroupLayoutEntries.data();
            wgpu::BindGroupLayout bindGroupLayout = mDevice.createBindGroupLayout(bindGroupLayoutDescriptor);

            wgpu::PipelineLayoutDescriptor layoutDescriptor;
            layoutDescriptor.bindGroupLayoutCount = 1;
            layoutDescriptor.bindGroupLayouts = reinterpret_cast<WGPUBindGroupLayout const*>(&bindGroupLayout);
            wgpu::PipelineLayout layout = mDevice.createPipelineLayout(layoutDescriptor);

            wgpu::ComputePipelineDescriptor descriptor;
            descriptor.compute.entryPoint = "cs_main";
            descriptor.compute.module = mShaderModule;
            descriptor.layout = layout;
            mPointCloudPipeline = mDevice.createComputePipeline(descriptor);
        }

        mUriToModel.try_emplace(CUBE_PRIMITIVE_URI, CUBE_PRIMITIVE_URI);
        mUriToModel.try_emplace(SPHERE_PRIMITIVE_URI, SPHERE_PRIMITIVE_URI);
        mUriToModel.try_emplace(CYLINDER_PRIMITIVE_URI, CYLINDER_PRIMITIVE_URI);

        IMGUI_CHECKVERSION();
        ImGui::CreateContext();
        ImGui_ImplGlfw_InitForOther(mWindow.get(), true);
        ImGui_ImplWGPU_Init(mDevice, 1, COLOR_FORMAT, DEPTH_FORMAT);

        int x, y, w, h;
        glfwGetMonitorWorkarea(glfwGetPrimaryMonitor(), &x, &y, &w, &h);

        ImGuiIO& io = ImGui::GetIO();
        ImGuiStyle& style = ImGui::GetStyle();
        float scale = h > 1500 ? 2.0f : 1.0f;
        io.FontGlobalScale = scale;
        style.ScaleAllSizes(scale);
    }

    auto SimulatorNodelet::renderModel(wgpu::RenderPassEncoder& pass, Model& model, Uniform<ModelUniforms>& uniforms, SIM3 const& modelToWorld, [[maybe_unused]] bool isRoverCamera) -> void {
        if (!model.areMeshesReady()) return;

        if (!uniforms.buffer) uniforms.init(mDevice);
        uniforms.value.modelToWorld = modelToWorld.matrix().cast<float>();
        // See: http://www.lighthouse3d.com/tutorials/glsl-12-tutorial/the-normal-matrix/ for why this has to be treated specially
        // TLDR: it preserves orthogonality between normal vectors and their respective surfaces with any model scaling (including non-uniform)
        uniforms.value.modelToWorldForNormals = modelToWorld.matrix().inverse().transpose().cast<float>();
        uniforms.value.modelToWorldForNormals.col(3).setZero();
        uniforms.value.modelToWorldForNormals.row(3).setZero();
        uniforms.enqueueWrite();

        for (Model::Mesh& mesh: model.meshes) {
            mesh.indices.enqueueWriteIfUnitialized(mDevice, mQueue, wgpu::BufferUsage::Index);
            mesh.vertices.enqueueWriteIfUnitialized(mDevice, mQueue, wgpu::BufferUsage::Vertex);
            mesh.normals.enqueueWriteIfUnitialized(mDevice, mQueue, wgpu::BufferUsage::Vertex);
            mesh.uvs.enqueueWriteIfUnitialized(mDevice, mQueue, wgpu::BufferUsage::Vertex);
            mesh.texture.enqueWriteIfUnitialized(mDevice);

            std::array<wgpu::BindGroupEntry, 3> bindGroupEntires{};
            bindGroupEntires[0].binding = 0;
            bindGroupEntires[0].buffer = uniforms.buffer;
            bindGroupEntires[0].size = sizeof(ModelUniforms);
            bindGroupEntires[1].binding = 1;
            bindGroupEntires[1].textureView = mesh.texture.view;
            bindGroupEntires[2].binding = 2;
            bindGroupEntires[2].sampler = mesh.texture.sampler;
            wgpu::BindGroupDescriptor descriptor;
            descriptor.layout = mPbrPipeline.getBindGroupLayout(0);
            descriptor.entryCount = bindGroupEntires.size();
            descriptor.entries = bindGroupEntires.data();
            wgpu::BindGroup bindGroup = mDevice.createBindGroup(descriptor);

            pass.setBindGroup(0, bindGroup, 0, nullptr);
            pass.setVertexBuffer(0, mesh.vertices.buffer, 0, mesh.vertices.sizeBytes());
            pass.setVertexBuffer(1, mesh.normals.buffer, 0, mesh.normals.sizeBytes());
            pass.setVertexBuffer(2, mesh.uvs.buffer, 0, mesh.uvs.sizeBytes());
            pass.setIndexBuffer(mesh.indices.buffer, wgpu::IndexFormat::Uint32, 0, mesh.indices.sizeBytes());

            static_assert(std::is_same_v<decltype(mesh.indices)::value_type, std::uint32_t>);
            pass.drawIndexed(mesh.indices.data.size(), 1, 0, 0, 0);

            bindGroup.release();
        }
    }

    auto SimulatorNodelet::renderModels(wgpu::RenderPassEncoder& pass) -> void {
        for (auto& [_, urdf]: mUrdfs) {

            auto renderLink = [&](auto&& self, urdf::LinkConstSharedPtr const& link) -> void {
                for (std::size_t visualIndex = 0; urdf::VisualSharedPtr const& visual: link->visual_array) {
                    if (auto urdfMesh = std::dynamic_pointer_cast<urdf::Mesh>(visual->geometry)) {
                        Model& model = mUriToModel.at(urdfMesh->filename);
                        URDF::LinkMeta& meta = urdf.linkNameToMeta.at(link->name);
                        SE3d linkInWorld = urdf.linkInWorld(link->name);
                        SE3d modelInLink = btTransformToSe3(urdfPoseToBtTransform(link->visual->origin));
<<<<<<< HEAD
                        SE3d modelInWorld = linkInWorld * modelInLink;
                        renderModel(pass, model, meta.visualUniforms.at(visualIndex), SIM3{modelInWorld, R3::Ones()});
=======
                        SE3d modelToWorld = linkInWorld * modelInLink;
                        renderModel(pass, model, meta.visualUniforms.at(visualIndex), SIM3{modelToWorld, R3::Ones()});
>>>>>>> fb09d58d
                        visualIndex++;
                    }
                }

                for (urdf::JointSharedPtr const& child_joint: link->child_joints) {
                    self(self, urdf.model.getLink(child_joint->child_link_name));
                }
            };

            renderLink(renderLink, urdf.model.getRoot());
        }
    }

    auto SimulatorNodelet::renderWireframeColliders(wgpu::RenderPassEncoder& pass) -> void {
        pass.setPipeline(mWireframePipeline);

        for (auto& [_, urdf]: mUrdfs) {

            auto renderLink = [&](auto&& self, urdf::LinkConstSharedPtr const& link) -> void {
                URDF::LinkMeta& meta = urdf.linkNameToMeta.at(link->name);

                if (link->collision) {
                    btMultiBodyLinkCollider* collider = meta.index == -1 ? urdf.physics->getBaseCollider() : urdf.physics->getLinkCollider(meta.index);
                    assert(collider);
                    btCollisionShape* shape = collider->getCollisionShape();
                    assert(shape);
<<<<<<< HEAD
                    SE3d linkInWorld = urdf.linkInWorld(link->name);
=======
                    SE3d linkToWorld = urdf.linkInWorld(link->name);
>>>>>>> fb09d58d

                    if (auto* compound = dynamic_cast<btCompoundShape*>(shape)) {
                        for (int i = 0; i < compound->getNumChildShapes(); ++i) {
                            SE3d modelInLink = btTransformToSe3(urdfPoseToBtTransform(link->collision_array.at(i)->origin));
<<<<<<< HEAD
                            SE3d shapeToWorld = modelInLink * linkInWorld;
                            auto* shape = compound->getChildShape(i);
                            if (auto* box = dynamic_cast<btBoxShape const*>(shape)) {
                                btVector3 extents = box->getHalfExtentsWithoutMargin() * 2;
                                SIM3 modelToWorld{shapeToWorld, R3{extents.x(), extents.y(), extents.z()}};
                                renderModel(pass, mUriToModel.at(CUBE_PRIMITIVE_URI), meta.collisionUniforms.at(i), modelToWorld);
                            } else if (auto* sphere = dynamic_cast<btSphereShape const*>(shape)) {
                                btScalar diameter = sphere->getRadius() * 2;
                                SIM3 modelToWorld{shapeToWorld, R3{diameter, diameter, diameter}};
                                renderModel(pass, mUriToModel.at(SPHERE_PRIMITIVE_URI), meta.collisionUniforms.at(i), modelToWorld);
                            } else if (auto* cylinder = dynamic_cast<btCylinderShapeZ const*>(shape)) {
                                btVector3 extents = cylinder->getHalfExtentsWithoutMargin() * 2;
                                SIM3 modelToWorld{shapeToWorld, R3{extents.x(), extents.y(), extents.z()}};
                                renderModel(pass, mUriToModel.at(CYLINDER_PRIMITIVE_URI), meta.collisionUniforms.at(i), modelToWorld);
                            } else if (auto* mesh = dynamic_cast<btBvhTriangleMeshShape const*>(shape)) {
                                SIM3 modelToWorld{shapeToWorld, R3::Ones()};
=======
                            SE3d modelInWorld = linkToWorld * modelInLink;
                            auto* shape = compound->getChildShape(i);
                            if (auto* box = dynamic_cast<btBoxShape const*>(shape)) {
                                btVector3 extents = box->getHalfExtentsWithoutMargin() * 2;
                                SIM3 modelToWorld{modelInWorld, R3{extents.x(), extents.y(), extents.z()}};
                                renderModel(pass, mUriToModel.at(CUBE_PRIMITIVE_URI), meta.collisionUniforms.at(i), modelToWorld);
                            } else if (auto* sphere = dynamic_cast<btSphereShape const*>(shape)) {
                                btScalar diameter = sphere->getRadius() * 2;
                                SIM3 modelToWorld{modelInWorld, R3{diameter, diameter, diameter}};
                                renderModel(pass, mUriToModel.at(SPHERE_PRIMITIVE_URI), meta.collisionUniforms.at(i), modelToWorld);
                            } else if (auto* cylinder = dynamic_cast<btCylinderShapeZ const*>(shape)) {
                                btVector3 extents = cylinder->getHalfExtentsWithoutMargin() * 2;
                                SIM3 modelToWorld{modelInWorld, R3{extents.x(), extents.y(), extents.z()}};
                                renderModel(pass, mUriToModel.at(CYLINDER_PRIMITIVE_URI), meta.collisionUniforms.at(i), modelToWorld);
                            } else if (auto* mesh = dynamic_cast<btBvhTriangleMeshShape const*>(shape)) {
                                SIM3 modelToWorld{modelInWorld, R3::Ones()};
>>>>>>> fb09d58d
                                renderModel(pass, mUriToModel.at(mMeshToUri.at(const_cast<btBvhTriangleMeshShape*>(mesh))), meta.collisionUniforms.at(i), modelToWorld);
                            } else {
                                NODELET_WARN_STREAM_ONCE(std::format("Tried to render unsupported collision shape: {}", shape->getName()));
                            }
                        }
                    }
                }

                for (urdf::JointSharedPtr const& child_joint: link->child_joints) {
                    self(self, urdf.model.getLink(child_joint->child_link_name));
                }
            };

            renderLink(renderLink, urdf.model.getRoot());
        }
    }

    template<typename T>
    struct Pool {
        boost::container::static_vector<T*, 32> container;

        auto borrowFrom() -> T* {
            if (container.empty()) return new T{};
            T* result = container.back();
            container.pop_back();
            return result;
        }

        auto returnTo(T* t) -> void {
            container.push_back(t);
        }
    };

    Pool<sensor_msgs::PointCloud2> pointCloudPool;
    Pool<sensor_msgs::Image> imagePool;

    auto SimulatorNodelet::camerasUpdate(wgpu::CommandEncoder encoder, wgpu::RenderPassColorAttachment& colorAttachment, wgpu::RenderPassColorAttachment& normalAttachment, wgpu::RenderPassDepthStencilAttachment& depthStencilAttachment, wgpu::RenderPassDescriptor const& renderPassDescriptor) -> void {
        // TODO(quintin): Remote duplicate code
        for (StereoCamera& stereoCamera: mStereoCameras) {
            std::size_t imageSize = stereoCamera.base.resolution.x() * stereoCamera.base.resolution.y() * 4;
            if (stereoCamera.pointCloudCallback) {
                mWgpuInstance.processEvents();
                if (stereoCamera.pointCloudStagingBuffer.getMapState() == wgpu::BufferMapState::Mapped && stereoCamera.base.stagingBuffer.getMapState() == wgpu::BufferMapState::Mapped) {
                    {
                        auto pointCloud = boost::shared_ptr<sensor_msgs::PointCloud2>{pointCloudPool.borrowFrom(), [](sensor_msgs::PointCloud2* msg) { pointCloudPool.returnTo(msg); }};
                        pointCloud->is_bigendian = __BYTE_ORDER__ == __ORDER_BIG_ENDIAN__;
                        pointCloud->is_dense = true;
                        pointCloud->width = stereoCamera.base.resolution.x();
                        pointCloud->height = stereoCamera.base.resolution.y();
                        pointCloud->header.stamp = ros::Time::now();
                        pointCloud->header.frame_id = stereoCamera.base.frameId;
                        fillPointCloudMessageHeader(pointCloud);

                        auto* fromCompute = stereoCamera.pointCloudStagingBuffer.getConstMappedRange(0, stereoCamera.pointCloudStagingBuffer.getSize());
                        auto* toMessage = pointCloud->data.data();
                        std::memcpy(toMessage, fromCompute, stereoCamera.pointCloudStagingBuffer.getSize());
                        stereoCamera.pointCloudStagingBuffer.unmap();
                        stereoCamera.pointCloudCallback = nullptr;

                        stereoCamera.pcPub.publish(pointCloud);
                    }
                    {
                        auto image = boost::shared_ptr<sensor_msgs::Image>{imagePool.borrowFrom(), [](sensor_msgs::Image* msg) { imagePool.returnTo(msg); }};
                        image->is_bigendian = __BYTE_ORDER__ == __ORDER_BIG_ENDIAN__;
                        image->encoding = sensor_msgs::image_encodings::BGRA8;
                        image->width = stereoCamera.base.resolution.x();
                        image->height = stereoCamera.base.resolution.y();
                        image->step = stereoCamera.base.resolution.x() * 4;
                        image->header.stamp = ros::Time::now();
                        image->header.frame_id = stereoCamera.base.frameId;
                        image->data.resize(imageSize);

                        auto* fromRender = stereoCamera.base.stagingBuffer.getConstMappedRange(0, stereoCamera.base.stagingBuffer.getSize());
                        auto* toMessage = image->data.data();
                        std::memcpy(toMessage, fromRender, stereoCamera.base.stagingBuffer.getSize());
                        stereoCamera.base.stagingBuffer.unmap();
                        stereoCamera.base.callback = nullptr;

                        stereoCamera.base.pub.publish(image);
                    }
                }
            }
            if (!stereoCamera.pointCloudCallback && !stereoCamera.base.callback && stereoCamera.base.updateTask.shouldUpdate()) {
                {
                    colorAttachment.view = stereoCamera.base.colorTextureView;
                    normalAttachment.view = stereoCamera.base.normalTextureView;
                    depthStencilAttachment.view = stereoCamera.base.depthTextureView;

                    renderCamera(stereoCamera.base, encoder, renderPassDescriptor);
                    computeStereoCamera(stereoCamera, encoder);

                    stereoCamera.base.needsMap = true;
                }
                {
                    colorAttachment.view = stereoCamera.base.colorTextureView;
                    normalAttachment.view = stereoCamera.base.normalTextureView;
                    depthStencilAttachment.view = stereoCamera.base.depthTextureView;

                    renderCamera(stereoCamera.base, encoder, renderPassDescriptor);

                    if (!stereoCamera.base.stagingBuffer) {
                        wgpu::BufferDescriptor descriptor;
                        descriptor.usage = wgpu::BufferUsage::CopyDst | wgpu::BufferUsage::MapRead;
                        descriptor.size = imageSize;
                        stereoCamera.base.stagingBuffer = mDevice.createBuffer(descriptor);
                    }

                    wgpu::ImageCopyTexture copyTexture;
                    copyTexture.texture = stereoCamera.base.colorTexture;
                    copyTexture.aspect = wgpu::TextureAspect::All;
                    wgpu::ImageCopyBuffer copyBuffer;
                    copyBuffer.buffer = stereoCamera.base.stagingBuffer;
                    copyBuffer.layout.bytesPerRow = stereoCamera.base.resolution.x() * 4;
                    copyBuffer.layout.rowsPerImage = stereoCamera.base.resolution.y();
                    wgpu::Extent3D extent{
                            static_cast<std::uint32_t>(stereoCamera.base.resolution.x()),
                            static_cast<std::uint32_t>(stereoCamera.base.resolution.y()),
                            1,
                    };
                    encoder.copyTextureToBuffer(copyTexture, copyBuffer, extent);

                    stereoCamera.base.needsMap = true;
                }
            }
        }
        for (Camera& camera: mCameras) {
            std::size_t area = camera.resolution.x() * camera.resolution.y();
            if (camera.callback) {
                mWgpuInstance.processEvents();
                if (camera.stagingBuffer.getMapState() == wgpu::BufferMapState::Mapped) {
                    auto image = boost::shared_ptr<sensor_msgs::Image>{imagePool.borrowFrom(), [](sensor_msgs::Image* msg) { imagePool.returnTo(msg); }};
                    image->is_bigendian = __BYTE_ORDER__ == __ORDER_BIG_ENDIAN__;
                    image->encoding = sensor_msgs::image_encodings::BGR8;
                    image->width = camera.resolution.x();
                    image->height = camera.resolution.y();
                    image->step = camera.resolution.x() * 3;
                    image->header.stamp = ros::Time::now();
                    image->header.frame_id = camera.frameId;
                    image->data.resize(area * 3);

                    // Convert from BGRA to BGR
                    auto* fromRender = static_cast<cv::Vec4b const*>(camera.stagingBuffer.getConstMappedRange(0, camera.stagingBuffer.getSize()));
                    auto* toMessage = reinterpret_cast<cv::Vec3b*>(image->data.data());
                    std::for_each(std::execution::par_unseq, fromRender, fromRender + area, [&](cv::Vec4b const& from) {
                        std::size_t index = &from - fromRender;
                        toMessage[index] = {from[0], from[1], from[2]};
                    });
                    camera.stagingBuffer.unmap();
                    camera.callback = nullptr;

                    camera.pub.publish(image);
                }
            }
            if (!camera.callback && camera.updateTask.shouldUpdate()) {
                colorAttachment.view = camera.colorTextureView;
                normalAttachment.view = camera.normalTextureView;
                depthStencilAttachment.view = camera.depthTextureView;

                renderCamera(camera, encoder, renderPassDescriptor);

                if (!camera.stagingBuffer) {
                    wgpu::BufferDescriptor descriptor;
                    descriptor.usage = wgpu::BufferUsage::CopyDst | wgpu::BufferUsage::MapRead;
                    descriptor.size = area * 4;
                    camera.stagingBuffer = mDevice.createBuffer(descriptor);
                }

                wgpu::ImageCopyTexture copyTexture;
                copyTexture.texture = camera.colorTexture;
                copyTexture.aspect = wgpu::TextureAspect::All;
                wgpu::ImageCopyBuffer copyBuffer;
                copyBuffer.buffer = camera.stagingBuffer;
                copyBuffer.layout.bytesPerRow = camera.resolution.x() * 4;
                copyBuffer.layout.rowsPerImage = camera.resolution.y();
                wgpu::Extent3D extent{
                        static_cast<std::uint32_t>(camera.resolution.x()),
                        static_cast<std::uint32_t>(camera.resolution.y()),
                        1,
                };
                encoder.copyTextureToBuffer(copyTexture, copyBuffer, extent);

                camera.needsMap = true;
            }
        }
    }

    auto SimulatorNodelet::renderUpdate() -> void {
        wgpu::TextureView nextTexture = mSwapChain.getCurrentTextureView();
        if (!nextTexture) throw std::runtime_error("Failed to get WGPU next texture view");

        std::array<wgpu::RenderPassColorAttachment, 2> colorAttachments{};
        auto& [colorAttachment, normalAttachment] = colorAttachments;
        colorAttachment.loadOp = wgpu::LoadOp::Clear;
        colorAttachment.storeOp = wgpu::StoreOp::Store;
        colorAttachment.clearValue = {mSkyColor.x(), mSkyColor.y(), mSkyColor.z(), mSkyColor.w()};
        normalAttachment.loadOp = wgpu::LoadOp::Clear;
        normalAttachment.storeOp = wgpu::StoreOp::Store;
        normalAttachment.clearValue = {0, 0, 0, 0};

        wgpu::RenderPassDepthStencilAttachment depthStencilAttachment;
        depthStencilAttachment.depthClearValue = 1.0f;
        depthStencilAttachment.depthLoadOp = wgpu::LoadOp::Clear;
        depthStencilAttachment.depthStoreOp = wgpu::StoreOp::Store;
        depthStencilAttachment.stencilLoadOp = wgpu::LoadOp::Undefined;
        depthStencilAttachment.stencilStoreOp = wgpu::StoreOp::Undefined;
        depthStencilAttachment.stencilReadOnly = true;

        wgpu::RenderPassDescriptor renderPassDescriptor;
        renderPassDescriptor.colorAttachmentCount = colorAttachments.size();
        renderPassDescriptor.colorAttachments = colorAttachments.data();
        renderPassDescriptor.depthStencilAttachment = &depthStencilAttachment;

        wgpu::CommandEncoder encoder = mDevice.createCommandEncoder();

        camerasUpdate(encoder, colorAttachment, normalAttachment, depthStencilAttachment, renderPassDescriptor);

        {
            colorAttachment.view = nextTexture;
            normalAttachment.view = mNormalTextureView;
            depthStencilAttachment.view = mDepthTextureView;

            wgpu::RenderPassEncoder pass = encoder.beginRenderPass(renderPassDescriptor);
            pass.setPipeline(mPbrPipeline);

            if (!mSceneUniforms.buffer) {
                mSceneUniforms.init(mDevice);
                mSceneUniforms.value.lightColor = {1, 1, 1, 1};
                mSceneUniforms.value.lightInWorld = {0, 0, 5, 1};
            }

            int width, height;
            glfwGetFramebufferSize(mWindow.get(), &width, &height);
            float aspect = static_cast<float>(width) / static_cast<float>(height);
            mSceneUniforms.value.cameraToClip = computeCameraToClip(mFovDegrees * DEG_TO_RAD, aspect, NEAR, FAR).cast<float>();
            mSceneUniforms.value.worldToCamera = mCameraInWorld.inverse().transform().cast<float>();
            mSceneUniforms.value.cameraInWorld = mCameraInWorld.translation().cast<float>().homogeneous();
            mSceneUniforms.enqueueWrite();

            wgpu::BindGroupEntry entry;
            entry.binding = 0;
            entry.buffer = mSceneUniforms.buffer;
            entry.size = sizeof(SceneUniforms);
            wgpu::BindGroupDescriptor descriptor;
            descriptor.layout = mPbrPipeline.getBindGroupLayout(1);
            descriptor.entryCount = 1;
            descriptor.entries = &entry;
            wgpu::BindGroup bindGroup = mDevice.createBindGroup(descriptor);
            pass.setBindGroup(1, bindGroup, 0, nullptr);

            if (mRenderModels) renderModels(pass);
            if (mRenderWireframeColliders) renderWireframeColliders(pass);

            guiUpdate(pass);

            pass.end();
            pass.release();

            bindGroup.release();
        }

        nextTexture.release();

        wgpu::CommandBuffer commands = encoder.finish();
        mQueue.submit(commands);

        mSwapChain.present();

        // TODO(quintin): Remote duplicate code
        for (StereoCamera& stereoCamera: mStereoCameras) {
            if (stereoCamera.base.needsMap) {
                stereoCamera.pointCloudCallback = stereoCamera.pointCloudStagingBuffer.mapAsync(wgpu::MapMode::Read, 0, stereoCamera.pointCloudStagingBuffer.getSize(), [](wgpu::BufferMapAsyncStatus const&) {});

                stereoCamera.base.callback = stereoCamera.base.stagingBuffer.mapAsync(wgpu::MapMode::Read, 0, stereoCamera.base.stagingBuffer.getSize(), [](wgpu::BufferMapAsyncStatus const&) {});

                stereoCamera.base.needsMap = false;
            }
        }
        for (Camera& camera: mCameras) {
            if (camera.needsMap) {
                camera.callback = camera.stagingBuffer.mapAsync(wgpu::MapMode::Read, 0, camera.stagingBuffer.getSize(), [](wgpu::BufferMapAsyncStatus const&) {});
                camera.needsMap = false;
            }
        }

        commands.release();
        encoder.release();
    }

} // namespace mrover<|MERGE_RESOLUTION|>--- conflicted
+++ resolved
@@ -411,13 +411,8 @@
                         URDF::LinkMeta& meta = urdf.linkNameToMeta.at(link->name);
                         SE3d linkInWorld = urdf.linkInWorld(link->name);
                         SE3d modelInLink = btTransformToSe3(urdfPoseToBtTransform(link->visual->origin));
-<<<<<<< HEAD
-                        SE3d modelInWorld = linkInWorld * modelInLink;
-                        renderModel(pass, model, meta.visualUniforms.at(visualIndex), SIM3{modelInWorld, R3::Ones()});
-=======
                         SE3d modelToWorld = linkInWorld * modelInLink;
                         renderModel(pass, model, meta.visualUniforms.at(visualIndex), SIM3{modelToWorld, R3::Ones()});
->>>>>>> fb09d58d
                         visualIndex++;
                     }
                 }
@@ -444,33 +439,11 @@
                     assert(collider);
                     btCollisionShape* shape = collider->getCollisionShape();
                     assert(shape);
-<<<<<<< HEAD
-                    SE3d linkInWorld = urdf.linkInWorld(link->name);
-=======
                     SE3d linkToWorld = urdf.linkInWorld(link->name);
->>>>>>> fb09d58d
 
                     if (auto* compound = dynamic_cast<btCompoundShape*>(shape)) {
                         for (int i = 0; i < compound->getNumChildShapes(); ++i) {
                             SE3d modelInLink = btTransformToSe3(urdfPoseToBtTransform(link->collision_array.at(i)->origin));
-<<<<<<< HEAD
-                            SE3d shapeToWorld = modelInLink * linkInWorld;
-                            auto* shape = compound->getChildShape(i);
-                            if (auto* box = dynamic_cast<btBoxShape const*>(shape)) {
-                                btVector3 extents = box->getHalfExtentsWithoutMargin() * 2;
-                                SIM3 modelToWorld{shapeToWorld, R3{extents.x(), extents.y(), extents.z()}};
-                                renderModel(pass, mUriToModel.at(CUBE_PRIMITIVE_URI), meta.collisionUniforms.at(i), modelToWorld);
-                            } else if (auto* sphere = dynamic_cast<btSphereShape const*>(shape)) {
-                                btScalar diameter = sphere->getRadius() * 2;
-                                SIM3 modelToWorld{shapeToWorld, R3{diameter, diameter, diameter}};
-                                renderModel(pass, mUriToModel.at(SPHERE_PRIMITIVE_URI), meta.collisionUniforms.at(i), modelToWorld);
-                            } else if (auto* cylinder = dynamic_cast<btCylinderShapeZ const*>(shape)) {
-                                btVector3 extents = cylinder->getHalfExtentsWithoutMargin() * 2;
-                                SIM3 modelToWorld{shapeToWorld, R3{extents.x(), extents.y(), extents.z()}};
-                                renderModel(pass, mUriToModel.at(CYLINDER_PRIMITIVE_URI), meta.collisionUniforms.at(i), modelToWorld);
-                            } else if (auto* mesh = dynamic_cast<btBvhTriangleMeshShape const*>(shape)) {
-                                SIM3 modelToWorld{shapeToWorld, R3::Ones()};
-=======
                             SE3d modelInWorld = linkToWorld * modelInLink;
                             auto* shape = compound->getChildShape(i);
                             if (auto* box = dynamic_cast<btBoxShape const*>(shape)) {
@@ -487,7 +460,6 @@
                                 renderModel(pass, mUriToModel.at(CYLINDER_PRIMITIVE_URI), meta.collisionUniforms.at(i), modelToWorld);
                             } else if (auto* mesh = dynamic_cast<btBvhTriangleMeshShape const*>(shape)) {
                                 SIM3 modelToWorld{modelInWorld, R3::Ones()};
->>>>>>> fb09d58d
                                 renderModel(pass, mUriToModel.at(mMeshToUri.at(const_cast<btBvhTriangleMeshShape*>(mesh))), meta.collisionUniforms.at(i), modelToWorld);
                             } else {
                                 NODELET_WARN_STREAM_ONCE(std::format("Tried to render unsupported collision shape: {}", shape->getName()));
