#include "aruco_detect.hpp"

#include "filter.hpp"

// TODO: add cache logic to filter out false positives

/**
 * Detect fiducials from raw image using OpenCV and calculate their screen space centers.
 * Maintain the immediate buffer - holds all fiducials seen currently on screen.
 * Later camera space pose information is filled in when we receive point cloud data.
 *
 * @param msg
 */
void FiducialsNode::imageCallback(sensor_msgs::ImageConstPtr const& msg) {
    if (!mEnableDetections) return;

    if (mIsVerbose) {
        ROS_INFO("Got image %d", msg->header.seq);
    }

    try {
        mCvPtr = cv_bridge::toCvCopy(msg, sensor_msgs::image_encodings::BGR8);

        // Detect the fiducial vertices in screen space and their respective ids
        cv::aruco::detectMarkers(mCvPtr->image, mDictionary, mCorners, mIds, mDetectorParams);

        // Remove fiducials in the immediate buffer that are no longer in sight
        auto it = mImmediateFiducials.begin();
        while (it != mImmediateFiducials.end()) {
            if (std::find(mIds.begin(), mIds.end(), it->first) == mIds.end()) {
                it = mImmediateFiducials.erase(it);
            } else {
                ++it;
            }
        }

        // Save fiducials currently on screen to the immediate buffer
        for (size_t i = 0; i < mIds.size(); ++i) {
            int id = mIds[i];
            cv::Point2f imageCenter = std::accumulate(mCorners[i].begin(), mCorners[i].end(), cv::Point2f{}) / 4.0f;
            ImmediateFiducial& immediateFid = mImmediateFiducials[id];
            immediateFid.id = id;
            immediateFid.imageCenter = imageCenter;
        }

        // Add readings to the persistent representations of the fiducials
        for (auto [id, immediateFid]: mImmediateFiducials) {
            PersistentFiducial& fid = mPersistentFiducials[id];
            if (!immediateFid.fidInCam.has_value()) continue; // This is set if the point cloud had a valid reading for this fiducial

            std::string immediateFrameName = "immediateFiducial" + std::to_string(id);
            immediateFid.fidInCam.value().publishToTfTree(mTfBroadcaster, immediateFrameName, ROVER_FRAME);

            fid.id = id;
            try {
                SE3 fidInOdom = SE3::fromTfTree(mTfBuffer, ODOM_FRAME, immediateFrameName);
                fid.setFilterParams(mFilterCount, mFilterProportion);
                fid.addReading(fidInOdom);
            } catch (tf2::ExtrapolationException const&) {
                ROS_WARN("Old data for immediate fiducial");
            } catch (tf2::LookupException const&) {
            }
        }

        // Send all transforms of persistent fiducials
        for (auto [id, fid]: mPersistentFiducials) {
            if (!fid.fidInOdomX.ready()) continue; // Wait until the filters have enough readings to become meaningful

            fid.getFidInOdom().publishToTfTree(mTfBroadcaster, "fiducial" + std::to_string(id), ODOM_FRAME);
        }

        size_t detectedCount = mIds.size();
        if (mIsVerbose || !mPrevDetectedCount.has_value() || detectedCount != mPrevDetectedCount.value()) {
            mPrevDetectedCount = detectedCount;
            ROS_INFO("Detected %zu markers", detectedCount);
        }

        if (!mImmediateFiducials.empty()) {
            cv::aruco::drawDetectedMarkers(mCvPtr->image, mCorners, mIds);
        }

        if (mPublishImages) {
            mImgPub.publish(mCvPtr->toImageMsg());
        }

        mSeqNum++;
    } catch (cv_bridge::Exception const& e) {
        ROS_ERROR("cv_bridge exception: %s", e.what());
    } catch (cv::Exception const& e) {
        ROS_ERROR("cv exception: %s", e.what());
    }
}

/**
 * @brief       Retrieve the pose of the fiducial in camera space
 * @param msg   3D Point Cloud with points stored relative to the camera
 * @param u     X Pixel Position
 * @param v     Y Pixel Position
 */
std::optional<SE3> getFidInCamFromPixel(sensor_msgs::PointCloud2ConstPtr const& msg, size_t u, size_t v) {
    // If PCL ends up being needed, use its camToPoint function instead
    size_t arrayPos = v * msg->row_step + u * msg->point_step;
    size_t arrayPosY = arrayPos + msg->fields[0].offset;
    size_t arrayPosZ = arrayPos + msg->fields[1].offset;
    size_t arrayPosX = arrayPos + msg->fields[2].offset;

    cv::Point3f point;
    std::memcpy(&point.x, &msg->data[arrayPosX], sizeof(point.x));
    std::memcpy(&point.y, &msg->data[arrayPosY], sizeof(point.y));
    std::memcpy(&point.z, &msg->data[arrayPosZ], sizeof(point.z));

<<<<<<< HEAD
    return {{+point.x, -point.y, +point.z}, SO3::identity()};
=======
    return (std::isfinite(point.x) && std::isfinite(point.y) && std::isfinite(point.z))
                   ? std::optional<SE3>(SE3({+point.x, -point.y, +point.z}, Eigen::Quaterniond::Identity()))
                   : std::nullopt;
>>>>>>> 6516dacf
}

/**
 * For each active fiducial image we have detected so far, fuse point cloud information.
 * This information is where it is in the world.
 *
 * @param msg   Point cloud message
 */
void FiducialsNode::pointCloudCallback(sensor_msgs::PointCloud2ConstPtr const& msg) {
    for (auto& [id, fid]: mImmediateFiducials) {
        size_t u = std::lround(fid.imageCenter.x);
        size_t v = std::lround(fid.imageCenter.y);

        try {
            fid.fidInCam = getFidInCamFromPixel(msg, u, v);
        } catch (tf2::TransformException& ex) {
            ROS_WARN("Transform lookup error: %s", ex.what());
        }
    }
}<|MERGE_RESOLUTION|>--- conflicted
+++ resolved
@@ -109,13 +109,9 @@
     std::memcpy(&point.y, &msg->data[arrayPosY], sizeof(point.y));
     std::memcpy(&point.z, &msg->data[arrayPosZ], sizeof(point.z));
 
-<<<<<<< HEAD
-    return {{+point.x, -point.y, +point.z}, SO3::identity()};
-=======
     return (std::isfinite(point.x) && std::isfinite(point.y) && std::isfinite(point.z))
-                   ? std::optional<SE3>(SE3({+point.x, -point.y, +point.z}, Eigen::Quaterniond::Identity()))
+                   ? std::make_optional<SE3>(SE3::Vector{+point.x, -point.y, +point.z}, SO3::identity())
                    : std::nullopt;
->>>>>>> 6516dacf
 }
 
 /**
