--- conflicted
+++ resolved
@@ -95,7 +95,6 @@
     }
 }
 
-<<<<<<< HEAD
 vision_msgs::ObjectHypothesisWithPose getObjectHypothesis(Fiducial const& fid) {
     vision_msgs::ObjectHypothesisWithPose vmh;
     vmh.id = fid.id;
@@ -108,135 +107,6 @@
     vmh.pose.pose.orientation.y = 0.0;
     vmh.pose.pose.orientation.z = 0.0;
     return vmh;
-=======
-void FiducialsNode::imageCallback(const sensor_msgs::ImageConstPtr& msg) {
-    if (!enable_detections) {
-        return;//return without doing anything
-    }
-
-    if (verbose) {
-        ROS_INFO("Got image %d", msg->header.seq);
-    }
-
-    fiducial_msgs::FiducialArray fva;
-    fva.header.stamp = msg->header.stamp;
-    fva.header.frame_id = frameId;
-    fva.image_seq = static_cast<int>(msg->header.seq);
-
-    try {
-        cv_ptr = cv_bridge::toCvCopy(msg, sensor_msgs::image_encodings::BGR8);
-
-        aruco::detectMarkers(cv_ptr->image, dictionary, corners, ids, detectorParams);
-
-        int detected_count = (int) ids.size();
-        if (verbose || detected_count != prev_detected_count) {
-            prev_detected_count = detected_count;
-            ROS_INFO("Detected %d markers", detected_count);
-        }
-
-        for (size_t i = 0; i < ids.size(); i++) {
-            if (std::count(ignoreIds.begin(), ignoreIds.end(), ids[i]) != 0) {
-                if (verbose) {
-                    ROS_INFO("Ignoring id %d", ids[i]);
-                }
-                continue;
-            }
-            fiducial_msgs::Fiducial fid;
-            fid.fiducial_id = ids[i];
-
-            fid.x0 = corners[i][0].x;
-            fid.y0 = corners[i][0].y;
-            fid.x1 = corners[i][1].x;
-            fid.y1 = corners[i][1].y;
-            fid.x2 = corners[i][2].x;
-            fid.y2 = corners[i][2].y;
-            fid.x3 = corners[i][3].x;
-            fid.y3 = corners[i][3].y;
-            fva.fiducials.push_back(fid);
-        }
-
-        vertices_pub.publish(fva);
-
-        if (fva.fiducials.empty()) {
-            // No tags found, return both tags as invalid
-            markerLocations.first.x = markerLocations.first.y = -1;
-            markerLocations.second.x = markerLocations.second.y = -1;
-        } else if (fva.fiducials.size() == 1) {
-            // One tag found, set second as invalid
-            markerLocations.first = getTagCentroidFromCorners(fva.fiducials[0]);
-            markerLocations.second.x = markerLocations.second.y = -1;
-        } else {
-            // Detected >= 2 tags
-            // If >= 3 tags, return the leftmost and rightmost detected tags
-            // to account for potentially seeing 2 of each tag on a post
-            vector<cv::Point2f> tagLocations;
-            tagLocations.reserve(fva.fiducials.size());
-            for (auto tag: fva.fiducials) {
-                tagLocations.push_back(getTagCentroidFromCorners(tag));
-            }
-            std::sort(tagLocations.begin(), tagLocations.end(),
-                      [](const auto& lhs, const auto& rhs) {
-                          return lhs.x < rhs.x;
-                      });
-            markerLocations.first = tagLocations[0];
-            markerLocations.second = tagLocations[tagLocations.size() - 1];
-        }
-
-        if (!ids.empty()) {
-            aruco::drawDetectedMarkers(cv_ptr->image, corners, ids);
-        }
-
-        if (publish_images) {
-            image_pub.publish(cv_ptr->toImageMsg());
-        }
-    } catch (cv_bridge::Exception& e) {
-        ROS_ERROR("cv_bridge exception: %s", e.what());
-    } catch (cv::Exception& e) {
-        ROS_ERROR("cv exception: %s", e.what());
-    }
-}
-
-std::pair<double, double> getDistAndBearingFromPointCloud(const sensor_msgs::PointCloud2ConstPtr& msg, int u, int v) {
-    // Could be done using PCL point clouds instead
-    size_t arrayPos = v * msg->row_step + u * msg->point_step;
-    size_t arrayPosX = arrayPos + msg->fields[0].offset;
-    size_t arrayPosY = arrayPos + msg->fields[1].offset;
-    size_t arrayPosZ = arrayPos + msg->fields[2].offset;
-
-    float x, y, z;
-    memcpy(&x, &msg->data[arrayPosX], sizeof(float));
-    memcpy(&y, &msg->data[arrayPosY], sizeof(float));
-    memcpy(&z, &msg->data[arrayPosZ], sizeof(float));
-
-    // Ensure xyz are valid
-    if (std::isnan(x) || std::isnan(y) || std::isnan(z)) return {-1, -1};
-
-    const float PI = 3.14159f;
-    double distance = std::sqrt(x * x + y * y + z * z);
-    double bearing = std::atan2(x, z) * 180.0 / PI;
-
-    return {distance, bearing};
-}
-
-void FiducialsNode::pointCloudCallback(const sensor_msgs::PointCloud2ConstPtr& msg) {
-    mrover::MarkerInfo detectedMarkerInfo;
-    detectedMarkerInfo.distance1 = detectedMarkerInfo.bearing1 = -1;
-    detectedMarkerInfo.distance2 = detectedMarkerInfo.bearing2 = -1;
-
-    if (markerLocations.first.x != -1 && markerLocations.first.y != -1) {
-        // Get the x/y/z from this point in the pointcloud
-        int x = static_cast<int>(std::lround(markerLocations.first.x));
-        int y = static_cast<int>(std::lround(markerLocations.first.y));
-        std::tie(detectedMarkerInfo.distance1, detectedMarkerInfo.bearing1) = getDistAndBearingFromPointCloud(msg, x, y);
-    }
-    if (markerLocations.second.x != -1 && markerLocations.second.y != -1) {
-        // Get the x/y/z from this point in the pointcloud
-        int x = static_cast<int>(std::lround(markerLocations.second.x));
-        int y = static_cast<int>(std::lround(markerLocations.second.y));
-        std::tie(detectedMarkerInfo.distance2, detectedMarkerInfo.bearing2) = getDistAndBearingFromPointCloud(msg, x, y);
-    }
-    markerInfo_pub.publish(detectedMarkerInfo);
->>>>>>> 3e4a9027
 }
 
 void FiducialsNode::poseEstimateCallback(FiducialArrayConstPtr const& msg) {
@@ -255,26 +125,10 @@
                 return;
             }
 
-<<<<<<< HEAD
             std::vector<Fiducial> readyFiducials;
             for (auto& [id, fd]: mFiducials) {
                 if (fd.imageCenter && fd.worldPosition) {
                     readyFiducials.push_back(fd);
-=======
-            vector<double> reprojectionError;
-            estimatePoseSingleMarkers((float) fiducial_len,
-                                      cameraMatrix, distortionCoeffs,
-                                      rvecs, tvecs,
-                                      reprojectionError);
-
-            for (size_t i = 0; i < ids.size(); i++) {
-                aruco::drawAxis(cv_ptr->image, cameraMatrix, distortionCoeffs,
-                                rvecs[i], tvecs[i], (float) fiducial_len);
-                if (verbose) {
-                    ROS_INFO("Detected id %d T %.2f %.2f %.2f R %.2f %.2f %.2f", ids[i],
-                             tvecs[i][0], tvecs[i][1], tvecs[i][2],
-                             rvecs[i][0], rvecs[i][1], rvecs[i][2]);
->>>>>>> 3e4a9027
                 }
             }
 
@@ -282,58 +136,16 @@
                     readyFiducials.begin(), readyFiducials.end(),
                     [](const Fiducial& fid1, const Fiducial& fid2) {
                         return fid1.imageCenter->x < fid2.imageCenter->x;
-                    }
-            );
+                    });
 
             for (auto it: {leftFidIt, rightFidIt}) {
                 if (it == readyFiducials.end()) continue;
 
                 Fiducial const& fid = *it;
 
-<<<<<<< HEAD
                 if (std::count(mIgnoreIds.begin(), mIgnoreIds.end(), fid.id)) {
                     if (mIsVerbose) ROS_INFO("Ignoring id %d", fid.id);
                     continue;
-=======
-                // Standard ROS vision_msgs
-                fiducial_msgs::FiducialTransform ft;
-                tf2::Quaternion q;
-                if (vis_msgs) {
-                    vision_msgs::Detection2D vm;
-                    vision_msgs::ObjectHypothesisWithPose vmh;
-                    vmh.id = ids[i];
-                    vmh.score = exp(-2 * object_error);// [0, infinity] -> [1,0]
-                    vmh.pose.pose.position.x = tvecs[i][0];
-                    vmh.pose.pose.position.y = tvecs[i][1];
-                    vmh.pose.pose.position.z = tvecs[i][2];
-                    q.setRotation(tf2::Vector3(axis[0], axis[1], axis[2]), angle);
-                    vmh.pose.pose.orientation.w = q.w();
-                    vmh.pose.pose.orientation.x = q.x();
-                    vmh.pose.pose.orientation.y = q.y();
-                    vmh.pose.pose.orientation.z = q.z();
-
-                    vm.results.push_back(vmh);
-                    vma.detections.push_back(vm);
-                } else {
-                    ft.fiducial_id = ids[i];
-
-                    ft.transform.translation.x = tvecs[i][0];
-                    ft.transform.translation.y = tvecs[i][1];
-                    ft.transform.translation.z = tvecs[i][2];
-                    q.setRotation(tf2::Vector3(axis[0], axis[1], axis[2]), angle);
-                    ft.transform.rotation.w = q.w();
-                    ft.transform.rotation.x = q.x();
-                    ft.transform.rotation.y = q.y();
-                    ft.transform.rotation.z = q.z();
-                    ft.fiducial_area = calcFiducialArea(corners[i]);
-                    ft.image_error = reprojectionError[i];
-                    // Convert image_error (in pixels) to object_error (in meters)
-                    ft.object_error =
-                            (reprojectionError[i] / dist(corners[i][0], corners[i][2])) *
-                            (norm(tvecs[i]) / fiducial_len);
-
-                    fta.transforms.push_back(ft);
->>>>>>> 3e4a9027
                 }
 
                 // Standard ROS vision_msgs
@@ -341,9 +153,9 @@
                 vm.results.push_back(getObjectHypothesis(fid));
                 vma.detections.push_back(vm);
             }
-        } catch (cv_bridge::Exception& e) {
+        } catch (cv_bridge::Exception const& e) {
             ROS_ERROR("cv_bridge exception: %s", e.what());
-        } catch (cv::Exception& e) {
+        } catch (cv::Exception const& e) {
             ROS_ERROR("cv exception: %s", e.what());
         }
     }
@@ -457,7 +269,6 @@
         }
     }
 
-<<<<<<< HEAD
     mImgPub = mIt.advertise("fiducial_images", 1);
     mVerticesPub = mNh.advertise<fiducial_msgs::FiducialArray>("fiducial_vertices", 1);
     mPosePub = mNh.advertise<vision_msgs::Detection2DArray>("fiducial_transforms", 1);
@@ -484,45 +295,7 @@
     mPnh.param<int>("cornerRefinementMaxIterations", mDetectorParams->cornerRefinementMaxIterations, 30);
     mPnh.param<double>("cornerRefinementMinAccuracy", mDetectorParams->cornerRefinementMinAccuracy, 0.01); /* default 0.1 */
     mPnh.param<int>("cornerRefinementWinSize", mDetectorParams->cornerRefinementWinSize, 5);
-=======
-    image_pub = it.advertise("/fiducial_images", 1);
-
-    markerInfo_pub = nh.advertise<mrover::MarkerInfo>("marker_info", 1);
-
-    vertices_pub = nh.advertise<fiducial_msgs::FiducialArray>("fiducial_vertices", 1);
-
-    if (vis_msgs)
-        pose_pub = nh.advertise<vision_msgs::Detection2DArray>("fiducial_transforms", 1);
-    else
-        pose_pub = nh.advertise<fiducial_msgs::FiducialTransformArray>("fiducial_transforms", 1);
-
-    dictionary = aruco::getPredefinedDictionary(dicno);
-
-    img_sub = it.subscribe("/camera/color/image_raw", 1, &FiducialsNode::imageCallback, this);
-
-    pc_sub = nh.subscribe("/camera/depth/points", 1, &FiducialsNode::pointCloudCallback, this);
-
-    vertices_sub = nh.subscribe("/fiducial_vertices", 1, &FiducialsNode::poseEstimateCallback, this);
-    caminfo_sub = nh.subscribe("/camera/color/camera_info", 1, &FiducialsNode::camInfoCallback, this);
-
-    ignore_sub = nh.subscribe("/ignore_fiducials", 1, &FiducialsNode::ignoreCallback, this);
-
-    service_enable_detections = nh.advertiseService("enable_detections", &FiducialsNode::enableDetectionsCallback, this);
-
-    callbackType = boost::bind(&FiducialsNode::configCallback, this, _1, _2);
-    configServer.setCallback(callbackType);
-
-    pnh.param<double>("adaptiveThreshConstant", detectorParams->adaptiveThreshConstant, 7);
-    pnh.param<int>("adaptiveThreshWinSizeMax", detectorParams->adaptiveThreshWinSizeMax, 53); /* default 23 */
-    pnh.param<int>("adaptiveThreshWinSizeMin", detectorParams->adaptiveThreshWinSizeMin, 3);
-    pnh.param<int>("adaptiveThreshWinSizeStep", detectorParams->adaptiveThreshWinSizeStep, 4); /* default 10 */
-    pnh.param<int>("cornerRefinementMaxIterations", detectorParams->cornerRefinementMaxIterations, 30);
-    pnh.param<double>("cornerRefinementMinAccuracy", detectorParams->cornerRefinementMinAccuracy, 0.01); /* default 0.1 */
-    pnh.param<int>("cornerRefinementWinSize", detectorParams->cornerRefinementWinSize, 5);
-#if CV_MINOR_VERSION == 2 and CV_MAJOR_VERSION == 3
-    pnh.param<bool>("doCornerRefinement", detectorParams->doCornerRefinement, true); /* default false */
-#else
->>>>>>> 3e4a9027
+
     bool doCornerRefinement = true;
     mPnh.param<bool>("doCornerRefinement", doCornerRefinement, true);
     if (doCornerRefinement) {
