#include "zed_wrapper.hpp"

#include <lie.hpp>
#include <manif/manif.h>

namespace mrover {

    /**
     * Allows us to store enums as strings in the config file.
     * This avoids problems when ZED updates their enum integer values.
     *
     * @tparam TEnum    ZED enum type
     * @param string    String to convert to enum
     * @return          Enum value
     */
    template<typename TEnum>
    [[nodiscard]] auto stringToZedEnum(std::string_view string) -> TEnum {
        using int_t = std::underlying_type_t<TEnum>;
        for (int_t i = 0; i < static_cast<int_t>(TEnum::LAST); ++i) {
            if (sl::String{string.data()} == sl::toString(static_cast<TEnum>(i))) {
                return static_cast<TEnum>(i);
            }
        }
        throw std::invalid_argument("Invalid enum string");
    }

    /**
     * @brief Load config, open the ZED, and start our threads
     */
    auto ZedNodelet::onInit() -> void {
        try {
            // See: http://wiki.ros.org/roscpp/Overview/NodeHandles for public vs. private node handle
            // MT means multithreaded
            mNh = getMTNodeHandle();
            mPnh = getMTPrivateNodeHandle();
            mPcPub = mNh.advertise<sensor_msgs::PointCloud2>("camera/left/points", 1);
            mImuPub = mNh.advertise<sensor_msgs::Imu>("imu", 1);
            mMagPub = mNh.advertise<sensor_msgs::MagneticField>("mag", 1);
            mLeftCamInfoPub = mNh.advertise<sensor_msgs::CameraInfo>("camera/left/camera_info", 1);
            mRightCamInfoPub = mNh.advertise<sensor_msgs::CameraInfo>("camera/right/camera_info", 1);
            mLeftImgPub = mNh.advertise<sensor_msgs::Image>("camera/left/image", 1);
            mRightImgPub = mNh.advertise<sensor_msgs::Image>("camera/right/image", 1);

            std::string grabResolutionString;
            mPnh.param("grab_resolution", grabResolutionString, std::string{sl::toString(sl::RESOLUTION::HD720)});
            std::string depthModeString{};
            mPnh.param("depth_mode", depthModeString, std::string{sl::toString(sl::DEPTH_MODE::PERFORMANCE)});
            mPnh.param("grab_target_fps", mGrabTargetFps, 50);
            int imageWidth{};
            int imageHeight{};
            mPnh.param("image_width", imageWidth, 1280);
            mPnh.param("image_height", imageHeight, 720);
            mPnh.param("depth_confidence", mDepthConfidence, 70);
            mPnh.param("texture_confidence", mTextureConfidence, 100);
            std::string svoFile{};
            mPnh.param("svo_file", svoFile, {});
            mSvoPath = svoFile.c_str();
            mPnh.param("use_builtin_visual_odom", mUseBuiltinPosTracking, false);
            mPnh.param("use_area_memory", mUseAreaMemory, true);
            mPnh.param("use_pose_smoothing", mUsePoseSmoothing, true);
            mPnh.param("use_loop_profiler", mUseLoopProfiler, true);
            mPnh.param("use_depth_stabilization", mUseDepthStabilization, false);
            mPnh.param("depth_maximum_distance", mDepthMaximumDistance, 12.0f);

            if (imageWidth < 0 || imageHeight < 0) {
                throw std::invalid_argument("Invalid image dimensions");
            }
            if (mGrabTargetFps < 0) {
                throw std::invalid_argument("Invalid grab target framerate");
            }

            mImageResolution = sl::Resolution(imageWidth, imageHeight);
            mPointResolution = sl::Resolution(imageWidth, imageHeight);

            NODELET_INFO("Resolution: %s image: %zux%zu points: %zux%zu",
                         grabResolutionString.c_str(), mImageResolution.width, mImageResolution.height, mPointResolution.width, mPointResolution.height);
            NODELET_INFO("Use builtin visual odometry: %s", mUseBuiltinPosTracking ? "true" : "false");

            sl::InitParameters initParameters;
            if (mSvoPath) {
                initParameters.input.setFromSVOFile(mSvoPath);
            } else {
                initParameters.input.setFromCameraID(-1, sl::BUS_TYPE::USB);
            }
            initParameters.depth_stabilization = mUseDepthStabilization;
            initParameters.camera_resolution = stringToZedEnum<sl::RESOLUTION>(grabResolutionString);
            initParameters.depth_mode = stringToZedEnum<sl::DEPTH_MODE>(depthModeString);
            initParameters.coordinate_units = sl::UNIT::METER;
            initParameters.sdk_verbose = true; // Log useful information
            initParameters.camera_fps = mGrabTargetFps;
            initParameters.coordinate_system = sl::COORDINATE_SYSTEM::RIGHT_HANDED_Z_UP_X_FWD; // Match ROS
            initParameters.depth_maximum_distance = mDepthMaximumDistance;

            if (mZed.open(initParameters) != sl::ERROR_CODE::SUCCESS) {
                throw std::runtime_error("ZED failed to open");
            }
            mZedInfo = mZed.getCameraInformation();

            if (mUseBuiltinPosTracking) {
                sl::PositionalTrackingParameters positionalTrackingParameters;
                positionalTrackingParameters.enable_pose_smoothing = mUsePoseSmoothing;
                positionalTrackingParameters.enable_area_memory = mUseAreaMemory;
                mZed.enablePositionalTracking(positionalTrackingParameters);
            }

            cudaDeviceProp prop{};
            cudaGetDeviceProperties(&prop, 0);
            ROS_INFO("MP count: %d, Max threads/MP: %d, Max blocks/MP: %d, max threads/block: %d",
                     prop.multiProcessorCount, prop.maxThreadsPerMultiProcessor, prop.maxBlocksPerMultiProcessor, prop.maxThreadsPerBlock);

            mGrabThread = std::thread(&ZedNodelet::grabUpdate, this);
            mPointCloudThread = std::thread(&ZedNodelet::pointCloudUpdate, this);

        } catch (std::exception const& e) {
            NODELET_FATAL("Exception while starting: %s", e.what());
            ros::shutdown();
        }
    }

    /**
     * @brief Processes grabbed data from ZED.
     *
     * Takes in the GPU pointers to the image and the point cloud.
     * It fuses these into a point cloud 2 message which is published.
     */
    auto ZedNodelet::pointCloudUpdate() -> void {
        try {
            NODELET_INFO("Starting point cloud thread");

            while (ros::ok()) {
                mPcThreadProfiler.beginLoop();

                // TODO(quintin): May be bad to allocate every update, best case optimized by tcache
                // Needed because publish directly shares the pointer to other nodelets running in this process
                auto pointCloudMsg = boost::make_shared<sensor_msgs::PointCloud2>();

                // Swap critical section
                {
                    std::unique_lock lock{mSwapMutex};
                    // Waiting on the condition variable will drop the lock and reacquire it when the condition is met
                    mSwapCv.wait(lock, [this] { return mIsSwapReady; });
                    mIsSwapReady = false;
                    mPcThreadProfiler.measureEvent("Wait");

                    fillPointCloudMessageFromGpu(mPcMeasures.leftPoints, mPcMeasures.leftImage, mPointCloudGpu, pointCloudMsg);
                    pointCloudMsg->header.stamp = mPcMeasures.time;
                    pointCloudMsg->header.frame_id = "zed_left_camera_frame";
                    mPcThreadProfiler.measureEvent("Fill Message");

                    if (mLeftImgPub.getNumSubscribers()) {
                        auto leftImgMsg = boost::make_shared<sensor_msgs::Image>();
                        fillImageMessage(mPcMeasures.leftImage, leftImgMsg);
                        leftImgMsg->header.frame_id = "zed_left_camera_optical_frame";
                        leftImgMsg->header.stamp = mPcMeasures.time;
                        mLeftImgPub.publish(leftImgMsg);
                    }
                    if (mRightImgPub.getNumSubscribers()) {
                        auto rightImgMsg = boost::make_shared<sensor_msgs::Image>();
                        fillImageMessage(mPcMeasures.rightImage, rightImgMsg);
                        rightImgMsg->header.frame_id = "zed_right_camera_optical_frame";
                        rightImgMsg->header.stamp = mPcMeasures.time;
                        mRightImgPub.publish(rightImgMsg);
                    }
                    mPcThreadProfiler.measureEvent("Publish Message");
                }

                if (mPcPub.getNumSubscribers()) {
                    mPcPub.publish(pointCloudMsg);
                    mPcThreadProfiler.measureEvent("Point cloud publish");
                }

                if (mLeftCamInfoPub.getNumSubscribers() || mRightCamInfoPub.getNumSubscribers()) {
                    sl::CalibrationParameters calibration = mZedInfo.camera_configuration.calibration_parameters;
                    auto leftCamInfoMsg = boost::make_shared<sensor_msgs::CameraInfo>();
                    auto rightCamInfoMsg = boost::make_shared<sensor_msgs::CameraInfo>();
                    fillCameraInfoMessages(calibration, mImageResolution, leftCamInfoMsg, rightCamInfoMsg);
                    leftCamInfoMsg->header.frame_id = "zed_left_camera_optical_frame";
                    leftCamInfoMsg->header.stamp = mPcMeasures.time;
                    rightCamInfoMsg->header.frame_id = "zed_right_camera_optical_frame";
                    rightCamInfoMsg->header.stamp = mPcMeasures.time;
                    mLeftCamInfoPub.publish(leftCamInfoMsg);
                    mRightCamInfoPub.publish(rightCamInfoMsg);
                    mPcThreadProfiler.measureEvent("Image + camera info publish");
                }
            }
            NODELET_INFO("Tag thread finished");

        } catch (std::exception const& e) {
            NODELET_FATAL("Exception while running tag thread: %s", e.what());
            ros::shutdown();
            std::exit(EXIT_FAILURE);
        }
    }

    /**
     * @brief Grabs measures from the ZED.
     *
     * This update loop needs to happen as fast as possible.
     * grab() on the ZED updates positional tracking (visual odometry) which works best at high update rates.
     * As such we retrieve the image and point cloud on the GPU to send to the other thread for processing.
     * This only happens if the other thread is ready to avoid blocking, hence the try lock.
     */
    auto ZedNodelet::grabUpdate() -> void {
        try {
            NODELET_INFO("Starting grab thread");
            while (ros::ok()) {
                mGrabThreadProfiler.beginLoop();

                sl::RuntimeParameters runtimeParameters;
                runtimeParameters.confidence_threshold = mDepthConfidence;
                runtimeParameters.texture_confidence_threshold = mTextureConfidence;

                if (mZed.grab(runtimeParameters) != sl::ERROR_CODE::SUCCESS)
                    throw std::runtime_error("ZED failed to grab");
                mGrabThreadProfiler.measureEvent("Grab");

                // Retrieval has to happen on the same thread as grab so that the image and point cloud are synced
                if (mRightImgPub.getNumSubscribers())
                    if (mZed.retrieveImage(mGrabMeasures.rightImage, sl::VIEW::RIGHT, sl::MEM::GPU, mImageResolution) != sl::ERROR_CODE::SUCCESS)
                        throw std::runtime_error("ZED failed to retrieve right image");
                // Only left set is used for processing
                if (mZed.retrieveImage(mGrabMeasures.leftImage, sl::VIEW::LEFT, sl::MEM::GPU, mImageResolution) != sl::ERROR_CODE::SUCCESS)
                    throw std::runtime_error("ZED failed to retrieve left image");
                if (mZed.retrieveMeasure(mGrabMeasures.leftPoints, sl::MEASURE::XYZ, sl::MEM::GPU, mPointResolution) != sl::ERROR_CODE::SUCCESS)
                    throw std::runtime_error("ZED failed to retrieve point cloud");

                assert(mGrabMeasures.leftImage.timestamp == mGrabMeasures.leftPoints.timestamp);


                mGrabMeasures.time = mSvoPath ? ros::Time::now() : slTime2Ros(mZed.getTimestamp(sl::TIME_REFERENCE::IMAGE));
                mGrabThreadProfiler.measureEvent("Retrieve");

                // If the processing thread is busy skip
                // We want this thread to run as fast as possible for grab and positional tracking
                if (mSwapMutex.try_lock()) {
                    std::swap(mGrabMeasures, mPcMeasures);
                    mIsSwapReady = true;
                    mSwapMutex.unlock();
                    mSwapCv.notify_one();
                }
                mGrabThreadProfiler.measureEvent("Try swap");

                // Positional tracking module publishing
                if (mUseBuiltinPosTracking) {
                    sl::Pose pose;
                    sl::POSITIONAL_TRACKING_STATE status = mZed.getPosition(pose);
                    if (status == sl::POSITIONAL_TRACKING_STATE::OK) {
                        sl::Translation const& translation = pose.getTranslation();
                        sl::Orientation const& orientation = pose.getOrientation();
                        try {
<<<<<<< HEAD
                            SE3 leftCameraInOdom{{translation.x, translation.y, translation.z},
                                                 Eigen::Quaterniond{orientation.w, orientation.x, orientation.y, orientation.z}.normalized()};
                            SE3 leftCameraInBaseLink = SE3::fromTfTree(mTfBuffer, "base_link", "zed_left_camera_frame");
                            SE3 baseLinkInOdom = leftCameraInBaseLink * leftCameraInOdom;
                            SE3::pushToTfTree(mTfBroadcaster, "base_link", "odom", baseLinkInOdom);
=======
                            SE3d leftCameraInOdom{{translation.x, translation.y, translation.z},
                                                  Eigen::Quaterniond{orientation.w, orientation.x, orientation.y, orientation.z}.normalized()};
                            SE3d baseLinkToLeftCamera = SE3Conversions::fromTfTree(mTfBuffer, "base_link", "zed2i_left_camera_frame");
                            SE3d baseLinkInOdom = leftCameraInOdom * baseLinkToLeftCamera;
                            SE3Conversions::pushToTfTree(mTfBroadcaster, "base_link", "odom", baseLinkInOdom);
>>>>>>> e72e18ef
                        } catch (tf2::TransformException& e) {
                            NODELET_WARN_STREAM("Failed to get transform: " << e.what());
                        }
                    } else {
                        NODELET_WARN_STREAM("Positional tracking failed: " << status);
                    }
                    mGrabThreadProfiler.measureEvent("Positional tracking");
                }

                // Publish IMU and magnetometer data
                if (mZedInfo.camera_model == sl::MODEL::ZED2i && mImuPub.getNumSubscribers()) {
                    sl::SensorsData sensorData;
                    mZed.getSensorsData(sensorData, sl::TIME_REFERENCE::CURRENT);

                    sensor_msgs::Imu imuMsg;
                    fillImuMessage(sensorData.imu, imuMsg);
                    imuMsg.header.frame_id = "zed_mag_frame";
                    imuMsg.header.stamp = ros::Time::now();
                    mImuPub.publish(imuMsg);

                    sensor_msgs::MagneticField magMsg;
                    fillMagMessage(sensorData.magnetometer, magMsg);
                    magMsg.header.frame_id = "zed_mag_frame";
                    magMsg.header.stamp = ros::Time::now();
                    mMagPub.publish(magMsg);
                    mGrabThreadProfiler.measureEvent("Sensor data");
                }
            }

            mZed.close();
            NODELET_INFO("Grab thread finished");

        } catch (std::exception const& e) {
            NODELET_FATAL("Exception while running grab thread: %s", e.what());
            mZed.close();
            ros::shutdown();
            std::exit(EXIT_FAILURE);
        }
    }

    ZedNodelet::~ZedNodelet() {
        NODELET_INFO("ZED node shutting down");
        mPointCloudThread.join();
        mGrabThread.join();
    }

    ZedNodelet::Measures::Measures(Measures&& other) noexcept {
        *this = std::move(other);
    }

    auto ZedNodelet::Measures::operator=(Measures&& other) noexcept -> Measures& {
        sl::Mat::swap(other.leftImage, leftImage);
        sl::Mat::swap(other.rightImage, rightImage);
        sl::Mat::swap(other.leftPoints, leftPoints);
        std::swap(time, other.time);
        return *this;
    }
} // namespace mrover<|MERGE_RESOLUTION|>--- conflicted
+++ resolved
@@ -248,19 +248,11 @@
                         sl::Translation const& translation = pose.getTranslation();
                         sl::Orientation const& orientation = pose.getOrientation();
                         try {
-<<<<<<< HEAD
-                            SE3 leftCameraInOdom{{translation.x, translation.y, translation.z},
-                                                 Eigen::Quaterniond{orientation.w, orientation.x, orientation.y, orientation.z}.normalized()};
-                            SE3 leftCameraInBaseLink = SE3::fromTfTree(mTfBuffer, "base_link", "zed_left_camera_frame");
-                            SE3 baseLinkInOdom = leftCameraInBaseLink * leftCameraInOdom;
-                            SE3::pushToTfTree(mTfBroadcaster, "base_link", "odom", baseLinkInOdom);
-=======
                             SE3d leftCameraInOdom{{translation.x, translation.y, translation.z},
                                                   Eigen::Quaterniond{orientation.w, orientation.x, orientation.y, orientation.z}.normalized()};
-                            SE3d baseLinkToLeftCamera = SE3Conversions::fromTfTree(mTfBuffer, "base_link", "zed2i_left_camera_frame");
+                            SE3d baseLinkToLeftCamera = SE3Conversions::fromTfTree(mTfBuffer, "base_link", "zed_left_camera_frame");
                             SE3d baseLinkInOdom = leftCameraInOdom * baseLinkToLeftCamera;
                             SE3Conversions::pushToTfTree(mTfBroadcaster, "base_link", "odom", baseLinkInOdom);
->>>>>>> e72e18ef
                         } catch (tf2::TransformException& e) {
                             NODELET_WARN_STREAM("Failed to get transform: " << e.what());
                         }
