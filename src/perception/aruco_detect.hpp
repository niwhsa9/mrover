/*
 * Copyright (c) 2017-20, Ubiquity Robotics Inc., Austin Hendrix
 * All rights reserved.
 *
 * Redistribution and use in source and binary forms, with or without
 * modification, are permitted provided that the following conditions are met:
 *
 * 1. Redistributions of source code must retain the above copyright notice,
 *    this list of conditions and the following disclaimer.
 * 2. Redistributions in binary form must reproduce the above copyright notice,
 *    this list of conditions and the following disclaimer in the documentation
 *    and/or other materials provided with the distribution.
 *
 * THIS SOFTWARE IS PROVIDED BY THE COPYRIGHT HOLDERS AND CONTRIBUTORS "AS IS"
 * AND ANY EXPRESS OR IMPLIED WARRANTIES, INCLUDING, BUT NOT LIMITED TO, THE
 * IMPLIED WARRANTIES OF MERCHANTABILITY AND FITNESS FOR A PARTICULAR PURPOSE
 * ARE DISCLAIMED. IN NO EVENT SHALL THE COPYRIGHT OWNER OR CONTRIBUTORS BE
 * LIABLE FOR ANY DIRECT, INDIRECT, INCIDENTAL, SPECIAL, EXEMPLARY, OR
 * CONSEQUENTIAL DAMAGES (INCLUDING, BUT NOT LIMITED TO, PROCUREMENT OF
 * SUBSTITUTE GOODS OR SERVICES; LOSS OF USE, DATA, OR PROFITS; OR BUSINESS
 * INTERRUPTION) HOWEVER CAUSED AND ON ANY THEORY OF LIABILITY, WHETHER IN
 * CONTRACT, STRICT LIABILITY, OR TORT (INCLUDING NEGLIGENCE OR OTHERWISE)
 * ARISING IN ANY WAY OUT OF THE USE OF THIS SOFTWARE, EVEN IF ADVISED OF THE
 * POSSIBILITY OF SUCH DAMAGE.
 *
 * The views and conclusions contained in the software and documentation are
 * those of the authors and should not be interpreted as representing official
 * policies, either expressed or implied, of the FreeBSD Project.
 *
 */


#include <cmath>
#include <unistd.h>

#include <cv_bridge/cv_bridge.h>
#include <dynamic_reconfigure/server.h>
#include <image_transport/image_transport.h>
#include <ros/ros.h>
#include <sensor_msgs/image_encodings.h>
#include <sensor_msgs/point_cloud2_iterator.h>
#include <std_msgs/String.h>
#include <std_srvs/SetBool.h>
#include <tf/transform_datatypes.h>
#include <tf2/LinearMath/Transform.h>
#include <tf2_ros/buffer.h>
#include <tf2_ros/transform_broadcaster.h>
#include <tf2_ros/transform_listener.h>

#include "fiducial_msgs/Fiducial.h"
#include "fiducial_msgs/FiducialArray.h"
#include "fiducial_msgs/FiducialTransform.h"
#include "fiducial_msgs/FiducialTransformArray.h"
#include "mrover/DetectorParamsConfig.h"

#include <vision_msgs/Detection2D.h>
#include <vision_msgs/Detection2DArray.h>
#include <vision_msgs/ObjectHypothesisWithPose.h>

#include <opencv2/aruco.hpp>
#include <opencv2/calib3d.hpp>

<<<<<<< HEAD
#include <string>
#include <numeric>
#include <optional>
#include <unordered_map>
=======
>>>>>>> 3e4a9027
#include <boost/algorithm/string.hpp>
#include <boost/shared_ptr.hpp>
#include <list>
#include <string>

typedef boost::shared_ptr<fiducial_msgs::FiducialArray const> FiducialArrayConstPtr;

struct Fiducial {
    int id = -1; // what id this ARUCO tag encodes
    std::optional<cv::Point2f> imageCenter; // camera pixel space
    // TODO: replace with filter
    std::optional<cv::Point3f> worldPosition; // 3d world position
};

class FiducialsNode {
private:
    ros::NodeHandle mNh;
    ros::NodeHandle mPnh;

    ros::Publisher mVerticesPub;
    ros::Publisher mPosePub;

    ros::Subscriber mCamInfoSub;
    ros::Subscriber mVerticesSub;
    ros::Subscriber mIgnoreSub;
    image_transport::ImageTransport mIt;
    image_transport::Subscriber mImgSub;
    ros::Subscriber mPcSub;
    tf2_ros::TransformBroadcaster mTfBroadcaster;

    ros::ServiceServer mServiceEnableDetections;

    bool mPublishImages{}; // if set, we publish the images that contain fiducials
    bool mEnableDetections;
    bool mIsVerbose{};

    std::vector<std::vector<cv::Point2f>> mCornersCache;
    std::vector<int> mIdsCache;
    double mFiducialLen{};

<<<<<<< HEAD
    bool mDoPoseEstimation{};
    bool mHasCamInfo;
    bool mPublishFiducialTf{};
=======
    bool doPoseEstimation;
    bool haveCamInfo;
    bool publishFiducialTf;
    std::vector<std::vector<cv::Point2f>> corners;
    std::vector<int> ids;
    cv_bridge::CvImagePtr cv_ptr;
>>>>>>> 3e4a9027

    std::unordered_map<int, Fiducial> mFiducials;
    cv_bridge::CvImagePtr mCvPtr;

    cv::Mat mCamMat;
    cv::Mat mDistCoeffs;
    int mFrameNum;
    std::string mFrameId;
    std::vector<int> mIgnoreIds;
    std::map<int, double> mFiducialLens;

    image_transport::Publisher mImgPub;

    size_t mPrevDetectedCount; // log spam prevention

    cv::Ptr<cv::aruco::DetectorParameters> mDetectorParams;
    cv::Ptr<cv::aruco::Dictionary> mDictionary;

    void handleIgnoreString(const std::string& str);

    void ignoreCallback(const std_msgs::String& msg);

    void imageCallback(const sensor_msgs::ImageConstPtr& msg);

    void pointCloudCallback(const sensor_msgs::PointCloud2ConstPtr& msg);

    void poseEstimateCallback(const FiducialArrayConstPtr& msg);

    void camInfoCallback(const sensor_msgs::CameraInfo::ConstPtr& msg);

    void configCallback(mrover::DetectorParamsConfig& config, uint32_t level);

    bool enableDetectionsCallback(std_srvs::SetBool::Request& req,
                                  std_srvs::SetBool::Response& res);

    dynamic_reconfigure::Server<mrover::DetectorParamsConfig> mConfigServer;
    dynamic_reconfigure::Server<mrover::DetectorParamsConfig>::CallbackType mCallbackType;

public:
    FiducialsNode();
};<|MERGE_RESOLUTION|>--- conflicted
+++ resolved
@@ -60,25 +60,20 @@
 #include <opencv2/aruco.hpp>
 #include <opencv2/calib3d.hpp>
 
-<<<<<<< HEAD
-#include <string>
+#include <boost/algorithm/string.hpp>
+#include <boost/shared_ptr.hpp>
 #include <numeric>
 #include <optional>
+#include <string>
 #include <unordered_map>
-=======
->>>>>>> 3e4a9027
-#include <boost/algorithm/string.hpp>
-#include <boost/shared_ptr.hpp>
-#include <list>
-#include <string>
 
 typedef boost::shared_ptr<fiducial_msgs::FiducialArray const> FiducialArrayConstPtr;
 
 struct Fiducial {
-    int id = -1; // what id this ARUCO tag encodes
-    std::optional<cv::Point2f> imageCenter; // camera pixel space
+    int id = -1;                           // what id this ARUCO tag encodes
+    std::optional<cv::Point2f> imageCenter;// camera pixel space
     // TODO: replace with filter
-    std::optional<cv::Point3f> worldPosition; // 3d world position
+    std::optional<cv::Point3f> worldPosition;// 3d world position
 };
 
 class FiducialsNode {
@@ -99,7 +94,7 @@
 
     ros::ServiceServer mServiceEnableDetections;
 
-    bool mPublishImages{}; // if set, we publish the images that contain fiducials
+    bool mPublishImages{};// if set, we publish the images that contain fiducials
     bool mEnableDetections;
     bool mIsVerbose{};
 
@@ -107,18 +102,9 @@
     std::vector<int> mIdsCache;
     double mFiducialLen{};
 
-<<<<<<< HEAD
     bool mDoPoseEstimation{};
     bool mHasCamInfo;
     bool mPublishFiducialTf{};
-=======
-    bool doPoseEstimation;
-    bool haveCamInfo;
-    bool publishFiducialTf;
-    std::vector<std::vector<cv::Point2f>> corners;
-    std::vector<int> ids;
-    cv_bridge::CvImagePtr cv_ptr;
->>>>>>> 3e4a9027
 
     std::unordered_map<int, Fiducial> mFiducials;
     cv_bridge::CvImagePtr mCvPtr;
@@ -132,7 +118,7 @@
 
     image_transport::Publisher mImgPub;
 
-    size_t mPrevDetectedCount; // log spam prevention
+    size_t mPrevDetectedCount;// log spam prevention
 
     cv::Ptr<cv::aruco::DetectorParameters> mDetectorParams;
     cv::Ptr<cv::aruco::Dictionary> mDictionary;
