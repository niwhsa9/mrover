--- conflicted
+++ resolved
@@ -211,7 +211,6 @@
         });
     }
 
-<<<<<<< HEAD
     auto ObjectDetectorNodelet::convertImageToRGBA(sensor_msgs::ImageConstPtr const& msg, cv::Mat& img) -> void {
         auto* pixelPtr = reinterpret_cast<cv::Vec4b*>(img.data);
         auto* pointPtr = reinterpret_cast<Point const*>(msg->data.data());
@@ -223,39 +222,6 @@
             pixel[3] = pointPtr[i].a;
         });
     }
-=======
-    auto ObjectDetectorNodelet::updateHitsObject(sensor_msgs::PointCloud2ConstPtr const& msg, Detection const& detection, std::vector<bool>& seenObjects, cv::Size const& imgSize) -> void {
-        cv::Rect const& box = detection.box;
-        auto center = std::pair(box.x + box.width / 2, box.y + box.height / 2);
-        // Resize from {640, 640} image space to {720,1280} image space
-        auto centerWidth = static_cast<std::size_t>(center.first * static_cast<double>(msg->width) / imgSize.width);
-        auto centerHeight = static_cast<std::size_t>(center.second * static_cast<double>(msg->height) / imgSize.height);
-
-        assert(static_cast<std::size_t>(detection.classId) < seenObjects.size());
-        assert(static_cast<std::size_t>(detection.classId) < classes.size());
-        assert(static_cast<std::size_t>(detection.classId) < mObjectHitCounts.size());
-
-        if (seenObjects[detection.classId]) return;
-
-        seenObjects[detection.classId] = true;
-
-        // Get the object's position in 3D from the point cloud and run this statement if the optional has a value
-        if (std::optional<SE3d> objectInCamera = getObjectInCamFromPixel(msg, centerWidth, centerHeight, box.width, box.height)) {
-            try {
-                std::string objectImmediateFrame = std::format("immediate{}", classes[detection.classId]);
-                // Push the immediate detections to the camera frame
-                SE3Conversions::pushToTfTree(mTfBroadcaster, objectImmediateFrame, mCameraFrame, objectInCamera.value());
-                // Since the object is seen we need to increment the hit counter
-                mObjectHitCounts[detection.classId] = std::min(mObjMaxHitcount, mObjectHitCounts[detection.classId] + mObjIncrementWeight);
-
-                // Only publish to permament if we are confident in the object
-                if (mObjectHitCounts[detection.classId] > mObjHitThreshold) {
-                    std::string objectPermanentFrame = classes[detection.classId];
-                    // Grab the object inside of the camera frame and push it into the map frame
-                    SE3d objectInMap = SE3Conversions::fromTfTree(mTfBuffer, objectImmediateFrame, mWorldFrame);
-                    SE3Conversions::pushToTfTree(mTfBroadcaster, objectPermanentFrame, mWorldFrame, objectInMap);
-                }
->>>>>>> 9631bfc9
 
     auto ObjectDetectorNodelet::updateHitsObject(sensor_msgs::PointCloud2ConstPtr const& msg, const std::vector<Detection>& detections, cv::Size const& imgSize) -> void {
         // Set of flags indicating if the given object has been seen
@@ -278,7 +244,7 @@
                 try {
                     std::string objectImmediateFrame = std::format("immediate{}", detection.className);
                     // Push the immediate detections to the camera frame
-                    SE3Conversions::pushToTfTree(mTfBroadcaster, objectImmediateFrame, mCameraFrameId, objectInCamera.value());
+                    SE3Conversions::pushToTfTree(mTfBroadcaster, objectImmediateFrame, mCameraFrame, objectInCamera.value());
                     // Since the object is seen we need to increment the hit counter
                     mObjectHitCounts[detection.classId] = std::min(mObjMaxHitcount, mObjectHitCounts[detection.classId] + mObjIncrementWeight);
 
@@ -286,8 +252,8 @@
                     if (mObjectHitCounts[detection.classId] > mObjHitThreshold) {
                         std::string objectPermanentFrame = detection.className;
                         // Grab the object inside of the camera frame and push it into the map frame
-                        SE3d objectInMap = SE3Conversions::fromTfTree(mTfBuffer, objectImmediateFrame, mMapFrame);
-                        SE3Conversions::pushToTfTree(mTfBroadcaster, objectPermanentFrame, mMapFrame, objectInMap);
+                        SE3d objectInMap = SE3Conversions::fromTfTree(mTfBuffer, objectImmediateFrame, mWorldFrame);
+                        SE3Conversions::pushToTfTree(mTfBroadcaster, objectPermanentFrame, mWorldFrame, objectInMap);
                     }
 
                 } catch (tf2::ExtrapolationException const&) {
