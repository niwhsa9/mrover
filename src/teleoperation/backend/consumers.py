import csv
import json
import os
import threading
from datetime import datetime
from math import copysign, pi

import pytz
from channels.generic.websocket import JsonWebsocketConsumer

import rospy
import tf2_ros
from backend.models import AutonWaypoint, BasicWaypoint
<<<<<<< HEAD
from geometry_msgs.msg import Twist, Pose, PoseStamped, Point, Quaternion
=======
from geometry_msgs.msg import Twist, Pose, Point, Quaternion, Vector3
>>>>>>> 90d365c9

# from cv_bridge import CvBridge
from mrover.msg import (
    PDLB,
    ControllerState,
    GPSWaypoint,
    WaypointType,
    LED,
    StateMachineStateUpdate,
    Throttle,
    CalibrationStatus,
    MotorsStatus,
    CameraCmd,
    Velocity,
    Position,
    IK,
    Spectral,
    ScienceThermistors,
    HeaterData,
)
from mrover.srv import EnableAuton, AdjustMotor, ChangeCameras, CapturePanorama
<<<<<<< HEAD
from sensor_msgs.msg import JointState, NavSatFix, Temperature, RelativeHumidity
from std_msgs.msg import String, Header
=======
from sensor_msgs.msg import NavSatFix, Temperature, RelativeHumidity
from std_msgs.msg import String
>>>>>>> 90d365c9
from std_srvs.srv import SetBool, Trigger
from tf.transformations import euler_from_quaternion
from util.SE3 import SE3

DEFAULT_ARM_DEADZONE = 0.15


def deadzone(signal: float, threshold: float) -> float:
    """
    Values lower than the threshold will be clipped to zero.
    Those above will be remapped to [0, 1] linearly.
    """
    magnitude = abs(signal)
    magnitude = 0 if magnitude < threshold else (magnitude - threshold) / (1 - threshold)
    return copysign(magnitude, signal)


def quadratic(signal: float) -> float:
    """
    Use to allow more control near low inputs values by squaring the magnitude.
    For example using a joystick to control drive.
    """
    return copysign(signal**2, signal)


class GUIConsumer(JsonWebsocketConsumer):
    def connect(self):
        self.accept()
        try:
            # ROS Parameters
            self.mappings = rospy.get_param("teleop/joystick_mappings")
            self.drive_config = rospy.get_param("teleop/drive_controls")
            self.max_wheel_speed = rospy.get_param("rover/max_speed")
            self.wheel_radius = rospy.get_param("wheel/radius")
            self.max_angular_speed = self.max_wheel_speed / self.wheel_radius
            self.ra_config = rospy.get_param("teleop/ra_controls")
            self.ik_names = rospy.get_param("teleop/ik_multipliers")
            self.RA_NAMES = rospy.get_param("teleop/ra_names")
            self.brushless_motors = rospy.get_param("brushless_motors/controllers")
            self.brushed_motors = rospy.get_param("brushed_motors/controllers")
            self.xbox_mappings = rospy.get_param("teleop/xbox_mappings")
            self.sa_config = rospy.get_param("teleop/sa_controls")

            # Publishers
            self.twist_pub = rospy.Publisher("/cmd_vel", Twist, queue_size=1)
            self.led_pub = rospy.Publisher("/auton_led_cmd", String, queue_size=1)
            self.mast_gimbal_pub = rospy.Publisher("/mast_gimbal_throttle_cmd", Throttle, queue_size=1)
            self.arm_ik_pub = rospy.Publisher("arm_ik", IK, queue_size=1)
            self.arm_throttle_cmd_pub = rospy.Publisher("arm_throttle_cmd", Throttle, queue_size=1)
            self.arm_velocity_cmd_pub = rospy.Publisher("arm_velocity_cmd", Velocity, queue_size=1)
            self.arm_position_cmd_pub = rospy.Publisher("arm_position_cmd", Position, queue_size=1)
            self.sa_throttle_cmd_pub = rospy.Publisher("sa_throttle_cmd", Throttle, queue_size=1)
            self.sa_velocity_cmd_pub = rospy.Publisher("sa_velocity_cmd", Velocity, queue_size=1)
            self.sa_position_cmd_pub = rospy.Publisher("sa_position_cmd", Position, queue_size=1)
            self.cache_throttle_cmd_pub = rospy.Publisher("cache_throttle_cmd", Throttle, queue_size=1)
            self.cache_velocity_cmd_pub = rospy.Publisher("cache_velocity_cmd", Velocity, queue_size=1)
            self.cache_position_cmd_pub = rospy.Publisher("cache_position_cmd", Position, queue_size=1)

            # Subscribers
            self.pdb_sub = rospy.Subscriber("/pdb_data", PDLB, self.pdb_callback)
            self.arm_moteus_sub = rospy.Subscriber(
                "/arm_controller_data", ControllerState, self.arm_controller_callback
            )
            self.arm_joint_sub = rospy.Subscriber("/arm_joint_data", JointState, self.arm_joint_callback)
            self.drive_moteus_sub = rospy.Subscriber(
                "/drive_controller_data", ControllerState, self.drive_controller_callback
            )
            self.gps_fix = rospy.Subscriber("/gps/fix", NavSatFix, self.gps_fix_callback)
            self.drive_status_sub = rospy.Subscriber("/drive_status", MotorsStatus, self.drive_status_callback)
            self.led_sub = rospy.Subscriber("/led", LED, self.led_callback)
            self.nav_state_sub = rospy.Subscriber("/nav_state", StateMachineStateUpdate, self.nav_state_callback)
            self.imu_calibration = rospy.Subscriber("imu/calibration", CalibrationStatus, self.imu_calibration_callback)
            self.sa_temp_data = rospy.Subscriber("/sa_temp_data", Temperature, self.sa_temp_data_callback)
            self.sa_humidity_data = rospy.Subscriber(
                "/sa_humidity_data", RelativeHumidity, self.sa_humidity_data_callback
            )
            self.ish_thermistor_data = rospy.Subscriber(
                "/science_thermistors", ScienceThermistors, self.ish_thermistor_data_callback
            )
            self.ish_heater_state = rospy.Subscriber(
                "/science_heater_state", HeaterData, self.ish_heater_state_callback
            )
            self.science_spectral = rospy.Subscriber("/science_spectral", Spectral, self.science_spectral_callback)
            self.cmd_vel = rospy.Subscriber("/cmd_vel", Twist, self.cmd_vel_callback)

            # Services
            self.laser_service = rospy.ServiceProxy("enable_arm_laser", SetBool)
            self.enable_auton = rospy.ServiceProxy("enable_auton", EnableAuton)
            self.change_heater_srv = rospy.ServiceProxy("science_change_heater_auto_shutoff_state", SetBool)
            self.calibrate_cache_srv = rospy.ServiceProxy("cache_calibrate", Trigger)
            self.cache_enable_limit = rospy.ServiceProxy("cache_enable_limit_switches", SetBool)
            self.calibrate_service = rospy.ServiceProxy("arm_calibrate", Trigger)
            self.change_cameras_srv = rospy.ServiceProxy("change_cameras", ChangeCameras)
            self.capture_panorama_srv = rospy.ServiceProxy("capture_panorama", CapturePanorama)
            self.heater_auto_shutoff_srv = rospy.ServiceProxy("science_change_heater_auto_shutoff_state", SetBool)

            self.tf_buffer = tf2_ros.Buffer()
            self.tf_listener = tf2_ros.TransformListener(self.tf_buffer)
            self.flight_thread = threading.Thread(target=self.flight_attitude_listener)
            self.flight_thread.start()
        except Exception as e:
            rospy.logerr(e)

    def disconnect(self, close_code):
        self.pdb_sub.unregister()
        self.arm_moteus_sub.unregister()
        self.drive_moteus_sub.unregister()
        self.drive_status_sub.unregister()
        self.gps_fix.unregister()
        self.led_sub.unregister()
        self.nav_state_sub.unregister()
        self.imu_calibration.unregister()
        self.sa_temp_data.unregister()
        self.sa_humidity_data.unregister()
        self.ish_thermistor_data.unregister()
        self.science_spectral.unregister()

    def receive(self, text_data):
        """
        Receive message from WebSocket.
        """
        message = json.loads(text_data)
        try:
            if message["type"] == "joystick_values":
                self.handle_joystick_message(message)
            elif message["type"] == "disable_auton_led":
                self.disable_auton_led()
            elif message["type"] == "laser_service":
                self.enable_laser_callback(message)
            elif message["type"] == "calibrate_motors":
                self.calibrate_motors(message)
            elif message["type"] == "arm_adjust":
                self.arm_adjust(message)
            elif (
                message["type"] == "arm_values"
                or message["type"] == "cache_values"
                or message["type"] == "sa_arm_values"
            ):
                self.handle_controls_message(message)
            elif message["type"] == "enable_white_leds":
                self.enable_white_leds_callback(message)
            elif message["type"] == "enable_uv_leds":
                self.enable_uv_leds_callback(message)
            elif message["type"] == "auton_command":
                self.send_auton_command(message)
            elif message["type"] == "teleop_enabled":
                self.send_teleop_enabled(message)
            elif message["type"] == "auton_tfclient":
                self.auton_bearing()
            elif message["type"] == "mast_gimbal":
                self.mast_gimbal(message)
            elif message["type"] == "max_streams":
                self.send_res_streams()
            elif message["type"] == "sendCameras":
                self.change_cameras(message)
            elif message["type"] == "takePanorama":
                self.capture_panorama()
            elif message["type"] == "capturePhoto":
                self.capture_photo()
            elif message["type"] == "heaterEnable":
                self.heater_enable_service(message)
            elif message["type"] == "autoShutoff":
                self.auto_shutoff_toggle(message)
            elif message["type"] == "center_map":
                self.send_center()
            elif message["type"] == "enable_limit_switch":
                self.limit_switch(message)
            elif message["type"] == "save_auton_waypoint_list":
                self.save_auton_waypoint_list(message)
            elif message["type"] == "get_auton_waypoint_list":
                self.get_auton_waypoint_list(message)
            elif message["type"] == "save_basic_waypoint_list":
                self.save_basic_waypoint_list(message)
            elif message["type"] == "get_basic_waypoint_list":
                self.get_basic_waypoint_list(message)
            elif message["type"] == "download_csv":
                self.download_csv(message)
        except Exception as e:
            rospy.logerr(e)

    @staticmethod
    def filter_xbox_axis(
        value: float,
        deadzone_threshold: float = DEFAULT_ARM_DEADZONE,
        quad_control: bool = False,
    ) -> float:
        value = deadzone(value, deadzone_threshold)
        if quad_control:
            value = quadratic(value)
        return value

    def filter_xbox_button(self, button_array: list[float], pos_button: str, neg_button: str) -> float:
        """
        Applies various filtering functions to an axis for controlling the arm
        :return: Return -1, 0, or 1 depending on what buttons are being pressed
        """
        return button_array[self.xbox_mappings[pos_button]] - button_array[self.xbox_mappings[neg_button]]

    def to_velocity(self, input: int, joint_name: str, brushless: bool = True) -> float:
        """
        Scales [-1,1] joystick input to min/max of each joint
        """
        if brushless:
            return (
                self.brushless_motors[joint_name]["min_velocity"]
                + (input + 1)
                * (
                    self.brushless_motors[joint_name]["max_velocity"]
                    - self.brushless_motors[joint_name]["min_velocity"]
                )
                / 2
            )
        else:
            return (
                self.brushed_motors[joint_name]["min_velocity"]
                + (input + 1)
                * (self.brushed_motors[joint_name]["max_velocity"] - self.brushed_motors[joint_name]["min_velocity"])
                / 2
            )

<<<<<<< HEAD
    def publish_ik(self, axes: list[float], buttons: list[float]) -> None:
        ee_in_map = SE3.from_tf_tree(self.tf_buffer, "base_link", "arm_d_link")
=======
    def handle_controls_message(self, msg):
        CACHE = ["cache"]
        SA_NAMES = ["sa_x", "sa_y", "sa_z", "sampler", "sensor_actuator"]
        RA_NAMES = self.RA_NAMES
        ra_slow_mode = False
        raw_left_trigger = msg["buttons"][self.xbox_mappings["left_trigger"]]
        left_trigger = raw_left_trigger if raw_left_trigger > 0 else 0
        raw_right_trigger = msg["buttons"][self.xbox_mappings["right_trigger"]]
        right_trigger = raw_right_trigger if raw_right_trigger > 0 else 0
        arm_pubs = [self.arm_position_cmd_pub, self.arm_velocity_cmd_pub, self.arm_throttle_cmd_pub, self.arm_ik_pub]
        sa_pubs = [self.sa_position_cmd_pub, self.sa_velocity_cmd_pub, self.sa_throttle_cmd_pub]
        cache_pubs = [self.cache_position_cmd_pub, self.cache_velocity_cmd_pub, self.cache_throttle_cmd_pub]
        publishers = []
        controls_names = []
        if msg["type"] == "cache_values":
            controls_names = CACHE
            publishers = cache_pubs
        elif msg["type"] == "arm_values":
            controls_names = RA_NAMES
            publishers = arm_pubs
        elif msg["type"] == "sa_arm_values":
            controls_names = SA_NAMES
            publishers = sa_pubs

        if msg["arm_mode"] == "ik":
            ee_in_map = SE3.from_tf_tree(self.tf_buffer, "base_link", "arm_e_link")
>>>>>>> 90d365c9

        ee_in_map.position[0] += self.ik_names["x"] * self.filter_xbox_axis(axes[self.xbox_mappings["left_js_x"]])
        ee_in_map.position[1] += self.ik_names["y"] * self.filter_xbox_axis(axes[self.xbox_mappings["left_js_y"]])
        ee_in_map.position[2] += self.ik_names["z"] * self.filter_xbox_button(buttons, "right_trigger", "left_trigger")

        self.send(
            text_data=json.dumps(
                {
                    "type": "ik",
                    "target": {
                        "position": ee_in_map.position.tolist(),
                        "quaternion": ee_in_map.rotation.quaternion.tolist(),
                    },
                }
            )
        )

        self.arm_ik_pub.publish(
            IK(
                target=PoseStamped(
                    header=Header(stamp=rospy.Time.now(), frame_id="base_link"),
                    pose=Pose(
                        position=Point(*ee_in_map.position),
                        orientation=Quaternion(*ee_in_map.rotation.quaternion),
                    ),
                )
            )
        )

    def publish_position(self, type, names, positions):
        position_cmd = Position(
            names=names,
            positions=positions,
        )
        if type == "arm_values":
            self.arm_position_cmd_pub.publish(position_cmd)
        elif type == "sa_arm_values":
            self.sa_position_cmd_pub.publish(position_cmd)
        elif type == "cache_values":
            self.cache_position_cmd_pub.publish(position_cmd)

    def publish_velocity(self, type, names, axes, buttons):
        left_trigger = self.filter_xbox_axis(axes[self.xbox_mappings["left_trigger"]])
        right_trigger = self.filter_xbox_axis(axes[self.xbox_mappings["right_trigger"]])
        velocity_cmd = Velocity()
        velocity_cmd.names = names
        if type == "cache_values":
            velocity_cmd.velocities = [
                self.sa_config["cache"]["multiplier"] * self.filter_xbox_button(buttons, "right_bumper", "left_bumper")
            ]
            self.cache_velocity_cmd_pub.publish(velocity_cmd)
        elif type == "sa_arm_values":
            velocity_cmd.velocities = [
                self.to_velocity(self.filter_xbox_axis(axes[self.sa_config["sa_x"]["xbox_index"]]), "sa_x", False),
                self.to_velocity(self.filter_xbox_axis(axes[self.sa_config["sa_y"]["xbox_index"]]), "sa_y", False),
                self.to_velocity(self.filter_xbox_axis(axes[self.sa_config["sa_z"]["xbox_index"]]), "sa_z", True),
                self.sa_config["sampler"]["multiplier"] * (right_trigger - left_trigger),
                self.sa_config["sensor_actuator"]["multiplier"]
                * self.filter_xbox_button(buttons, "right_bumper", "left_bumper"),
            ]
            self.sa_velocity_cmd_pub.publish(velocity_cmd)
        elif type == "arm_values":
            velocity_cmd.velocities = [
                self.to_velocity(self.filter_xbox_axis(axes[self.ra_config["joint_a"]["xbox_index"]]), "joint_a"),
                self.to_velocity(
                    self.filter_xbox_axis(axes[self.ra_config["joint_b"]["xbox_index"]]), "joint_b", False
                ),
                self.to_velocity(self.filter_xbox_axis(axes[self.ra_config["joint_c"]["xbox_index"]]), "joint_c"),
                self.to_velocity(
                    self.filter_xbox_axis(axes[self.ra_config["joint_de_pitch"]["xbox_index"]]), "joint_de_0"
                ),
                self.to_velocity(
                    self.filter_xbox_axis(axes[self.ra_config["joint_de_roll"]["xbox_index"]]), "joint_de_1"
                ),
                self.ra_config["allen_key"]["multiplier"] * self.filter_xbox_button(buttons, "y", "a"),
                self.ra_config["gripper"]["multiplier"] * self.filter_xbox_button(buttons, "b", "x"),
            ]
            self.arm_velocity_cmd_pub.publish(velocity_cmd)

    def publish_throttle(self, type, names, axes, buttons):
        left_trigger = self.filter_xbox_axis(axes[self.xbox_mappings["left_trigger"]])
        right_trigger = self.filter_xbox_axis(axes[self.xbox_mappings["right_trigger"]])
        throttle_cmd = Throttle()
        throttle_cmd.names = names
        if type == "cache_values":
            throttle_cmd.throttles = [
                self.sa_config["cache"]["multiplier"] * self.filter_xbox_button(buttons, "right_bumper", "left_bumper")
            ]
            self.cache_throttle_cmd_pub.publish(throttle_cmd)
        elif type == "arm_values":
            throttle_cmd.throttles = [
                self.filter_xbox_axis(axes[self.ra_config["joint_a"]["xbox_index"]]),
                self.filter_xbox_axis(axes[self.ra_config["joint_b"]["xbox_index"]]),
                self.filter_xbox_axis(axes[self.ra_config["joint_c"]["xbox_index"]]),
                self.filter_xbox_axis(
                    axes[self.ra_config["joint_de_pitch"]["xbox_index_right"]]
                    - axes[self.ra_config["joint_de_pitch"]["xbox_index_left"]]
                ),
                self.filter_xbox_axis(
                    buttons[self.ra_config["joint_de_roll"]["xbox_index_right"]]
                    - buttons[self.ra_config["joint_de_roll"]["xbox_index_left"]]
                ),
                self.ra_config["allen_key"]["multiplier"] * self.filter_xbox_button(buttons, "y", "a"),
                self.ra_config["gripper"]["multiplier"] * self.filter_xbox_button(buttons, "b", "x"),
            ]
            self.arm_throttle_cmd_pub.publish(throttle_cmd)
        elif type == "sa_arm_values":
            throttle_cmd.throttles = [
                self.filter_xbox_axis(axes[self.sa_config["sa_x"]["xbox_index"]]),
                self.filter_xbox_axis(axes[self.sa_config["sa_y"]["xbox_index"]]),
                self.filter_xbox_axis(axes[self.sa_config["sa_z"]["xbox_index"]]),
                self.sa_config["sampler"]["multiplier"] * (right_trigger - left_trigger),
                self.sa_config["sensor_actuator"]["multiplier"]
                * self.filter_xbox_button(buttons, "right_bumper", "left_bumper"),
            ]
            self.sa_throttle_cmd_pub.publish(throttle_cmd)

    def handle_controls_message(self, msg):
        names = ["joint_b", "joint_c", "joint_de_pitch", "joint_de_roll"]
        if msg["type"] == "sa_arm_values":
            names = ["sa_x", "sa_y", "sa_z", "sampler", "sensor_actuator"]
        elif msg["type"] == "cache_values":
            names = ["cache"]

        if msg["arm_mode"] == "ik":
            self.publish_ik(msg["axes"], msg["buttons"])

        elif msg["arm_mode"] == "position":
            self.publish_position(type=msg["type"], names=names, positions=msg["positions"])

        elif msg["arm_mode"] == "velocity":
            self.publish_velocity(type=msg["type"], names=names, axes=msg["axes"], buttons=msg["buttons"])

        elif msg["arm_mode"] == "throttle":
<<<<<<< HEAD
            self.publish_throttle(type=msg["type"], names=names, axes=msg["axes"], buttons=msg["buttons"])
=======
            throttle_cmd = Throttle()
            throttle_cmd.names = controls_names
            if msg["type"] == "cache_values":
                throttle_cmd.throttles = [
                    self.sa_config["cache"]["multiplier"]
                    * self.filter_xbox_button(msg["buttons"], "right_bumper", "left_bumper")
                ]
            elif msg["type"] == "arm_values":
                # d_pad_x = msg["axes"][self.xbox_mappings["d_pad_x"]]
                # if d_pad_x > 0.5:
                #     ra_slow_mode = True
                # elif d_pad_x < -0.5:
                #     ra_slow_mode = False

                throttle_cmd.throttles = [
                    self.filter_xbox_axis(msg["axes"][self.ra_config["joint_a"]["xbox_index"]]),
                    self.filter_xbox_axis(msg["axes"][self.ra_config["joint_b"]["xbox_index"]]),
                    self.filter_xbox_axis(msg["axes"][self.ra_config["joint_c"]["xbox_index"]]),
                    self.filter_xbox_button(msg["buttons"], "right_trigger", "left_trigger"),
                    self.filter_xbox_button(msg["buttons"], "left_bumper", "right_bumper"),
                    self.ra_config["allen_key"]["multiplier"] * self.filter_xbox_button(msg["buttons"], "y", "a"),
                    self.ra_config["gripper"]["multiplier"] * self.filter_xbox_button(msg["buttons"], "x", "b"),
                ]

                for i, name in enumerate(self.RA_NAMES):
                    if ra_slow_mode:
                        throttle_cmd.throttles[i] *= self.ra_config[name]["slow_mode_multiplier"]
                    if self.ra_config[name]["invert"]:
                        throttle_cmd.throttles[i] *= -1
            elif msg["type"] == "sa_arm_values":
                throttle_cmd.throttles = [
                    self.filter_xbox_axis(msg["axes"][self.sa_config["sa_x"]["xbox_index"]]),
                    self.filter_xbox_axis(msg["axes"][self.sa_config["sa_y"]["xbox_index"]]),
                    self.filter_xbox_axis(msg["axes"][self.sa_config["sa_z"]["xbox_index"]]),
                    self.sa_config["sampler"]["multiplier"] * (right_trigger - left_trigger),
                    self.sa_config["sensor_actuator"]["multiplier"]
                    * self.filter_xbox_button(msg["buttons"], "right_bumper", "left_bumper"),
                ]

                fast_mode_activated = msg["buttons"][self.xbox_mappings["a"]] or msg["buttons"][self.xbox_mappings["b"]]
                if not fast_mode_activated:
                    for i, name in enumerate(SA_NAMES):
                        # When going up (vel < 0) with SA joint 2, we DON'T want slow mode.
                        if not (name == "sa_z" and throttle_cmd.throttles[i] < 0):
                            throttle_cmd.throttles[i] *= self.sa_config[name]["slow_mode_multiplier"]
            publishers[2].publish(throttle_cmd)
>>>>>>> 90d365c9

    def handle_joystick_message(self, msg):
        # Tiny deadzone so we can safely e-stop with dampen switch
        dampen = deadzone(msg["axes"][self.mappings["dampen"]], 0.01)

        # Makes dampen [0,1] instead of [-1,1].
        # Negative sign required to drive forward by default instead of backward.
        # (-1*dampen) because the top of the dampen switch is -1.
        dampen = -1 * ((-1 * dampen) + 1) / 2

        def get_axes_input(
            mapping_name: str, deadzone_threshold: float = 0.05, apply_quadratic: bool = False, scale: float = 1.0
        ) -> float:
            signal = msg["axes"][self.mappings[mapping_name]]
            signal *= self.drive_config[mapping_name]["multiplier"]
            signal = deadzone(signal, deadzone_threshold)
            if apply_quadratic:
                signal = quadratic(signal)
            signal *= scale
            return signal

        linear = get_axes_input("forward_back", 0.05, True, self.max_wheel_speed * dampen)
        # Note(quintin): I prefer using solely the twist axis for turning...
        # angular_from_lateral = get_axes_input("left_right", 0.4, True)
        angular = get_axes_input("twist", 0.1, True, self.max_angular_speed * dampen)

        self.twist_pub.publish(
            Twist(
                linear=Vector3(x=linear),
                angular=Vector3(z=angular),
            )
        )

        self.send(
            text_data=json.dumps(
                {
                    "type": "joystick",
                    "left_right": msg["axes"][self.mappings["left_right"]],
                    "forward_back": msg["axes"][self.mappings["forward_back"]],
                    "twist": msg["axes"][self.mappings["twist"]],
                    "dampen": msg["axes"][self.mappings["dampen"]],
                    "pan": msg["axes"][self.mappings["pan"]],
                    "tilt": msg["axes"][self.mappings["tilt"]],
                }
            )
        )

    def pdb_callback(self, msg):
        self.send(text_data=json.dumps({"type": "pdb", "temperatures": msg.temperatures, "currents": msg.currents}))

    def arm_controller_callback(self, msg):
        hits = []
        for n in msg.limit_hit:
            temp = []
            for i in range(4):
                temp.append((1 if n & (1 << i) != 0 else 0))
            hits.append(temp)
        self.send(
            text_data=json.dumps(
                {"type": "arm_moteus", "name": msg.name, "state": msg.state, "error": msg.error, "limit_hit": hits}
            )
        )

    def drive_controller_callback(self, msg):
        hits = []
        for n in msg.limit_hit:
            temp = []
            for i in range(4):
                temp.append((1 if n & (1 << i) != 0 else 0))
            hits.append(temp)
        self.send(
            text_data=json.dumps(
                {"type": "drive_moteus", "name": msg.name, "state": msg.state, "error": msg.error, "limit_hit": hits}
            )
        )

    def enable_laser_callback(self, msg):
        try:
            result = self.laser_service(data=msg["data"])
            self.send(text_data=json.dumps({"type": "laser_service", "success": result.success}))
        except rospy.ServiceException as e:
            rospy.logerr(f"Service call failed: {e}")

    def limit_switch(self, msg):
        fail = []
        if msg["name"] == "all_ra":
            for joint in self.RA_NAMES:
                name = "arm_enable_limit_switch_" + joint
                self.limit_switch_service = rospy.ServiceProxy(name, SetBool)
                try:
                    result = self.limit_switch_service(data=msg["data"])
                    if not result.success:
                        fail.append(joint)
                except rospy.ServiceException as e:
                    print(f"Service call failed: {e}")
        else:
            self.limit_switch_service = rospy.ServiceProxy(msg["name"], SetBool)
            try:
                result = self.limit_switch_service(data=msg["data"])
                if not result.success:
                    fail.append(joint)
            except rospy.ServiceException as e:
                print(f"Service call failed: {e}")

    def enable_white_leds_callback(self, msg):
        for i in range(0, 3):
            white_led_name = f"science_enable_white_led_{i}"
            led_srv = rospy.ServiceProxy(white_led_name, SetBool)
            try:
                result = led_srv(data=msg["data"])
                self.send(text_data=json.dumps({"type": "toggle_uv", "result": result.success}))
            except rospy.ServiceException as e:
                rospy.logerr(f"Service call failed: {e}")

    def enable_uv_leds_callback(self, msg):
        for i in range(0, 3):
            uv_led_name = f"science_enable_uv_led_{i}"
            led_srv = rospy.ServiceProxy(uv_led_name, SetBool)
            try:
                result = led_srv(data=msg["data"])
                self.send(text_data=json.dumps({"type": "toggle_uv", "result": result.success}))
            except rospy.ServiceException as e:
                rospy.logerr(f"Service call failed: {e}")

    def enable_device_callback(self, msg):
        try:
            result = self.calibrate_service()
            self.send(text_data=json.dumps({"type": "calibrate_service", "result": result.success}))
        except rospy.ServiceException as e:
            rospy.logerr(e)

        self.send(text_data=json.dumps({"type": "enable_limit_switch", "result": fail}))

    def calibrate_motors(self, msg):
        fail = []  # if any calibration fails, add joint name to a list to return
        if msg["topic"] == "all_ra":
            for joint in self.RA_NAMES:
                self.calibrate_service = rospy.ServiceProxy("arm_calibrate_" + joint, Trigger)
                try:
                    result = self.calibrate_service()
                    if not result.success:
                        fail.append(joint)
                except rospy.ServiceException as e:
                    print(f"Service call failed: {e}")
        else:
            self.calibrate_service = rospy.ServiceProxy(msg["topic"], Trigger)
            try:
                result = self.calibrate_service()
                if not result.success:
                    fail = msg["topic"]
            except rospy.ServiceException as e:
                print(f"Service call failed: {e}")

        self.send(text_data=json.dumps({"type": "calibrate_motors", "result": fail}))

    def arm_adjust(self, msg):
        try:
            arm_adjust_srv = rospy.ServiceProxy(msg["name"] + "_adjust", AdjustMotor)
            result = arm_adjust_srv(name=msg["name"], value=msg["value"])
            self.send(text_data=json.dumps({"type": "arm_adjust", "success": result.success}))
        except rospy.ServiceException as e:
            print(f"Service call failed: {e}")

    def disable_auton_led(self):
        message = String()
        message.data = "off"
        self.led_pub.publish(message)

    def drive_status_callback(self, msg):
        msg.joint_states.position = [x * self.wheel_radius for x in msg.joint_states.position]
        msg.joint_states.velocity = [x * self.wheel_radius for x in msg.joint_states.velocity]
        self.send(
            text_data=json.dumps(
                {
                    "type": "drive_status",
                    "name": msg.name,
                    "position": msg.joint_states.position,
                    "velocity": msg.joint_states.velocity,
                    "effort": msg.joint_states.effort,
                    "state": msg.moteus_states.state,
                    "error": msg.moteus_states.error,
                }
            )
        )

    def cmd_vel_callback(self, msg):
        self.send(text_data=json.dumps({"type": "cmd_vel", "linear_x": msg.linear.x, "angular_z": msg.angular.z}))

    def gps_fix_callback(self, msg):
        self.send(
            text_data=json.dumps(
                {"type": "nav_sat_fix", "latitude": msg.latitude, "longitude": msg.longitude, "altitude": msg.altitude}
            )
        )

    def send_auton_command(self, msg):
        self.enable_auton(
            msg["is_enabled"],
            [
                GPSWaypoint(
                    waypoint["tag_id"],
                    waypoint["latitude_degrees"],
                    waypoint["longitude_degrees"],
                    WaypointType(waypoint["type"]),
                )
                for waypoint in msg["waypoints"]
            ],
        )

    def send_teleop_enabled(self, msg):
        rospy.wait_for_service("enable_teleop")
        try:
            enable_teleop = rospy.ServiceProxy("enable_teleop", SetBool)
            enable_teleop(msg["data"])
        except rospy.ServiceException as e:
            rospy.logerr(f"Service call failed: {e}")

    def led_callback(self, msg):
        self.send(
            text_data=json.dumps(
                {"type": "led", "red": msg.red, "green": msg.green, "blue": msg.blue, "is_blinking": msg.is_blinking}
            )
        )

    def nav_state_callback(self, msg):
        self.send(text_data=json.dumps({"type": "nav_state", "state": msg.state}))

    def sa_temp_data_callback(self, msg):
        self.send(text_data=json.dumps({"type": "temp_data", "temp_data": msg.temperature}))

    def sa_humidity_data_callback(self, msg):
        self.send(text_data=json.dumps({"type": "relative_humidity", "humidity_data": msg.relative_humidity}))

    def ish_thermistor_data_callback(self, msg):
        temps = [x.temperature for x in msg.temps]
        self.send(text_data=json.dumps({"type": "thermistor", "temps": temps}))

    def auton_bearing(self):
        base_link_in_map = SE3.from_tf_tree(self.tf_buffer, "map", "base_link")
        self.send(
            text_data=json.dumps(
                {
                    "type": "auton_tfclient",
                    "rotation": base_link_in_map.rotation.quaternion.tolist(),
                }
            )
        )

    def mast_gimbal(self, msg):
        pwr = rospy.get_param("teleop/mast_gimbal_power")
        rot_pwr = msg["throttles"][0] * pwr["rotation_pwr"]
        up_down_pwr = msg["throttles"][1] * pwr["up_down_pwr"]
        self.mast_gimbal_pub.publish(Throttle(["mast_gimbal_y", "mast_gimbal_z"], [rot_pwr, up_down_pwr]))

    def change_cameras(self, msg):
        try:
            camera_cmd = CameraCmd(msg["device"], msg["resolution"])
            result = self.change_cameras_srv(primary=msg["primary"], camera_cmd=camera_cmd)
        except rospy.ServiceException as e:
            print(f"Service call failed: {e}")

    def send_res_streams(self):
        res = rospy.get_param("cameras/max_num_resolutions")
        streams = rospy.get_param("cameras/max_streams")
        self.send(text_data=json.dumps({"type": "max_resolution", "res": res}))
        self.send(text_data=json.dumps({"type": "max_streams", "streams": streams}))

    def capture_panorama(self) -> None:
        try:
            response = self.capture_panorama_srv()
            image = response.panorama
            # self.image_callback(image)
        except rospy.ServiceException as e:
            print(f"Service call failed: {e}")

    # def capture_photo(self):
    #     try:
    #         response = self.capture_photo_srv()
    #         image = response.photo
    #         self.image_callback(image)
    #     except rospy.ServiceException as e:
    #         print(f"Service call failed: {e}")

    # def image_callback(self, msg):
    #     bridge = CvBridge()
    #     try:
    #         # Convert the image to OpenCV standard format
    #         cv_image = bridge.imgmsg_to_cv2(msg, desired_encoding="passthrough")
    #     except Exception as e:
    #         rospy.logerr("Could not convert image message to OpenCV image: " + str(e))
    #         return

    #     # Save the image to a file (you could change 'png' to 'jpg' or other formats)
    #     image_filename = "panorama.png"
    #     try:
    #         cv2.imwrite(image_filename, cv_image)
    #         rospy.loginfo("Saved image to {}".format(image_filename))
    #     except Exception as e:
    #         rospy.logerr("Could not save image: " + str(e))

    def heater_enable_service(self, msg):
        try:
            heater = msg["heater"]
            science_enable = rospy.ServiceProxy("science_enable_heater_" + heater, SetBool)
            result = science_enable(data=msg["enabled"])
        except rospy.ServiceException as e:
            print(f"Service init failed: {e}")

    def ish_heater_state_callback(self, msg):
        self.send(text_data=json.dumps({"type": "heater_states", "states": msg.state}))

    def auto_shutoff_toggle(self, msg):
        try:
            rospy.logerr(msg)
            result = self.heater_auto_shutoff_srv(data=msg["shutoff"])
            self.send(text_data=json.dumps({"type": "auto_shutoff", "success": result.success}))
        except rospy.ServiceException as e:
            print(f"Service call failed: {e}")

    def send_center(self):
        lat = rospy.get_param("gps_linearization/reference_point_latitude")
        long = rospy.get_param("gps_linearization/reference_point_longitude")
        self.send(text_data=json.dumps({"type": "center_map", "latitude": lat, "longitude": long}))

    def save_auton_waypoint_list(self, msg):
        AutonWaypoint.objects.all().delete()
        waypoints = []
        for w in msg["data"]:
            waypoints.append(
                AutonWaypoint(tag_id=w["id"], type=w["type"], latitude=w["lat"], longitude=w["lon"], name=w["name"])
            )
        AutonWaypoint.objects.bulk_create(waypoints)
        self.send(text_data=json.dumps({"type": "save_auton_waypoint_list", "success": True}))
        # Print out all of the waypoints
        for w in AutonWaypoint.objects.all():
            rospy.loginfo(str(w.name) + " " + str(w.latitude) + " " + str(w.longitude))

    def get_auton_waypoint_list(self, msg):
        waypoints = []
        for w in AutonWaypoint.objects.all():
            waypoints.append({"name": w.name, "id": w.tag_id, "lat": w.latitude, "lon": w.longitude, "type": w.type})
        self.send(text_data=json.dumps({"type": "get_auton_waypoint_list", "data": waypoints}))

    def save_basic_waypoint_list(self, msg):
        BasicWaypoint.objects.all().delete()
        waypoints = []
        for w in msg["data"]:
            waypoints.append(BasicWaypoint(drone=w["drone"], latitude=w["lat"], longitude=w["lon"], name=w["name"]))
        BasicWaypoint.objects.bulk_create(waypoints)
        self.send(text_data=json.dumps({"type": "save_basic_waypoint_list", "success": True}))
        # Print out all of the waypoints
        for w in BasicWaypoint.objects.all():
            rospy.loginfo(str(w.name) + " " + str(w.latitude) + " " + str(w.longitude))

    def get_basic_waypoint_list(self, msg):
        waypoints = []
        for w in BasicWaypoint.objects.all():
            waypoints.append({"name": w.name, "drone": w.drone, "lat": w.latitude, "lon": w.longitude})
        self.send(text_data=json.dumps({"type": "get_basic_waypoint_list", "data": waypoints}))

    def imu_calibration_callback(self, msg) -> None:
        self.send(text_data=json.dumps({"type": "calibration_status", "system_calibration": msg.system_calibration}))

    def flight_attitude_listener(self):
        # threshold that must be exceeded to send JSON message
        threshold = 0.1
        map_to_baselink = SE3()

        rate = rospy.Rate(10.0)
        while not rospy.is_shutdown():
            try:
                tf_msg = SE3.from_tf_tree(self.tf_buffer, "map", "base_link")

                if tf_msg.is_approx(map_to_baselink, threshold):
                    rate.sleep()
                    continue
            except (
                tf2_ros.LookupException,
                tf2_ros.ConnectivityException,
                tf2_ros.ExtrapolationException,
            ):
                rate.sleep()
                continue

            map_to_baselink = tf_msg
            rotation = map_to_baselink.rotation
            euler = euler_from_quaternion(rotation.quaternion)
            pitch = euler[0] * 180 / pi
            roll = euler[1] * 180 / pi

            self.send(text_data=json.dumps({"type": "flight_attitude", "pitch": pitch, "roll": roll}))

            rate.sleep()

    def arm_joint_callback(self, msg):
        self.send(text_data=json.dumps({"type": "fk", "positions": msg.position}))

    def science_spectral_callback(self, msg):
        self.send(
            text_data=json.dumps({"type": "spectral_data", "site": msg.site, "data": msg.data, "error": msg.error})
        )

    def download_csv(self, msg):
        username = os.getenv("USERNAME", "-1")

        now = datetime.now(pytz.timezone("US/Eastern"))
        current_time = now.strftime("%m/%d/%Y-%H:%M")
        spectral_data = msg["data"]

        site_names = ["A", "B", "C"]
        index = 0

        # add site letter in front of data
        for site_data in spectral_data:
            site_data.insert(0, f"Site {site_names[index]}")
            index = index + 1

        time_row = ["Time", current_time]
        spectral_data.insert(0, time_row)

        if username == "-1":
            rospy.logerr("username not found")

        with open(os.path.join(f"/home/{username}/Downloads/spectral_data.csv"), "w") as f:
            csv_writer = csv.writer(f)
            csv_writer.writerows(spectral_data)<|MERGE_RESOLUTION|>--- conflicted
+++ resolved
@@ -11,12 +11,7 @@
 import rospy
 import tf2_ros
 from backend.models import AutonWaypoint, BasicWaypoint
-<<<<<<< HEAD
-from geometry_msgs.msg import Twist, Pose, PoseStamped, Point, Quaternion
-=======
-from geometry_msgs.msg import Twist, Pose, Point, Quaternion, Vector3
->>>>>>> 90d365c9
-
+from geometry_msgs.msg import Twist, Pose, Point, Quaternion, Vector3, PoseStamped
 # from cv_bridge import CvBridge
 from mrover.msg import (
     PDLB,
@@ -37,13 +32,8 @@
     HeaterData,
 )
 from mrover.srv import EnableAuton, AdjustMotor, ChangeCameras, CapturePanorama
-<<<<<<< HEAD
-from sensor_msgs.msg import JointState, NavSatFix, Temperature, RelativeHumidity
+from sensor_msgs.msg import NavSatFix, Temperature, RelativeHumidity
 from std_msgs.msg import String, Header
-=======
-from sensor_msgs.msg import NavSatFix, Temperature, RelativeHumidity
-from std_msgs.msg import String
->>>>>>> 90d365c9
 from std_srvs.srv import SetBool, Trigger
 from tf.transformations import euler_from_quaternion
 from util.SE3 import SE3
@@ -264,37 +254,8 @@
                 / 2
             )
 
-<<<<<<< HEAD
     def publish_ik(self, axes: list[float], buttons: list[float]) -> None:
         ee_in_map = SE3.from_tf_tree(self.tf_buffer, "base_link", "arm_d_link")
-=======
-    def handle_controls_message(self, msg):
-        CACHE = ["cache"]
-        SA_NAMES = ["sa_x", "sa_y", "sa_z", "sampler", "sensor_actuator"]
-        RA_NAMES = self.RA_NAMES
-        ra_slow_mode = False
-        raw_left_trigger = msg["buttons"][self.xbox_mappings["left_trigger"]]
-        left_trigger = raw_left_trigger if raw_left_trigger > 0 else 0
-        raw_right_trigger = msg["buttons"][self.xbox_mappings["right_trigger"]]
-        right_trigger = raw_right_trigger if raw_right_trigger > 0 else 0
-        arm_pubs = [self.arm_position_cmd_pub, self.arm_velocity_cmd_pub, self.arm_throttle_cmd_pub, self.arm_ik_pub]
-        sa_pubs = [self.sa_position_cmd_pub, self.sa_velocity_cmd_pub, self.sa_throttle_cmd_pub]
-        cache_pubs = [self.cache_position_cmd_pub, self.cache_velocity_cmd_pub, self.cache_throttle_cmd_pub]
-        publishers = []
-        controls_names = []
-        if msg["type"] == "cache_values":
-            controls_names = CACHE
-            publishers = cache_pubs
-        elif msg["type"] == "arm_values":
-            controls_names = RA_NAMES
-            publishers = arm_pubs
-        elif msg["type"] == "sa_arm_values":
-            controls_names = SA_NAMES
-            publishers = sa_pubs
-
-        if msg["arm_mode"] == "ik":
-            ee_in_map = SE3.from_tf_tree(self.tf_buffer, "base_link", "arm_e_link")
->>>>>>> 90d365c9
 
         ee_in_map.position[0] += self.ik_names["x"] * self.filter_xbox_axis(axes[self.xbox_mappings["left_js_x"]])
         ee_in_map.position[1] += self.ik_names["y"] * self.filter_xbox_axis(axes[self.xbox_mappings["left_js_y"]])
@@ -429,56 +390,7 @@
             self.publish_velocity(type=msg["type"], names=names, axes=msg["axes"], buttons=msg["buttons"])
 
         elif msg["arm_mode"] == "throttle":
-<<<<<<< HEAD
             self.publish_throttle(type=msg["type"], names=names, axes=msg["axes"], buttons=msg["buttons"])
-=======
-            throttle_cmd = Throttle()
-            throttle_cmd.names = controls_names
-            if msg["type"] == "cache_values":
-                throttle_cmd.throttles = [
-                    self.sa_config["cache"]["multiplier"]
-                    * self.filter_xbox_button(msg["buttons"], "right_bumper", "left_bumper")
-                ]
-            elif msg["type"] == "arm_values":
-                # d_pad_x = msg["axes"][self.xbox_mappings["d_pad_x"]]
-                # if d_pad_x > 0.5:
-                #     ra_slow_mode = True
-                # elif d_pad_x < -0.5:
-                #     ra_slow_mode = False
-
-                throttle_cmd.throttles = [
-                    self.filter_xbox_axis(msg["axes"][self.ra_config["joint_a"]["xbox_index"]]),
-                    self.filter_xbox_axis(msg["axes"][self.ra_config["joint_b"]["xbox_index"]]),
-                    self.filter_xbox_axis(msg["axes"][self.ra_config["joint_c"]["xbox_index"]]),
-                    self.filter_xbox_button(msg["buttons"], "right_trigger", "left_trigger"),
-                    self.filter_xbox_button(msg["buttons"], "left_bumper", "right_bumper"),
-                    self.ra_config["allen_key"]["multiplier"] * self.filter_xbox_button(msg["buttons"], "y", "a"),
-                    self.ra_config["gripper"]["multiplier"] * self.filter_xbox_button(msg["buttons"], "x", "b"),
-                ]
-
-                for i, name in enumerate(self.RA_NAMES):
-                    if ra_slow_mode:
-                        throttle_cmd.throttles[i] *= self.ra_config[name]["slow_mode_multiplier"]
-                    if self.ra_config[name]["invert"]:
-                        throttle_cmd.throttles[i] *= -1
-            elif msg["type"] == "sa_arm_values":
-                throttle_cmd.throttles = [
-                    self.filter_xbox_axis(msg["axes"][self.sa_config["sa_x"]["xbox_index"]]),
-                    self.filter_xbox_axis(msg["axes"][self.sa_config["sa_y"]["xbox_index"]]),
-                    self.filter_xbox_axis(msg["axes"][self.sa_config["sa_z"]["xbox_index"]]),
-                    self.sa_config["sampler"]["multiplier"] * (right_trigger - left_trigger),
-                    self.sa_config["sensor_actuator"]["multiplier"]
-                    * self.filter_xbox_button(msg["buttons"], "right_bumper", "left_bumper"),
-                ]
-
-                fast_mode_activated = msg["buttons"][self.xbox_mappings["a"]] or msg["buttons"][self.xbox_mappings["b"]]
-                if not fast_mode_activated:
-                    for i, name in enumerate(SA_NAMES):
-                        # When going up (vel < 0) with SA joint 2, we DON'T want slow mode.
-                        if not (name == "sa_z" and throttle_cmd.throttles[i] < 0):
-                            throttle_cmd.throttles[i] *= self.sa_config[name]["slow_mode_multiplier"]
-            publishers[2].publish(throttle_cmd)
->>>>>>> 90d365c9
 
     def handle_joystick_message(self, msg):
         # Tiny deadzone so we can safely e-stop with dampen switch
