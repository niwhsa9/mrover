--- conflicted
+++ resolved
@@ -17,15 +17,11 @@
     StateMachineStateUpdate,
     Throttle,
     CalibrationStatus,
-<<<<<<< HEAD
-    MotorsStatus,
-=======
     Calibrated,
     MotorsStatus,
     Velocity,
     Position,
     IK
->>>>>>> b834741b
 )
 from mrover.srv import EnableAuton
 from sensor_msgs.msg import NavSatFix, Temperature, RelativeHumidity
@@ -62,22 +58,10 @@
         self.accept()
         # Publishers
         try:
-<<<<<<< HEAD
-            # Publishers
-=======
->>>>>>> b834741b
             self.twist_pub = rospy.Publisher("/cmd_vel", Twist, queue_size=1)
             self.led_pub = rospy.Publisher("/auton_led_cmd", String, queue_size=1)
             self.teleop_pub = rospy.Publisher("/teleop_enabled", Bool, queue_size=1)
             self.mast_gimbal_pub = rospy.Publisher("/mast_gimbal_throttle_cmd", Throttle, queue_size=1)
-<<<<<<< HEAD
-
-            # Subscribers
-            self.pdb_sub = rospy.Subscriber("/pdb_data", PDLB, self.pdb_callback)
-            self.arm_moteus_sub = rospy.Subscriber(
-                "/arm_controller_data", ControllerState, self.arm_controller_callback
-            )
-=======
             self.arm_ik_pub = rospy.Publisher("arm_ik", IK, queue_size=1)
             self.arm_throttle_cmd_pub = rospy.Publisher("arm_throttle_cmd", Throttle, queue_size=1)
             self.arm_velocity_cmd_pub = rospy.Publisher("arm_velocity_cmd", Velocity, queue_size=1)
@@ -89,7 +73,6 @@
             # Subscribers
             self.pdb_sub = rospy.Subscriber("/pdb_data", PDLB, self.pdb_callback)
             self.arm_moteus_sub = rospy.Subscriber("/arm_controller_data", ControllerState, self.arm_controller_callback)
->>>>>>> b834741b
             self.drive_moteus_sub = rospy.Subscriber(
                 "/drive_controller_data", ControllerState, self.drive_controller_callback
             )
@@ -99,22 +82,13 @@
             self.nav_state_sub = rospy.Subscriber("/nav_state", StateMachineStateUpdate, self.nav_state_callback)
             self.imu_calibration = rospy.Subscriber("imu/calibration", CalibrationStatus, self.imu_calibration_callback)
             self.sa_temp_data = rospy.Subscriber("/sa_temp_data", Temperature, self.sa_temp_data_callback)
-<<<<<<< HEAD
-            self.sa_humidity_data = rospy.Subscriber(
-                "/sa_humidity_data", RelativeHumidity, self.sa_humidity_data_callback
-            )
-
-=======
             self.sa_humidity_data = rospy.Subscriber("/sa_humidity_data", RelativeHumidity, self.sa_humidity_data_callback)
         
->>>>>>> b834741b
             # Services
             self.laser_service = rospy.ServiceProxy("enable_mosfet_device", SetBool)
             self.calibrate_service = rospy.ServiceProxy("arm_calibrate", Trigger)
             self.enable_auton = rospy.ServiceProxy("enable_auton", EnableAuton)
 
-<<<<<<< HEAD
-=======
             # Services
             self.laser_service = rospy.ServiceProxy("enable_arm_laser", SetBool)
             self.enable_auton = rospy.ServiceProxy("enable_auton", EnableAuton)
@@ -123,15 +97,11 @@
             self.cache_enable_limit = rospy.ServiceProxy("cache_enable_limit_switches", SetBool)
             self.calibrate_service = rospy.ServiceProxy("arm_calibrate", Trigger)
             
->>>>>>> b834741b
             # ROS Parameters
             self.mappings = rospy.get_param("teleop/joystick_mappings")
             self.drive_config = rospy.get_param("teleop/drive_controls")
             self.max_wheel_speed = rospy.get_param("rover/max_speed")
             self.wheel_radius = rospy.get_param("wheel/radius")
-<<<<<<< HEAD
-            self.max_angular_speed = self.max_wheel_speed / self.wheel_radius
-=======
             self.max_angular_speed = self.max_wheel_speed / self.wheel_radius                    
             self.ra_config = rospy.get_param("teleop/ra_controls")
             self.ik_names = rospy.get_param("teleop/ik_multipliers")
@@ -140,16 +110,11 @@
             self.brushed_motors = rospy.get_param("brushed_motors/controllers")
             self.xbox_mappings = rospy.get_param("teleop/xbox_mappings")
             self.sa_config = rospy.get_param("teleop/sa_controls")
->>>>>>> b834741b
 
             self.tf_buffer = tf2_ros.Buffer()
             self.tf_listener = tf2_ros.TransformListener(self.tf_buffer)
             self.flight_thread = threading.Thread(target=self.flight_attitude_listener)
             self.flight_thread.start()
-<<<<<<< HEAD
-
-=======
->>>>>>> b834741b
         except rospy.ROSException as e:
             rospy.logerr(e)
 
