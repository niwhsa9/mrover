import csv
import json
import os
import threading
from datetime import datetime
<<<<<<< HEAD
from math import copysign, pi
import cv2
=======
from math import copysign, pi, isfinite
>>>>>>> 348b1cc0

import pytz
from channels.generic.websocket import JsonWebsocketConsumer

import rospy
import tf2_ros
from backend.models import AutonWaypoint, BasicWaypoint
from geometry_msgs.msg import Twist, Pose, Point, Quaternion, Vector3, PoseStamped

import actionlib

import actionlib

from cv_bridge import CvBridge
from mrover.msg import (
    ArmActionAction,
    ArmActionGoal,
    PDLB,
    ControllerState,
    GPSWaypoint,
    WaypointType,
    LED,
    StateMachineStateUpdate,
    Throttle,
    CalibrationStatus,
    MotorsStatus,
    CameraCmd,
    Velocity,
    Position,
    IK,
    Spectral,
    ScienceThermistors,
    HeaterData,
    CapturePanoramaAction,
    CapturePanoramaFeedback,
    CapturePanoramaGoal
)
<<<<<<< HEAD
from mrover.srv import EnableAuton, AdjustMotor, ChangeCameras
from sensor_msgs.msg import NavSatFix, Temperature, RelativeHumidity
from std_msgs.msg import String
=======
from mrover.srv import EnableAuton, AdjustMotor, ChangeCameras, CapturePanorama
from sensor_msgs.msg import NavSatFix, Temperature, RelativeHumidity, JointState
from std_msgs.msg import String, Header
>>>>>>> 348b1cc0
from std_srvs.srv import SetBool, Trigger
from tf.transformations import euler_from_quaternion
from util.SE3 import SE3

DEFAULT_ARM_DEADZONE = 0.15


def deadzone(signal: float, threshold: float) -> float:
    """
    Values lower than the threshold will be clipped to zero.
    Those above will be remapped to [0, 1] linearly.
    """
    magnitude = abs(signal)
    magnitude = 0 if magnitude < threshold else (magnitude - threshold) / (1 - threshold)
    return copysign(magnitude, signal)


def quadratic(signal: float) -> float:
    """
    Use to allow more control near low inputs values by squaring the magnitude.
    For example using a joystick to control drive.
    """
    return copysign(signal**2, signal)


class GUIConsumer(JsonWebsocketConsumer):
    def connect(self):
        self.accept()
        try:
            # ROS Parameters
            self.mappings = rospy.get_param("teleop/joystick_mappings")
            self.drive_config = rospy.get_param("teleop/drive_controls")
            self.max_wheel_speed = rospy.get_param("rover/max_speed")
            self.wheel_radius = rospy.get_param("wheel/radius")
            self.max_angular_speed = self.max_wheel_speed / self.wheel_radius
            self.ra_config = rospy.get_param("teleop/ra_controls")
            self.ik_names = rospy.get_param("teleop/ik_multipliers")
            self.RA_NAMES = rospy.get_param("teleop/ra_names")
            self.brushless_motors = rospy.get_param("brushless_motors/controllers")
            self.brushed_motors = rospy.get_param("brushed_motors/controllers")
            self.xbox_mappings = rospy.get_param("teleop/xbox_mappings")
            self.sa_config = rospy.get_param("teleop/sa_controls")

            # Publishers
            self.twist_pub = rospy.Publisher("/cmd_vel", Twist, queue_size=1)
            self.led_pub = rospy.Publisher("/auton_led_cmd", String, queue_size=1)
            self.mast_gimbal_pub = rospy.Publisher("/mast_gimbal_throttle_cmd", Throttle, queue_size=1)
            self.arm_ik_pub = rospy.Publisher("arm_ik", IK, queue_size=1)
            self.arm_throttle_cmd_pub = rospy.Publisher("arm_throttle_cmd", Throttle, queue_size=1)
            self.arm_velocity_cmd_pub = rospy.Publisher("arm_velocity_cmd", Velocity, queue_size=1)
            self.arm_position_cmd_pub = rospy.Publisher("arm_position_cmd", Position, queue_size=1)
            self.sa_throttle_cmd_pub = rospy.Publisher("sa_throttle_cmd", Throttle, queue_size=1)
            self.sa_velocity_cmd_pub = rospy.Publisher("sa_velocity_cmd", Velocity, queue_size=1)
            self.sa_position_cmd_pub = rospy.Publisher("sa_position_cmd", Position, queue_size=1)
            self.cache_throttle_cmd_pub = rospy.Publisher("cache_throttle_cmd", Throttle, queue_size=1)
            self.cache_velocity_cmd_pub = rospy.Publisher("cache_velocity_cmd", Velocity, queue_size=1)
            self.cache_position_cmd_pub = rospy.Publisher("cache_position_cmd", Position, queue_size=1)

            # Subscribers
            self.pdb_sub = rospy.Subscriber("/pdb_data", PDLB, self.pdb_callback)
            self.arm_moteus_sub = rospy.Subscriber(
                "/arm_controller_data", ControllerState, self.arm_controller_callback
            )
            self.arm_joint_sub = rospy.Subscriber("/arm_joint_data", JointState, self.arm_joint_callback)
            self.sa_joint_sub = rospy.Subscriber("/sa_joint_data", JointState, self.sa_joint_callback)
            self.drive_moteus_sub = rospy.Subscriber(
                "/drive_controller_data", ControllerState, self.drive_controller_callback
            )
            self.gps_fix = rospy.Subscriber("/left_gps_driver/fix", NavSatFix, self.gps_fix_callback)
            self.drive_status_sub = rospy.Subscriber("/drive_status", MotorsStatus, self.drive_status_callback)
            self.led_sub = rospy.Subscriber("/led", LED, self.led_callback)
            self.nav_state_sub = rospy.Subscriber("/nav_state", StateMachineStateUpdate, self.nav_state_callback)
            self.imu_calibration = rospy.Subscriber("imu/calibration", CalibrationStatus, self.imu_calibration_callback)
            self.sa_temp_data = rospy.Subscriber("/sa_temp_data", Temperature, self.sa_temp_data_callback)
            self.sa_humidity_data = rospy.Subscriber(
                "/sa_humidity_data", RelativeHumidity, self.sa_humidity_data_callback
            )
            self.ish_thermistor_data = rospy.Subscriber(
                "/science_thermistors", ScienceThermistors, self.ish_thermistor_data_callback
            )
            self.ish_heater_state = rospy.Subscriber(
                "/science_heater_state", HeaterData, self.ish_heater_state_callback
            )
            self.science_spectral = rospy.Subscriber("/science_spectral", Spectral, self.science_spectral_callback)
            self.cmd_vel = rospy.Subscriber("/cmd_vel", Twist, self.cmd_vel_callback)

            # Action clients
            self.pano_client = actionlib.SimpleActionClient("panorama", CapturePanoramaAction)

            # Services
            self.laser_service = rospy.ServiceProxy("enable_arm_laser", SetBool)
            self.enable_auton = rospy.ServiceProxy("enable_auton", EnableAuton)
            self.change_heater_srv = rospy.ServiceProxy("science_change_heater_auto_shutoff_state", SetBool)
            self.calibrate_cache_srv = rospy.ServiceProxy("cache_calibrate", Trigger)
            self.cache_enable_limit = rospy.ServiceProxy("cache_enable_limit_switches", SetBool)
            self.calibrate_service = rospy.ServiceProxy("arm_calibrate", Trigger)
            self.change_cameras_srv = rospy.ServiceProxy("change_cameras", ChangeCameras)
            self.heater_auto_shutoff_srv = rospy.ServiceProxy("science_change_heater_auto_shutoff_state", SetBool)

            self.tf_buffer = tf2_ros.Buffer()
            self.tf_listener = tf2_ros.TransformListener(self.tf_buffer)
            self.flight_thread = threading.Thread(target=self.flight_attitude_listener)
            self.flight_thread.start()
        except Exception as e:
            rospy.logerr(e)

    def disconnect(self, close_code):
        self.pdb_sub.unregister()
        self.arm_moteus_sub.unregister()
        self.drive_moteus_sub.unregister()
        self.drive_status_sub.unregister()
        self.gps_fix.unregister()
        self.led_sub.unregister()
        self.nav_state_sub.unregister()
        self.imu_calibration.unregister()
        self.sa_temp_data.unregister()
        self.sa_humidity_data.unregister()
        self.ish_thermistor_data.unregister()
        self.science_spectral.unregister()

    def receive(self, text_data):
        """
        Receive message from WebSocket.
        """
        message = json.loads(text_data)
        try:
            if message["type"] == "joystick_values":
                self.handle_joystick_message(message)
            elif message["type"] == "disable_auton_led":
                self.disable_auton_led()
            elif message["type"] == "laser_service":
                self.enable_laser_callback(message)
            elif message["type"] == "calibrate_motors":
                self.calibrate_motors(message)
            elif message["type"] == "arm_adjust":
                self.arm_adjust(message)
            elif (
                message["type"] == "arm_values"
                or message["type"] == "cache_values"
                or message["type"] == "sa_arm_values"
            ):
                self.handle_controls_message(message)
            elif message["type"] == "enable_white_leds":
                self.enable_white_leds_callback(message)
            elif message["type"] == "enable_uv_leds":
                self.enable_uv_leds_callback(message)
            elif message["type"] == "auton_command":
                self.send_auton_command(message)
            elif message["type"] == "teleop_enabled":
                self.send_teleop_enabled(message)
            elif message["type"] == "bearing":
                self.bearing()
            elif message["type"] == "mast_gimbal":
                self.mast_gimbal(message)
            elif message["type"] == "max_streams":
                self.send_res_streams()
            elif message["type"] == "sendCameras":
                self.change_cameras(message)
            elif message["type"] == "takePanorama":
                self.capture_panorama()
            elif message["type"] == "capturePhoto":
                self.capture_photo()
            elif message["type"] == "heaterEnable":
                self.heater_enable_service(message)
            elif message["type"] == "autoShutoff":
                self.auto_shutoff_toggle(message)
            elif message["type"] == "center_map":
                self.send_center()
            elif message["type"] == "enable_limit_switch":
                self.limit_switch(message)
            elif message["type"] == "save_auton_waypoint_list":
                self.save_auton_waypoint_list(message)
            elif message["type"] == "get_auton_waypoint_list":
                self.get_auton_waypoint_list(message)
            elif message["type"] == "save_basic_waypoint_list":
                self.save_basic_waypoint_list(message)
            elif message["type"] == "get_basic_waypoint_list":
                self.get_basic_waypoint_list(message)
            elif message["type"] == "download_csv":
                self.download_csv(message)
        except Exception as e:
            rospy.logerr(e)

    @staticmethod
    def filter_xbox_axis(
        value: float,
        deadzone_threshold: float = DEFAULT_ARM_DEADZONE,
        quad_control: bool = False,
    ) -> float:
        value = deadzone(value, deadzone_threshold)
        if quad_control:
            value = quadratic(value)
        return value

    def filter_xbox_button(self, button_array: list[float], pos_button: str, neg_button: str) -> float:
        """
        Applies various filtering functions to an axis for controlling the arm
        :return: Return -1, 0, or 1 depending on what buttons are being pressed
        """
        return button_array[self.xbox_mappings[pos_button]] - button_array[self.xbox_mappings[neg_button]]

    def to_velocity(self, input: int, joint_name: str, brushless: bool = True) -> float:
        """
        Scales [-1,1] joystick input to min/max of each joint
        """
        if brushless:
            return (
                self.brushless_motors[joint_name]["min_velocity"]
                + (input + 1)
                * (
                    self.brushless_motors[joint_name]["max_velocity"]
                    - self.brushless_motors[joint_name]["min_velocity"]
                )
                / 2
            )
        else:
            return (
                self.brushed_motors[joint_name]["min_velocity"]
                + (input + 1)
                * (self.brushed_motors[joint_name]["max_velocity"] - self.brushed_motors[joint_name]["min_velocity"])
                / 2
            )

    def publish_ik(self, axes: list[float], buttons: list[float]) -> None:
        ee_in_map = SE3.from_tf_tree(self.tf_buffer, "base_link", "arm_d_link")

        ee_in_map.position[0] += self.ik_names["x"] * self.filter_xbox_axis(axes[self.xbox_mappings["left_js_x"]])
        ee_in_map.position[1] += self.ik_names["y"] * self.filter_xbox_axis(axes[self.xbox_mappings["left_js_y"]])
        ee_in_map.position[2] += self.ik_names["z"] * self.filter_xbox_button(buttons, "right_trigger", "left_trigger")

        self.send(
            text_data=json.dumps(
                {
                    "type": "ik",
                    "target": {
                        "position": ee_in_map.position.tolist(),
                        "quaternion": ee_in_map.rotation.quaternion.tolist(),
                    },
                }
            )
        )

        self.arm_ik_pub.publish(
            IK(
                target=PoseStamped(
                    header=Header(stamp=rospy.Time.now(), frame_id="base_link"),
                    pose=Pose(
                        position=Point(*ee_in_map.position),
                        orientation=Quaternion(*ee_in_map.rotation.quaternion),
                    ),
                )
            )
        )

    def publish_position(self, type, names, positions):
        position_cmd = Position(
            names=names,
            positions=positions,
        )
        if type == "arm_values":
            self.arm_position_cmd_pub.publish(position_cmd)
        elif type == "sa_arm_values":
            self.sa_position_cmd_pub.publish(position_cmd)
        elif type == "cache_values":
            self.cache_position_cmd_pub.publish(position_cmd)

    def publish_velocity(self, type, names, axes, buttons):
        left_trigger = self.filter_xbox_axis(axes[self.xbox_mappings["left_trigger"]])
        right_trigger = self.filter_xbox_axis(axes[self.xbox_mappings["right_trigger"]])
        velocity_cmd = Velocity()
        velocity_cmd.names = names
        if type == "cache_values":
            velocity_cmd.velocities = [
                self.sa_config["cache"]["multiplier"] * self.filter_xbox_button(buttons, "right_bumper", "left_bumper")
            ]
            self.cache_velocity_cmd_pub.publish(velocity_cmd)
        elif type == "sa_arm_values":
            velocity_cmd.velocities = [
                self.to_velocity(self.filter_xbox_axis(axes[self.sa_config["sa_x"]["xbox_index"]]), "sa_x", False),
                self.to_velocity(self.filter_xbox_axis(axes[self.sa_config["sa_y"]["xbox_index"]]), "sa_y", False),
                self.to_velocity(self.filter_xbox_axis(axes[self.sa_config["sa_z"]["xbox_index"]]), "sa_z", True),
                self.sa_config["sampler"]["multiplier"] * (right_trigger - left_trigger),
                self.sa_config["sensor_actuator"]["multiplier"]
                * self.filter_xbox_button(buttons, "right_bumper", "left_bumper"),
            ]
            self.sa_velocity_cmd_pub.publish(velocity_cmd)
        elif type == "arm_values":
            velocity_cmd.velocities = [
                self.to_velocity(self.filter_xbox_axis(axes[self.ra_config["joint_a"]["xbox_index"]]), "joint_a"),
                self.to_velocity(
                    self.filter_xbox_axis(axes[self.ra_config["joint_b"]["xbox_index"]]), "joint_b", False
                ),
                self.to_velocity(self.filter_xbox_axis(axes[self.ra_config["joint_c"]["xbox_index"]]), "joint_c"),
                self.to_velocity(
                    self.filter_xbox_axis(axes[self.ra_config["joint_de_pitch"]["xbox_index"]]), "joint_de_0"
                ),
                self.to_velocity(
                    self.filter_xbox_axis(axes[self.ra_config["joint_de_roll"]["xbox_index"]]), "joint_de_1"
                ),
                self.ra_config["allen_key"]["multiplier"] * self.filter_xbox_button(buttons, "y", "a"),
                self.ra_config["gripper"]["multiplier"] * self.filter_xbox_button(buttons, "b", "x"),
            ]
            self.arm_velocity_cmd_pub.publish(velocity_cmd)

    def publish_throttle(self, type, names, axes, buttons):
        left_trigger = self.filter_xbox_axis(buttons[self.xbox_mappings["left_trigger"]])
        right_trigger = self.filter_xbox_axis(buttons[self.xbox_mappings["right_trigger"]])
        throttle_cmd = Throttle()
        throttle_cmd.names = names
        if type == "cache_values":
            throttle_cmd.throttles = [
                self.sa_config["cache"]["multiplier"] * self.filter_xbox_button(buttons, "right_bumper", "left_bumper")
            ]
            self.cache_throttle_cmd_pub.publish(throttle_cmd)
        elif type == "arm_values":
            throttle_cmd.throttles = [
                self.ra_config["joint_a"]["multiplier"] * self.filter_xbox_axis(axes[self.xbox_mappings["left_x"]]),
                self.ra_config["joint_b"]["multiplier"] * self.filter_xbox_axis(axes[self.xbox_mappings["left_y"]]),
                self.ra_config["joint_c"]["multiplier"]
                * quadratic(self.filter_xbox_axis(axes[self.xbox_mappings["right_y"]])),
                self.ra_config["joint_de_pitch"]["multiplier"]
                * self.filter_xbox_axis(
                    buttons[self.xbox_mappings["right_trigger"]] - buttons[self.xbox_mappings["left_trigger"]]
                ),
                self.ra_config["joint_de_roll"]["multiplier"]
                * self.filter_xbox_axis(
                    buttons[self.xbox_mappings["right_bumper"]] - buttons[self.xbox_mappings["left_bumper"]]
                ),
                self.ra_config["allen_key"]["multiplier"] * self.filter_xbox_button(buttons, "y", "a"),
                self.ra_config["gripper"]["multiplier"] * self.filter_xbox_button(buttons, "b", "x"),
            ]
            self.arm_throttle_cmd_pub.publish(throttle_cmd)
        elif type == "sa_arm_values":
            throttle_cmd.throttles = [
                self.filter_xbox_axis(axes[self.sa_config["sa_x"]["xbox_index"]]),
                self.filter_xbox_axis(axes[self.sa_config["sa_y"]["xbox_index"]]),
                self.filter_xbox_axis(axes[self.sa_config["sa_z"]["xbox_index"]]),
                self.sa_config["sampler"]["multiplier"] * (right_trigger - left_trigger),
                self.sa_config["sensor_actuator"]["multiplier"]
                * self.filter_xbox_button(buttons, "right_bumper", "left_bumper"),
            ]
            self.sa_throttle_cmd_pub.publish(throttle_cmd)

    def handle_controls_message(self, msg):
        names = ["joint_a", "joint_b", "joint_c", "joint_de_pitch", "joint_de_roll", "allen_key", "gripper"]
        if msg["type"] == "sa_arm_values":
            names = ["sa_x", "sa_y", "sa_z", "sampler", "sensor_actuator"]
        elif msg["type"] == "cache_values":
            names = ["cache"]

        if msg["buttons"][self.xbox_mappings["home"]] > 0.5:
            rospy.loginfo("Homing DE")

            client = actionlib.SimpleActionClient("arm_action", ArmActionAction)
            if client.wait_for_server(timeout=rospy.Duration(1)):
                goal = ArmActionGoal(name="de_home")
                client.send_goal(goal)

                client.wait_for_result()
            else:
                rospy.logwarn("Arm action server not available")
        else:
            if msg["arm_mode"] == "ik":
                self.publish_ik(msg["axes"], msg["buttons"])

            elif msg["arm_mode"] == "position":
                self.publish_position(type=msg["type"], names=names, positions=msg["positions"])

            elif msg["arm_mode"] == "velocity":
                self.publish_velocity(type=msg["type"], names=names, axes=msg["axes"], buttons=msg["buttons"])

            elif msg["arm_mode"] == "throttle":
                self.publish_throttle(type=msg["type"], names=names, axes=msg["axes"], buttons=msg["buttons"])

    def handle_joystick_message(self, msg):
        # Tiny deadzone so we can safely e-stop with dampen switch
        dampen = deadzone(msg["axes"][self.mappings["dampen"]], 0.01)

        # Makes dampen [0,1] instead of [-1,1].
        # Negative sign required to drive forward by default instead of backward.
        # (-1*dampen) because the top of the dampen switch is -1.
        dampen = -1 * ((-1 * dampen) + 1) / 2

        def get_axes_input(
            mapping_name: str, deadzone_threshold: float = 0.05, apply_quadratic: bool = False, scale: float = 1.0
        ) -> float:
            signal = msg["axes"][self.mappings[mapping_name]]
            signal *= self.drive_config[mapping_name]["multiplier"]
            signal = deadzone(signal, deadzone_threshold)
            if apply_quadratic:
                signal = quadratic(signal)
            signal *= scale
            return signal

        linear = get_axes_input("forward_back", 0.02, True, self.max_wheel_speed * dampen)
        # Note(quintin): I prefer using solely the twist axis for turning...
        # angular_from_lateral = get_axes_input("left_right", 0.4, True)
        angular = get_axes_input("twist", 0.03, True, self.max_angular_speed * dampen)

        linear -= get_axes_input("tilt", 0.5, scale=0.1)
        angular -= get_axes_input("pan", 0.5, scale=0.1)

        self.twist_pub.publish(
            Twist(
                linear=Vector3(x=linear),
                angular=Vector3(z=angular),
            )
        )

        self.send(
            text_data=json.dumps(
                {
                    "type": "joystick",
                    "left_right": msg["axes"][self.mappings["left_right"]],
                    "forward_back": msg["axes"][self.mappings["forward_back"]],
                    "twist": msg["axes"][self.mappings["twist"]],
                    "dampen": msg["axes"][self.mappings["dampen"]],
                    "pan": msg["axes"][self.mappings["pan"]],
                    "tilt": msg["axes"][self.mappings["tilt"]],
                }
            )
        )

    def pdb_callback(self, msg):
        self.send(text_data=json.dumps({"type": "pdb", "temperatures": msg.temperatures, "currents": msg.currents}))

    def arm_controller_callback(self, msg):
        hits = []
        for n in msg.limit_hit:
            temp = []
            for i in range(4):
                temp.append((1 if n & (1 << i) != 0 else 0))
            hits.append(temp)
        self.send(
            text_data=json.dumps(
                {"type": "arm_moteus", "name": msg.name, "state": msg.state, "error": msg.error, "limit_hit": hits}
            )
        )

    def sa_joint_callback(self, msg):
        names = msg.name
        z = msg.position[names.index("sa_z")]
        self.send(text_data=json.dumps({"type": "sa_z", "sa_z": z}))

    def drive_controller_callback(self, msg):
        hits = []
        for n in msg.limit_hit:
            temp = []
            for i in range(4):
                temp.append((1 if n & (1 << i) != 0 else 0))
            hits.append(temp)
        self.send(
            text_data=json.dumps(
                {"type": "drive_moteus", "name": msg.name, "state": msg.state, "error": msg.error, "limit_hit": hits}
            )
        )

    def enable_laser_callback(self, msg):
        try:
            result = self.laser_service(data=msg["data"])
            self.send(text_data=json.dumps({"type": "laser_service", "success": result.success}))
        except rospy.ServiceException as e:
            rospy.logerr(f"Service call failed: {e}")

    def limit_switch(self, msg):
        fail = []
        if msg["name"] == "all_ra":
            for joint in self.RA_NAMES:
                name = "arm_enable_limit_switch_" + joint
                self.limit_switch_service = rospy.ServiceProxy(name, SetBool)
                try:
                    result = self.limit_switch_service(data=msg["data"])
                    if not result.success:
                        fail.append(joint)
                except rospy.ServiceException as e:
                    print(f"Service call failed: {e}")
        else:
            self.limit_switch_service = rospy.ServiceProxy(msg["name"], SetBool)
            try:
                result = self.limit_switch_service(data=msg["data"])
                if not result.success:
                    fail.append(joint)
            except rospy.ServiceException as e:
                print(f"Service call failed: {e}")

    def enable_white_leds_callback(self, msg):
        for i in range(0, 3):
            white_led_name = f"science_enable_white_led_{i}"
            led_srv = rospy.ServiceProxy(white_led_name, SetBool)
            try:
                result = led_srv(data=msg["data"])
                self.send(text_data=json.dumps({"type": "toggle_uv", "result": result.success}))
            except rospy.ServiceException as e:
                rospy.logerr(f"Service call failed: {e}")

    def enable_uv_leds_callback(self, msg):
        for i in range(0, 3):
            uv_led_name = f"science_enable_uv_led_{i}"
            led_srv = rospy.ServiceProxy(uv_led_name, SetBool)
            try:
                result = led_srv(data=msg["data"])
                self.send(text_data=json.dumps({"type": "toggle_uv", "result": result.success}))
            except rospy.ServiceException as e:
                rospy.logerr(f"Service call failed: {e}")

    def enable_device_callback(self, msg):
        try:
            result = self.calibrate_service()
            self.send(text_data=json.dumps({"type": "calibrate_service", "result": result.success}))
        except rospy.ServiceException as e:
            rospy.logerr(e)

    def calibrate_motors(self, msg):
        fail = []  # if any calibration fails, add joint name to a list to return
        if msg["topic"] == "all_ra":
            for joint in self.RA_NAMES:
                self.calibrate_service = rospy.ServiceProxy("arm_calibrate_" + joint, Trigger)
                try:
                    result = self.calibrate_service()
                    if not result.success:
                        fail.append(joint)
                except rospy.ServiceException as e:
                    print(f"Service call failed: {e}")
        else:
            self.calibrate_service = rospy.ServiceProxy(msg["topic"], Trigger)
            try:
                result = self.calibrate_service()
                if not result.success:
                    fail = msg["topic"]
            except rospy.ServiceException as e:
                print(f"Service call failed: {e}")

        self.send(text_data=json.dumps({"type": "calibrate_motors", "result": fail}))

    def arm_adjust(self, msg):
        try:
            arm_adjust_srv = rospy.ServiceProxy(msg["name"] + "_adjust", AdjustMotor)
            result = arm_adjust_srv(name=msg["name"], value=msg["value"])
            self.send(text_data=json.dumps({"type": "arm_adjust", "success": result.success}))
        except rospy.ServiceException as e:
            print(f"Service call failed: {e}")

    def disable_auton_led(self):
        message = String()
        message.data = "off"
        self.led_pub.publish(message)

    def drive_status_callback(self, msg):
        msg.joint_states.position = [x * self.wheel_radius for x in msg.joint_states.position]
        msg.joint_states.velocity = [x * self.wheel_radius for x in msg.joint_states.velocity]
        self.send(
            text_data=json.dumps(
                {
                    "type": "drive_status",
                    "name": msg.name,
                    "position": msg.joint_states.position,
                    "velocity": msg.joint_states.velocity,
                    "effort": msg.joint_states.effort,
                    "state": msg.moteus_states.state,
                    "error": msg.moteus_states.error,
                }
            )
        )

    def cmd_vel_callback(self, msg):
        self.send(text_data=json.dumps({"type": "cmd_vel", "linear_x": msg.linear.x, "angular_z": msg.angular.z}))

    def gps_fix_callback(self, msg):
        self.send(
            text_data=json.dumps(
                {"type": "nav_sat_fix", "latitude": msg.latitude, "longitude": msg.longitude, "altitude": msg.altitude}
            )
        )

    def send_auton_command(self, msg):
        self.enable_auton(
            msg["is_enabled"],
            [
                GPSWaypoint(
                    waypoint["tag_id"],
                    waypoint["latitude_degrees"],
                    waypoint["longitude_degrees"],
                    WaypointType(waypoint["type"]),
                )
                for waypoint in msg["waypoints"]
            ],
        )

    def send_teleop_enabled(self, msg):
        rospy.wait_for_service("enable_teleop")
        try:
            enable_teleop = rospy.ServiceProxy("enable_teleop", SetBool)
            enable_teleop(msg["data"])
        except rospy.ServiceException as e:
            rospy.logerr(f"Service call failed: {e}")

    def led_callback(self, msg):
        self.send(
            text_data=json.dumps(
                {"type": "led", "red": msg.red, "green": msg.green, "blue": msg.blue, "is_blinking": msg.is_blinking}
            )
        )

    def nav_state_callback(self, msg):
        self.send(text_data=json.dumps({"type": "nav_state", "state": msg.state}))

    def sa_temp_data_callback(self, msg):
        self.send(text_data=json.dumps({"type": "temp_data", "temp_data": msg.temperature}))

    def sa_humidity_data_callback(self, msg):
        self.send(text_data=json.dumps({"type": "relative_humidity", "humidity_data": msg.relative_humidity}))

    def ish_thermistor_data_callback(self, msg):
        temps = [x.temperature for x in msg.temps]
        self.send(text_data=json.dumps({"type": "thermistor", "temps": temps}))

    def bearing(self):
        base_link_in_map = SE3.from_tf_tree(self.tf_buffer, "map", "base_link")
        self.send(
            text_data=json.dumps(
                {
                    "type": "bearing",
                    "rotation": base_link_in_map.rotation.quaternion.tolist(),
                }
            )
        )

    def mast_gimbal(self, msg):
        pwr = rospy.get_param("teleop/mast_gimbal_power")
        rot_pwr = msg["throttles"][0] * pwr["rotation_pwr"]
        up_down_pwr = msg["throttles"][1] * pwr["up_down_pwr"]
        self.mast_gimbal_pub.publish(Throttle(["mast_gimbal_y", "mast_gimbal_z"], [rot_pwr, up_down_pwr]))

    def change_cameras(self, msg):
        try:
            camera_cmd = CameraCmd(msg["device"], msg["resolution"])
            result = self.change_cameras_srv(primary=msg["primary"], camera_cmd=camera_cmd)
        except rospy.ServiceException as e:
            print(f"Service call failed: {e}")

    def send_res_streams(self):
        res = rospy.get_param("cameras/max_num_resolutions")
        streams = rospy.get_param("cameras/max_streams")
        self.send(text_data=json.dumps({"type": "max_resolution", "res": res}))
        self.send(text_data=json.dumps({"type": "max_streams", "streams": streams}))

    def capture_panorama(self) -> None:
        rospy.logerr("Capturing panorama")
        goal = CapturePanoramaGoal()
        goal.angle = pi/2
        def feedback_cb(feedback: CapturePanoramaGoal) -> None:
            self.send(text_data=json.dumps({"type": "pano_feedback", "percent": feedback.percent_done}))
        self.pano_client.send_goal(goal, feedback_cb=feedback_cb)
        finished = self.pano_client.wait_for_result(timeout=rospy.Duration(30)) # timeouts after 30 seconds
        if finished:
            rospy.logerr("Finished!")
            image = self.pano_client.get_result().panorama
            self.image_callback(image)
        else:
            rospy.logerr("CapturePanorama took too long!")

    def image_callback(self, msg):
        bridge = CvBridge()
        try:
            # Convert the image to OpenCV standard format
            cv_image = bridge.imgmsg_to_cv2(msg, desired_encoding="passthrough")
        except Exception as e:
            rospy.logerr("Could not convert image message to OpenCV image: " + str(e))
            return

        # Save the image to a file (you could change 'png' to 'jpg' or other formats)
        image_filename = "~/Downloads/panorama.png"
        try:
            cv2.imwrite(os.path.expanduser(image_filename), cv_image)
            rospy.logerr("Saved image to {}".format(image_filename))
        except Exception as e:
            rospy.logerr("Could not save image: " + str(e))

    def heater_enable_service(self, msg):
        try:
            heater = msg["heater"]
            science_enable = rospy.ServiceProxy("science_enable_heater_" + heater, SetBool)
            result = science_enable(data=msg["enabled"])
        except rospy.ServiceException as e:
            print(f"Service init failed: {e}")

    def ish_heater_state_callback(self, msg):
        self.send(text_data=json.dumps({"type": "heater_states", "states": msg.state}))

    def auto_shutoff_toggle(self, msg):
        try:
            rospy.logerr(msg)
            result = self.heater_auto_shutoff_srv(data=msg["shutoff"])
            self.send(text_data=json.dumps({"type": "auto_shutoff", "success": result.success}))
        except rospy.ServiceException as e:
            print(f"Service call failed: {e}")

    def send_center(self):
        lat = rospy.get_param("gps_linearization/reference_point_latitude")
        long = rospy.get_param("gps_linearization/reference_point_longitude")
        self.send(text_data=json.dumps({"type": "center_map", "latitude": lat, "longitude": long}))

    def save_auton_waypoint_list(self, msg):
        AutonWaypoint.objects.all().delete()
        waypoints = []
        for w in msg["data"]:
            waypoints.append(
                AutonWaypoint(tag_id=w["id"], type=w["type"], latitude=w["lat"], longitude=w["lon"], name=w["name"])
            )
        AutonWaypoint.objects.bulk_create(waypoints)
        self.send(text_data=json.dumps({"type": "save_auton_waypoint_list", "success": True}))
        # Print out all of the waypoints
        for w in AutonWaypoint.objects.all():
            rospy.loginfo(str(w.name) + " " + str(w.latitude) + " " + str(w.longitude))

    def get_auton_waypoint_list(self, msg):
        waypoints = []
        for w in AutonWaypoint.objects.all():
            waypoints.append({"name": w.name, "id": w.tag_id, "lat": w.latitude, "lon": w.longitude, "type": w.type})
        self.send(text_data=json.dumps({"type": "get_auton_waypoint_list", "data": waypoints}))

    def save_basic_waypoint_list(self, msg):
        BasicWaypoint.objects.all().delete()
        waypoints = []
        for w in msg["data"]:
            waypoints.append(BasicWaypoint(drone=w["drone"], latitude=w["lat"], longitude=w["lon"], name=w["name"]))
        BasicWaypoint.objects.bulk_create(waypoints)
        self.send(text_data=json.dumps({"type": "save_basic_waypoint_list", "success": True}))
        # Print out all of the waypoints
        for w in BasicWaypoint.objects.all():
            rospy.loginfo(str(w.name) + " " + str(w.latitude) + " " + str(w.longitude))

    def get_basic_waypoint_list(self, msg):
        waypoints = []
        for w in BasicWaypoint.objects.all():
            waypoints.append({"name": w.name, "drone": w.drone, "lat": w.latitude, "lon": w.longitude})
        self.send(text_data=json.dumps({"type": "get_basic_waypoint_list", "data": waypoints}))

    def imu_calibration_callback(self, msg) -> None:
        self.send(text_data=json.dumps({"type": "calibration_status", "system_calibration": msg.system_calibration}))

    def flight_attitude_listener(self):
        # threshold that must be exceeded to send JSON message
        threshold = 0.1
        map_to_baselink = SE3()

        rate = rospy.Rate(10.0)
        while not rospy.is_shutdown():
            try:
                tf_msg = SE3.from_tf_tree(self.tf_buffer, "map", "base_link")

                if tf_msg.is_approx(map_to_baselink, threshold):
                    rate.sleep()
                    continue
            except (
                tf2_ros.LookupException,
                tf2_ros.ConnectivityException,
                tf2_ros.ExtrapolationException,
            ):
                rate.sleep()
                continue

            map_to_baselink = tf_msg
            rotation = map_to_baselink.rotation
            euler = euler_from_quaternion(rotation.quaternion)
            pitch = euler[0] * 180 / pi
            roll = euler[1] * 180 / pi

            self.send(text_data=json.dumps({"type": "flight_attitude", "pitch": pitch, "roll": roll}))

            rate.sleep()

    def arm_joint_callback(self, msg: JointState) -> None:
        # Set non-finite values to zero
        msg.position = [x if isfinite(x) else 0 for x in msg.position]
        self.send(text_data=json.dumps({"type": "fk", "positions": msg.position}))

    def science_spectral_callback(self, msg):
        self.send(
            text_data=json.dumps({"type": "spectral_data", "site": msg.site, "data": msg.data, "error": msg.error})
        )

    def download_csv(self, msg):
        username = os.getenv("USERNAME", "-1")

        now = datetime.now(pytz.timezone("US/Eastern"))
        current_time = now.strftime("%m/%d/%Y-%H:%M")
        spectral_data = msg["data"]

        site_names = ["A", "B", "C"]
        index = 0

        # add site letter in front of data
        for site_data in spectral_data:
            site_data.insert(0, f"Site {site_names[index]}")
            index = index + 1

        time_row = ["Time", current_time]
        spectral_data.insert(0, time_row)

        if username == "-1":
            rospy.logerr("username not found")

        with open(os.path.join(f"/home/{username}/Downloads/spectral_data.csv"), "w") as f:
            csv_writer = csv.writer(f)
            csv_writer.writerows(spectral_data)<|MERGE_RESOLUTION|>--- conflicted
+++ resolved
@@ -3,12 +3,8 @@
 import os
 import threading
 from datetime import datetime
-<<<<<<< HEAD
-from math import copysign, pi
+from math import copysign, pi, isfinite
 import cv2
-=======
-from math import copysign, pi, isfinite
->>>>>>> 348b1cc0
 
 import pytz
 from channels.generic.websocket import JsonWebsocketConsumer
@@ -46,15 +42,9 @@
     CapturePanoramaFeedback,
     CapturePanoramaGoal
 )
-<<<<<<< HEAD
 from mrover.srv import EnableAuton, AdjustMotor, ChangeCameras
-from sensor_msgs.msg import NavSatFix, Temperature, RelativeHumidity
-from std_msgs.msg import String
-=======
-from mrover.srv import EnableAuton, AdjustMotor, ChangeCameras, CapturePanorama
 from sensor_msgs.msg import NavSatFix, Temperature, RelativeHumidity, JointState
 from std_msgs.msg import String, Header
->>>>>>> 348b1cc0
 from std_srvs.srv import SetBool, Trigger
 from tf.transformations import euler_from_quaternion
 from util.SE3 import SE3
