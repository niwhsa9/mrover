--- conflicted
+++ resolved
@@ -51,47 +51,47 @@
     def connect(self):
         self.accept()
         try:
+            try:
             # Publishers
-            self.twist_pub = rospy.Publisher("/cmd_vel", Twist, queue_size=1)
-            self.led_pub = rospy.Publisher("/auton_led_cmd", String, queue_size=1)
-            self.teleop_pub = rospy.Publisher("/teleop_enabled", Bool, queue_size=1)
-            self.mast_gimbal_pub = rospy.Publisher("/mast_gimbal_throttle_cmd", Throttle, queue_size=1)
-
-            # Subscribers
-            self.pdb_sub = rospy.Subscriber("/pdb_data", PDLB, self.pdb_callback)
-            self.arm_moteus_sub = rospy.Subscriber("/arm_controller_data", ControllerState, self.arm_controller_callback)
-            self.drive_moteus_sub = rospy.Subscriber(
-                "/drive_controller_data", ControllerState, self.drive_controller_callback
-            )
-            self.gps_fix = rospy.Subscriber("/gps/fix", NavSatFix, self.gps_fix_callback)
-            self.drive_status_sub = rospy.Subscriber("/drive_status", MotorsStatus, self.drive_status_callback)
-            self.led_sub = rospy.Subscriber("/led", LED, self.led_callback)
-            self.nav_state_sub = rospy.Subscriber("/nav_state", StateMachineStateUpdate, self.nav_state_callback)
-            self.imu_calibration = rospy.Subscriber("imu/calibration", CalibrationStatus, self.imu_calibration_callback)
-<<<<<<< HEAD
+                self.twist_pub = rospy.Publisher("/cmd_vel", Twist, queue_size=1)
+                self.led_pub = rospy.Publisher("/auton_led_cmd", String, queue_size=1)
+                self.teleop_pub = rospy.Publisher("/teleop_enabled", Bool, queue_size=1)
+                self.mast_gimbal_pub = rospy.Publisher("/mast_gimbal_throttle_cmd", Throttle, queue_size=1)
+
+                # Subscribers
+                self.pdb_sub = rospy.Subscriber("/pdb_data", PDLB, self.pdb_callback)
+                self.arm_moteus_sub = rospy.Subscriber("/arm_controller_data", ControllerState, self.arm_controller_callback)
+                self.drive_moteus_sub = rospy.Subscriber(
+                    "/drive_controller_data", ControllerState, self.drive_controller_callback
+                )
+                self.gps_fix = rospy.Subscriber("/gps/fix", NavSatFix, self.gps_fix_callback)
+                self.drive_status_sub = rospy.Subscriber("/drive_status", MotorsStatus, self.drive_status_callback)
+                self.led_sub = rospy.Subscriber("/led", LED, self.led_callback)
+                self.nav_state_sub = rospy.Subscriber("/nav_state", StateMachineStateUpdate, self.nav_state_callback)
+                self.imu_calibration = rospy.Subscriber("imu/calibration", CalibrationStatus, self.imu_calibration_callback)
             self.sa_temp_data = rospy.Subscriber("/sa_temp_data", Temperature, self.sa_temp_data_callback)
             self.sa_humidity_data = rospy.Subscriber("/sa_humidity_data", RelativeHumidity, self.sa_humidity_data_callback)
         
-=======
-
->>>>>>> a314cac2
-            # Services
-            self.laser_service = rospy.ServiceProxy("enable_mosfet_device", SetBool)
-            self.calibrate_service = rospy.ServiceProxy("arm_calibrate", Trigger)
-            self.enable_auton = rospy.ServiceProxy("enable_auton", EnableAuton)
-
-            # ROS Parameters
-            self.mappings = rospy.get_param("teleop/joystick_mappings")
-            self.drive_config = rospy.get_param("teleop/drive_controls")
-            self.max_wheel_speed = rospy.get_param("rover/max_speed")
-            self.wheel_radius = rospy.get_param("wheel/radius")
-            self.max_angular_speed = self.max_wheel_speed / self.wheel_radius
-
-            self.tf_buffer = tf2_ros.Buffer()
-            self.tf_listener = tf2_ros.TransformListener(self.tf_buffer)
-            self.flight_thread = threading.Thread(target=self.flight_attitude_listener)
-            self.flight_thread.start()
-            
+                # Services
+                self.laser_service = rospy.ServiceProxy("enable_mosfet_device", SetBool)
+                self.calibrate_service = rospy.ServiceProxy("arm_calibrate", Trigger)
+                self.enable_auton = rospy.ServiceProxy("enable_auton", EnableAuton)
+
+                # ROS Parameters
+                self.mappings = rospy.get_param("teleop/joystick_mappings")
+                self.drive_config = rospy.get_param("teleop/drive_controls")
+                self.max_wheel_speed = rospy.get_param("rover/max_speed")
+                self.wheel_radius = rospy.get_param("wheel/radius")
+                self.max_angular_speed = self.max_wheel_speed / self.wheel_radius
+
+                self.tf_buffer = tf2_ros.Buffer()
+                self.tf_listener = tf2_ros.TransformListener(self.tf_buffer)
+                self.flight_thread = threading.Thread(target=self.flight_attitude_listener)
+                self.flight_thread.start()
+                        
+        except rospy.ROSException as e:
+            rospy.logerr(e)
+
         except rospy.ROSException as e:
             rospy.logerr(e)
 
@@ -131,6 +131,8 @@
                 self.mast_gimbal(message)
             elif message["type"] == "center_map":
                 self.send_center()
+            elif message["type"] == "center_map":
+                self.send_center()
             elif message["type"] == "save_auton_waypoint_list":
                 self.save_auton_waypoint_list(message)
             elif message["type"] == "get_auton_waypoint_list":
@@ -323,6 +325,12 @@
         self.send(text_data=json.dumps({"type":"center_map",
                                             "latitude": lat, 
                                             "longitude":long}))
+    def send_center(self):
+        lat = rospy.get_param("gps_linearization/reference_point_latitude")
+        long = rospy.get_param("gps_linearization/reference_point_longitude")
+        self.send(text_data=json.dumps({"type":"center_map",
+                                            "latitude": lat, 
+                                            "longitude":long}))
     def save_auton_waypoint_list(self, msg):
         AutonWaypoint.objects.all().delete()
         waypoints = []
