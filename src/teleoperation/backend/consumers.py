--- conflicted
+++ resolved
@@ -7,11 +7,7 @@
 from channels.generic.websocket import JsonWebsocketConsumer
 import rospy
 import tf2_ros
-<<<<<<< HEAD
-from cv2
-=======
 import cv2
->>>>>>> 4f814183
 from cv_bridge import CvBridge
 from geometry_msgs.msg import Twist
 from mrover.msg import (
@@ -24,17 +20,6 @@
     Throttle,
     CalibrationStatus,
     MotorsStatus,
-<<<<<<< HEAD
-    CameraCmd
-)
-from mrover.srv import EnableAuton, ChangeCameras, CapturePanorama
-from sensor_msgs.msg import (
-    NavSatFix,
-    Temperature,
-    RelativeHumidity,
-    Image
-)
-=======
     CameraCmd,
     Calibrated,
     Velocity,
@@ -45,7 +30,6 @@
 from sensor_msgs.msg import NavSatFix, Temperature, RelativeHumidity, Image
 from mrover.srv import EnableAuton
 from sensor_msgs.msg import NavSatFix, Temperature, RelativeHumidity
->>>>>>> 4f814183
 from std_msgs.msg import String, Bool
 from std_srvs.srv import SetBool, Trigger
 from mrover.srv import EnableDevice, AdjustMotor
@@ -79,17 +63,6 @@
         self.accept()
         # Publishers
         try:
-<<<<<<< HEAD
-            # Publishers
-            self.twist_pub = rospy.Publisher("/cmd_vel", Twist, queue_size=1)
-            self.led_pub = rospy.Publisher("/auton_led_cmd", String, queue_size=1)
-            self.teleop_pub = rospy.Publisher("/teleop_enabled", Bool, queue_size=1)
-            self.mast_gimbal_pub = rospy.Publisher("/mast_gimbal_throttle_cmd", Throttle, queue_size=1)
-
-            # Subscribers
-            self.pdb_sub = rospy.Subscriber("/pdb_data", PDLB, self.pdb_callback)
-            self.arm_moteus_sub = rospy.Subscriber("/arm_controller_data", ControllerState, self.arm_controller_callback)
-=======
             self.twist_pub = rospy.Publisher("/cmd_vel", Twist, queue_size=1)
             self.led_pub = rospy.Publisher("/auton_led_cmd", String, queue_size=1)
             self.mast_gimbal_pub = rospy.Publisher("/mast_gimbal_throttle_cmd", Throttle, queue_size=1)
@@ -106,7 +79,6 @@
             self.arm_moteus_sub = rospy.Subscriber(
                 "/arm_controller_data", ControllerState, self.arm_controller_callback
             )
->>>>>>> 4f814183
             self.drive_moteus_sub = rospy.Subscriber(
                 "/drive_controller_data", ControllerState, self.drive_controller_callback
             )
@@ -116,19 +88,6 @@
             self.nav_state_sub = rospy.Subscriber("/nav_state", StateMachineStateUpdate, self.nav_state_callback)
             self.imu_calibration = rospy.Subscriber("imu/calibration", CalibrationStatus, self.imu_calibration_callback)
             self.sa_temp_data = rospy.Subscriber("/sa_temp_data", Temperature, self.sa_temp_data_callback)
-<<<<<<< HEAD
-            self.sa_humidity_data = rospy.Subscriber("/sa_humidity_data", RelativeHumidity, self.sa_humidity_data_callback)
-            
-            # Services
-            self.laser_service = rospy.ServiceProxy("enable_mosfet_device", SetBool)
-            self.calibrate_service = rospy.ServiceProxy("arm_calibrate", Trigger)
-            self.enable_auton = rospy.ServiceProxy("enable_auton", EnableAuton)
-            self.change_cameras_srv = rospy.ServiceProxy("change_cameras", ChangeCameras)
-            self.capture_panorama_srv: Any = rospy.ServiceProxy("capture_panorama", CapturePanorama)
-            self.science_enable_0 = rospy.ServiceProxy("enable_heater", SetBool)
-            self.science_enable_1 = rospy.ServiceProxy("enable_heater", SetBool)
-            self.science_enable_2 = rospy.ServiceProxy("enable_heater", SetBool)
-=======
             self.sa_humidity_data = rospy.Subscriber(
                 "/sa_humidity_data", RelativeHumidity, self.sa_humidity_data_callback
             )
@@ -142,7 +101,6 @@
             self.calibrate_service = rospy.ServiceProxy("arm_calibrate", Trigger)
             self.change_cameras_srv = rospy.ServiceProxy("change_cameras", ChangeCameras)
             self.capture_panorama_srv: Any = rospy.ServiceProxy("capture_panorama", CapturePanorama)
->>>>>>> 4f814183
 
             # ROS Parameters
             self.mappings = rospy.get_param("teleop/joystick_mappings")
@@ -150,8 +108,6 @@
             self.max_wheel_speed = rospy.get_param("rover/max_speed")
             self.wheel_radius = rospy.get_param("wheel/radius")
             self.max_angular_speed = self.max_wheel_speed / self.wheel_radius
-<<<<<<< HEAD
-=======
             self.ra_config = rospy.get_param("teleop/ra_controls")
             self.ik_names = rospy.get_param("teleop/ik_multipliers")
             self.RA_NAMES = rospy.get_param("teleop/ra_names")
@@ -159,18 +115,14 @@
             self.brushed_motors = rospy.get_param("brushed_motors/controllers")
             self.xbox_mappings = rospy.get_param("teleop/xbox_mappings")
             self.sa_config = rospy.get_param("teleop/sa_controls")
->>>>>>> 4f814183
 
             self.tf_buffer = tf2_ros.Buffer()
             self.tf_listener = tf2_ros.TransformListener(self.tf_buffer)
             self.flight_thread = threading.Thread(target=self.flight_attitude_listener)
             self.flight_thread.start()
-<<<<<<< HEAD
-                        
+
         except rospy.ROSException as e:
             rospy.logerr(e)
-=======
->>>>>>> 4f814183
 
     def disconnect(self, close_code):
         self.pdb_sub.unregister()
@@ -214,6 +166,10 @@
                 self.send_res_streams()
             elif message["type"] == "sendCameras":
                 self.change_cameras(msg=message)
+            elif message["type"] == "takePanorama":
+                self.capture_panorama()
+            elif message["type"] == "heaterEnable":
+                self.heater_enable_service(msg=message)
             elif message["type"] == "center_map":
                 self.send_center()
             elif message["type"] == "enable_limit_switch":
@@ -687,7 +643,6 @@
         except Exception as e:
             rospy.logerr("Could not save image: " + str(e))
 
-<<<<<<< HEAD
     def change_cameras(self, msg):
         try:
             camera_cmd = CameraCmd(msg["device"], msg["resolution"])
@@ -711,11 +666,21 @@
         except rospy.ServiceException as e:
             print(f"Service call failed: {e}")
 
+    def heater_enable_service(self, msg):
+        try:
+            rospy.logerr(msg)
+            heater = msg["heater"]
+            science_enable = rospy.ServiceProxy("science_enable_heater_" + heater, SetBool)
+            result = science_enable(data=msg["data"])
+            self.send(text_data=json.dumps({"type": "science_enable", "result": result.success}))
+        except rospy.ServiceException as e:
+            print(f"Service init failed: {e}")
+
     def image_callback(self, msg):
         bridge = CvBridge()
         try:
             # Convert the image to OpenCV standard format
-            cv_image = bridge.imgmsg_to_cv2(msg, desired_encoding='passthrough')
+            cv_image = bridge.imgmsg_to_cv2(msg, desired_encoding="passthrough")
         except Exception as e:
             rospy.logerr("Could not convert image message to OpenCV image: " + str(e))
             return
@@ -731,16 +696,8 @@
     def send_center(self):
         lat = rospy.get_param("gps_linearization/reference_point_latitude")
         long = rospy.get_param("gps_linearization/reference_point_longitude")
-        self.send(text_data=json.dumps({"type":"center_map",
-                                            "latitude": lat, 
-                                            "longitude":long}))
-=======
-    def send_center(self):
-        lat = rospy.get_param("gps_linearization/reference_point_latitude")
-        long = rospy.get_param("gps_linearization/reference_point_longitude")
         self.send(text_data=json.dumps({"type": "center_map", "latitude": lat, "longitude": long}))
 
->>>>>>> 4f814183
     def save_auton_waypoint_list(self, msg):
         AutonWaypoint.objects.all().delete()
         waypoints = []
