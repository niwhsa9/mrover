--- conflicted
+++ resolved
@@ -81,6 +81,7 @@
             self.brushed_motors = rospy.get_param("brushed_motors/controllers")
             self.xbox_mappings = rospy.get_param("teleop/xbox_mappings")
             self.sa_config = rospy.get_param("teleop/sa_controls")
+            self.camera_info = rospy.get_param("teleop/cameras")
 
             # Publishers
             self.twist_pub = rospy.Publisher("/cmd_vel", Twist, queue_size=1)
@@ -136,25 +137,6 @@
             self.capture_panorama_srv = rospy.ServiceProxy("capture_panorama", CapturePanorama)
             self.heater_auto_shutoff_srv = rospy.ServiceProxy("science_change_heater_auto_shutoff_state", SetBool)
 
-<<<<<<< HEAD
-            # ROS Parameters
-            self.mappings = rospy.get_param("teleop/joystick_mappings")
-            self.drive_config = rospy.get_param("teleop/drive_controls")
-            self.max_wheel_speed = rospy.get_param("rover/max_speed")
-            self.wheel_radius = rospy.get_param("wheel/radius")
-            self.rover_width = rospy.get_param("rover/width")
-            self.max_angular_speed = self.max_wheel_speed / (self.rover_width / 2)
-            self.ra_config = rospy.get_param("teleop/ra_controls")
-            self.ik_names = rospy.get_param("teleop/ik_multipliers")
-            self.RA_NAMES = rospy.get_param("teleop/ra_names")
-            self.brushless_motors = rospy.get_param("brushless_motors/controllers")
-            self.brushed_motors = rospy.get_param("brushed_motors/controllers")
-            self.xbox_mappings = rospy.get_param("teleop/xbox_mappings")
-            self.sa_config = rospy.get_param("teleop/sa_controls")
-            self.camera_info = rospy.get_param("teleop/cameras")
-
-=======
->>>>>>> 032f3b71
             self.tf_buffer = tf2_ros.Buffer()
             self.tf_listener = tf2_ros.TransformListener(self.tf_buffer)
             self.flight_thread = threading.Thread(target=self.flight_attitude_listener)
