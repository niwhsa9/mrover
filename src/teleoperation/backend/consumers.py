--- conflicted
+++ resolved
@@ -291,7 +291,6 @@
                     ),
                 )
             )
-<<<<<<< HEAD
         )
 
     def publish_position(self, type, names, positions):
@@ -374,12 +373,11 @@
             self.arm_throttle_cmd_pub.publish(throttle_cmd)
         elif type == "sa_arm_values":
             throttle_cmd.throttles = [
-                self.filter_xbox_axis(axes[self.sa_config["sa_x"]["xbox_index"]]),
-                self.filter_xbox_axis(axes[self.sa_config["sa_y"]["xbox_index"]]),
-                self.filter_xbox_axis(axes[self.sa_config["sa_z"]["xbox_index"]]),
-                self.sa_config["sampler"]["multiplier"] * (right_trigger - left_trigger),
-                self.sa_config["sensor_actuator"]["multiplier"]
-                * self.filter_xbox_button(buttons, "right_bumper", "left_bumper"),
+                self.filter_xbox_axis(axes[self.sa_config["sa_x"]["xbox_index"]]) * self.sa_config["sa_x"]["multiplier"],
+                self.filter_xbox_axis(axes[self.sa_config["sa_y"]["xbox_index"]]) * self.sa_config["sa_y"]["multiplier"],
+                self.filter_xbox_axis(axes[self.sa_config["sa_z"]["xbox_index"]]) * self.sa_config["sa_z"]["multiplier"],
+                (right_trigger - left_trigger) * self.sa_config["sampler"]["multiplier"],
+                self.filter_xbox_button(buttons, "right_bumper", "left_bumper") * self.sa_config["sensor_actuator"]["multiplier"],
             ]
             self.sa_throttle_cmd_pub.publish(throttle_cmd)
 
@@ -400,7 +398,7 @@
 
                 client.wait_for_result()
             else:
-                rospy.logwarn("Arm action server not available")
+                rospy.logwarn("Arm action server not available") 
         else:
             if msg["arm_mode"] == "ik":
                 self.publish_ik(msg["axes"], msg["buttons"])
@@ -413,112 +411,6 @@
 
             elif msg["arm_mode"] == "throttle":
                 self.publish_throttle(type=msg["type"], names=names, axes=msg["axes"], buttons=msg["buttons"])
-=======
-            publishers[3].publish(arm_ik_cmd)
-
-        elif msg["arm_mode"] == "position":
-            position_names = controls_names
-            if msg["type"] == "arm_values":
-                position_names = ["joint_b", "joint_c", "joint_de_pitch", "joint_de_roll"]
-            position_cmd = Position(
-                names=position_names,
-                positions=msg["positions"],
-            )
-            publishers[0].publish(position_cmd)
-
-        elif msg["arm_mode"] == "velocity":
-            velocity_cmd = Velocity()
-            velocity_cmd.names = controls_names
-            if msg["type"] == "cache_values":
-                velocity_cmd.velocities = [
-                    self.sa_config["cache"]["multiplier"]
-                    * self.filter_xbox_button(msg["buttons"], "right_bumper", "left_bumper")
-                ]
-            elif msg["type"] == "sa_arm_values":
-                velocity_cmd.velocities = [
-                    self.to_velocity(
-                        self.filter_xbox_axis(msg["axes"][self.sa_config["sa_x"]["xbox_index"]]), "sa_x", False
-                    ),
-                    self.to_velocity(
-                        self.filter_xbox_axis(msg["axes"][self.sa_config["sa_y"]["xbox_index"]]), "sa_y", False
-                    ),
-                    self.to_velocity(
-                        self.filter_xbox_axis(msg["axes"][self.sa_config["sa_z"]["xbox_index"]]), "sa_z", True
-                    ),
-                    self.sa_config["sampler"]["multiplier"] * (right_trigger - left_trigger),
-                    self.sa_config["sensor_actuator"]["multiplier"]
-                    * self.filter_xbox_button(msg["buttons"], "right_bumper", "left_bumper"),
-                ]
-            elif msg["type"] == "arm_values":
-                velocity_cmd.velocities = [
-                    self.to_velocity(
-                        self.filter_xbox_axis(msg["axes"][self.ra_config["joint_a"]["xbox_index"]]), "joint_a"
-                    ),
-                    self.to_velocity(
-                        self.filter_xbox_axis(msg["axes"][self.ra_config["joint_b"]["xbox_index"]]), "joint_b", False
-                    ),
-                    self.to_velocity(
-                        self.filter_xbox_axis(msg["axes"][self.ra_config["joint_c"]["xbox_index"]]), "joint_c"
-                    ),
-                    self.to_velocity(
-                        self.filter_xbox_axis(msg["axes"][self.ra_config["joint_de_pitch"]["xbox_index"]]), "joint_de_0"
-                    ),
-                    self.to_velocity(
-                        self.filter_xbox_axis(msg["axes"][self.ra_config["joint_de_roll"]["xbox_index"]]), "joint_de_1"
-                    ),
-                    self.ra_config["allen_key"]["multiplier"] * self.filter_xbox_button(msg["buttons"], "y", "a"),
-                    self.ra_config["gripper"]["multiplier"] * self.filter_xbox_button(msg["buttons"], "b", "x"),
-                ]
-            publishers[1].publish(velocity_cmd)
-
-        elif msg["arm_mode"] == "throttle":
-            throttle_cmd = Throttle()
-            throttle_cmd.names = controls_names
-            if msg["type"] == "cache_values":
-                throttle_cmd.throttles = [
-                    self.sa_config["cache"]["multiplier"]
-                    * self.filter_xbox_button(msg["buttons"], "right_bumper", "left_bumper")
-                ]
-            elif msg["type"] == "arm_values":
-                # d_pad_x = msg["axes"][self.xbox_mappings["d_pad_x"]]
-                # if d_pad_x > 0.5:
-                #     ra_slow_mode = True
-                # elif d_pad_x < -0.5:
-                #     ra_slow_mode = False
-
-                throttle_cmd.throttles = [
-                    self.filter_xbox_axis(msg["axes"][self.ra_config["joint_a"]["xbox_index"]]),
-                    self.filter_xbox_axis(msg["axes"][self.ra_config["joint_b"]["xbox_index"]]),
-                    self.filter_xbox_axis(msg["axes"][self.ra_config["joint_c"]["xbox_index"]]),
-                    self.filter_xbox_button(msg["buttons"], "right_trigger", "left_trigger"),
-                    self.filter_xbox_button(msg["buttons"], "left_bumper", "right_bumper"),
-                    self.ra_config["allen_key"]["multiplier"] * self.filter_xbox_button(msg["buttons"], "y", "a"),
-                    self.ra_config["gripper"]["multiplier"] * self.filter_xbox_button(msg["buttons"], "x", "b"),
-                ]
-
-                for i, name in enumerate(self.RA_NAMES):
-                    if ra_slow_mode:
-                        throttle_cmd.throttles[i] *= self.ra_config[name]["slow_mode_multiplier"]
-                    if self.ra_config[name]["invert"]:
-                        throttle_cmd.throttles[i] *= -1
-            elif msg["type"] == "sa_arm_values":
-                throttle_cmd.throttles = [
-                    self.filter_xbox_axis(msg["axes"][self.sa_config["sa_x"]["xbox_index"]])*self.sa_config["sa_x"]["multiplier"],
-                    self.filter_xbox_axis(msg["axes"][self.sa_config["sa_y"]["xbox_index"]])*self.sa_config["sa_y"]["multiplier"],
-                    self.filter_xbox_axis(msg["axes"][self.sa_config["sa_z"]["xbox_index"]])*self.sa_config["sa_z"]["multiplier"],
-                    self.sa_config["sampler"]["multiplier"] * (right_trigger - left_trigger),
-                    self.sa_config["sensor_actuator"]["multiplier"]
-                    * self.filter_xbox_button(msg["buttons"], "right_bumper", "left_bumper"),
-                ]
-
-                fast_mode_activated = msg["buttons"][self.xbox_mappings["a"]] or msg["buttons"][self.xbox_mappings["b"]]
-                if not fast_mode_activated:
-                    for i, name in enumerate(SA_NAMES):
-                        # When going up (vel < 0) with SA joint 2, we DON'T want slow mode.
-                        if not (name == "sa_z" and throttle_cmd.throttles[i] < 0):
-                            throttle_cmd.throttles[i] *= self.sa_config[name]["slow_mode_multiplier"]
-            publishers[2].publish(throttle_cmd)
->>>>>>> 004be877
 
     def handle_joystick_message(self, msg):
         # Tiny deadzone so we can safely e-stop with dampen switch
