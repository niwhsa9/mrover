import json
from math import copysign
from math import pi
from tf.transformations import euler_from_quaternion
import threading

from channels.generic.websocket import JsonWebsocketConsumer
import rospy
import tf2_ros
import cv2
from cv_bridge import CvBridge
from geometry_msgs.msg import Twist
from mrover.msg import (
    PDLB,
    ControllerState,
    GPSWaypoint,
    WaypointType,
    LED,
    StateMachineStateUpdate,
    Throttle,
    CalibrationStatus,
    MotorsStatus,
    CameraCmd,
    Calibrated,
    Velocity,
    Position,
    IK,
)
from mrover.srv import EnableAuton, ChangeCameras, CapturePanorama
from sensor_msgs.msg import NavSatFix, Temperature, RelativeHumidity, Image
from mrover.srv import EnableAuton
from sensor_msgs.msg import NavSatFix, Temperature, RelativeHumidity
from std_msgs.msg import String, Bool
from std_srvs.srv import SetBool, Trigger
from mrover.srv import EnableDevice, AdjustMotor
from sensor_msgs.msg import JointState, Joy, NavSatFix
from geometry_msgs.msg import Twist, Pose, Point, Quaternion

from util.SE3 import SE3

from backend.models import AutonWaypoint, BasicWaypoint


DEFAULT_ARM_DEADZONE = 0.15


# If below threshold, make output zero
def deadzone(magnitude: float, threshold: float) -> float:
    temp_mag = abs(magnitude)
    if temp_mag <= threshold:
        temp_mag = 0
    else:
        temp_mag = (temp_mag - threshold) / (1 - threshold)
    return copysign(temp_mag, magnitude)


def quadratic(val: float) -> float:
    return copysign(val**2, val)


class GUIConsumer(JsonWebsocketConsumer):
    def connect(self):
        self.accept()
        # Publishers
        try:
            self.twist_pub = rospy.Publisher("/cmd_vel", Twist, queue_size=1)
            self.led_pub = rospy.Publisher("/auton_led_cmd", String, queue_size=1)
            self.mast_gimbal_pub = rospy.Publisher("/mast_gimbal_throttle_cmd", Throttle, queue_size=1)
            self.arm_ik_pub = rospy.Publisher("arm_ik", IK, queue_size=1)
            self.arm_throttle_cmd_pub = rospy.Publisher("arm_throttle_cmd", Throttle, queue_size=1)
            self.arm_velocity_cmd_pub = rospy.Publisher("arm_velocity_cmd", Velocity, queue_size=1)
            self.arm_position_cmd_pub = rospy.Publisher("arm_position_cmd", Position, queue_size=1)
            self.sa_throttle_cmd_pub = rospy.Publisher("sa_throttle_cmd", Throttle, queue_size=1)
            self.sa_velocity_cmd_pub = rospy.Publisher("sa_velocity_cmd", Velocity, queue_size=1)
            self.sa_position_cmd_pub = rospy.Publisher("sa_position_cmd", Position, queue_size=1)

            # Subscribers
            self.pdb_sub = rospy.Subscriber("/pdb_data", PDLB, self.pdb_callback)
<<<<<<< HEAD
            self.arm_moteus_sub = rospy.Subscriber("/arm_controller_data", ControllerState, self.arm_controller_callback)
            self.arm_joint_sub = rospy.Subscriber("/arm_joint_data", JointState, self.arm_joint_callback)
=======
            self.arm_moteus_sub = rospy.Subscriber(
                "/arm_controller_data", ControllerState, self.arm_controller_callback
            )
>>>>>>> 695f8302
            self.drive_moteus_sub = rospy.Subscriber(
                "/drive_controller_data", ControllerState, self.drive_controller_callback
            )
            self.gps_fix = rospy.Subscriber("/gps/fix", NavSatFix, self.gps_fix_callback)
            self.drive_status_sub = rospy.Subscriber("/drive_status", MotorsStatus, self.drive_status_callback)
            self.led_sub = rospy.Subscriber("/led", LED, self.led_callback)
            self.nav_state_sub = rospy.Subscriber("/nav_state", StateMachineStateUpdate, self.nav_state_callback)
            self.imu_calibration = rospy.Subscriber("imu/calibration", CalibrationStatus, self.imu_calibration_callback)
            self.sa_temp_data = rospy.Subscriber("/sa_temp_data", Temperature, self.sa_temp_data_callback)
            self.sa_humidity_data = rospy.Subscriber(
                "/sa_humidity_data", RelativeHumidity, self.sa_humidity_data_callback
            )

            # Services
            self.laser_service = rospy.ServiceProxy("enable_arm_laser", SetBool)
            self.enable_auton = rospy.ServiceProxy("enable_auton", EnableAuton)
            self.change_heater_srv = rospy.ServiceProxy("science_change_heater_auto_shutoff_state", SetBool)
            self.calibrate_cache_srv = rospy.ServiceProxy("cache_calibrate", Trigger)
            self.cache_enable_limit = rospy.ServiceProxy("cache_enable_limit_switches", SetBool)
            self.calibrate_service = rospy.ServiceProxy("arm_calibrate", Trigger)
            self.change_cameras_srv = rospy.ServiceProxy("change_cameras", ChangeCameras)
            self.capture_panorama_srv: Any = rospy.ServiceProxy("capture_panorama", CapturePanorama)

            # ROS Parameters
            self.mappings = rospy.get_param("teleop/joystick_mappings")
            self.drive_config = rospy.get_param("teleop/drive_controls")
            self.max_wheel_speed = rospy.get_param("rover/max_speed")
            self.wheel_radius = rospy.get_param("wheel/radius")
            self.max_angular_speed = self.max_wheel_speed / self.wheel_radius
            self.ra_config = rospy.get_param("teleop/ra_controls")
            self.ik_names = rospy.get_param("teleop/ik_multipliers")
            self.RA_NAMES = rospy.get_param("teleop/ra_names")
            self.brushless_motors = rospy.get_param("brushless_motors/controllers")
            self.brushed_motors = rospy.get_param("brushed_motors/controllers")
            self.xbox_mappings = rospy.get_param("teleop/xbox_mappings")
            self.sa_config = rospy.get_param("teleop/sa_controls")

            self.tf_buffer = tf2_ros.Buffer()
            self.tf_listener = tf2_ros.TransformListener(self.tf_buffer)
            self.flight_thread = threading.Thread(target=self.flight_attitude_listener)
            self.flight_thread.start()
<<<<<<< HEAD
        except Exception as e:
=======

        except rospy.ROSException as e:
>>>>>>> 695f8302
            rospy.logerr(e)

    def disconnect(self, close_code):
        self.pdb_sub.unregister()
        self.arm_moteus_sub.unregister()
        self.drive_moteus_sub.unregister()
        self.drive_status_sub.unregister()
        self.gps_fix.unregister()
        self.led_sub.unregister()
        self.nav_state_sub.unregister()
        self.imu_calibration.unregister()

    def receive(self, text_data):
        """
        Receive message from WebSocket.
        """
        message = json.loads(text_data)
        try:
            if message["type"] == "joystick_values":
                self.handle_joystick_message(message)
            elif message["type"] == "disable_auton_led":
                self.disable_auton_led()
            elif message["type"] == "laser_service":
                self.enable_laser_callback(message)
            elif message["type"] == "calibrate_motors":
                self.calibrate_motors(message)
            elif message["type"] == "arm_adjust":
                self.arm_adjust(message)
            elif message["type"] == "arm_values":
                self.handle_arm_message(message)
            elif message["type"] == "sa_arm_values":
                self.handle_sa_arm_message(message)
            elif message["type"] == "auton_command":
                self.send_auton_command(message)
            elif message["type"] == "teleop_enabled":
                self.send_teleop_enabled(message)
            elif message["type"] == "auton_tfclient":
                self.auton_bearing()
            elif message["type"] == "mast_gimbal":
                self.mast_gimbal(message)
            elif message["type"] == "max_streams":
                self.send_res_streams()
            elif message["type"] == "sendCameras":
                self.change_cameras(msg=message)
            elif message["type"] == "center_map":
                self.send_center()
            elif message["type"] == "enable_limit_switch":
                self.limit_switch(message)
            elif message["type"] == "center_map":
                self.send_center()
            elif message["type"] == "save_auton_waypoint_list":
                self.save_auton_waypoint_list(message)
            elif message["type"] == "get_auton_waypoint_list":
                self.get_auton_waypoint_list(message)
            elif message["type"] == "save_basic_waypoint_list":
                self.save_basic_waypoint_list(message)
            elif message["type"] == "get_basic_waypoint_list":
                self.get_basic_waypoint_list(message)
        except Exception as e:
            rospy.logerr(e)

    def filter_xbox_axis(
        self,
        value: int,
        deadzone_threshold: float = DEFAULT_ARM_DEADZONE,
        quad_control: bool = False,
    ) -> float:
        deadzoned_val = deadzone(value, deadzone_threshold)
        return quadratic(deadzoned_val) if quad_control else deadzoned_val

    def filter_xbox_button(self, button_array: "List[int]", pos_button: str, neg_button: str) -> float:
        """
        Applies various filtering functions to an axis for controlling the arm
        :return: Return -1, 0, or 1 depending on what buttons are being pressed
        """
        return button_array[self.xbox_mappings[pos_button]] - button_array[self.xbox_mappings[neg_button]]

    def to_velocity(self, input: int, joint_name: str, brushless: bool = True) -> float:
        """
        Scales [-1,1] joystick input to min/max of each joint
        """
        if brushless:
            return (
                self.brushless_motors[joint_name]["min_velocity"]
                + (input + 1)
                * (
                    self.brushless_motors[joint_name]["max_velocity"]
                    - self.brushless_motors[joint_name]["min_velocity"]
                )
                / 2
            )
        else:
            return (
                self.brushed_motors[joint_name]["min_velocity"]
                + (input + 1)
                * (self.brushed_motors[joint_name]["max_velocity"] - self.brushed_motors[joint_name]["min_velocity"])
                / 2
            )

    def handle_sa_arm_message(self, msg):
        SA_NAMES = ["sa_x", "sa_y", "sa_z", "sampler", "sensor_actuator"]
        raw_left_trigger = msg["axes"][self.xbox_mappings["left_trigger"]]
        left_trigger = raw_left_trigger if raw_left_trigger > 0 else 0
        raw_right_trigger = msg["axes"][self.xbox_mappings["right_trigger"]]
        right_trigger = raw_right_trigger if raw_right_trigger > 0 else 0
        if msg["arm_mode"] == "position":
            sa_position_cmd = Position(
                names=SA_NAMES,
                positions=msg["positions"],
            )
            self.sa_position_cmd_pub.publish(sa_position_cmd)

        elif msg["arm_mode"] == "velocity":
            sa_velocity_cmd = Velocity()
            sa_velocity_cmd.names = SA_NAMES
            sa_velocity_cmd.velocities = [
                self.to_velocity(
                    self.filter_xbox_axis(msg["axes"][self.sa_config["sa_x"]["xbox_index"]]), "sa_x", False
                ),
                self.to_velocity(
                    self.filter_xbox_axis(msg["axes"][self.sa_config["sa_y"]["xbox_index"]]), "sa_y", False
                ),
                self.to_velocity(
                    self.filter_xbox_axis(msg["axes"][self.sa_config["sa_z"]["xbox_index"]]), "sa_z", False
                ),
                self.sa_config["sampler"]["multiplier"] * (right_trigger - left_trigger),
                self.sa_config["sensor_actuator"]["multiplier"]
                * self.filter_xbox_button(msg["buttons"], "right_bumper", "left_bumper"),
            ]

            self.sa_velocity_cmd_pub.publish(sa_velocity_cmd)

        elif msg["arm_mode"] == "throttle":
            sa_throttle_cmd = Throttle()
            sa_throttle_cmd.names = SA_NAMES

            sa_throttle_cmd.throttles = [
                self.sa_config[name]["multiplier"]
                * self.filter_xbox_axis(msg["axes"][self.sa_config["sa_x"]["xbox_index"]], 0.15, True),
                self.sa_config[name]["multiplier"]
                * self.filter_xbox_axis(msg["axes"][self.sa_config["sa_y"]["xbox_index"]], 0.15, True),
                self.sa_config[name]["multiplier"]
                * self.filter_xbox_axis(msg["axes"][self.sa_config["sa_z"]["xbox_index"]], 0.15, True),
            ]
            sa_throttle_cmd.throttles.extend(
                [
                    self.sa_config["sampler"]["multiplier"] * (right_trigger - left_trigger),
                    self.sa_config["sensor_actuator"]["multiplier"]
                    * self.filter_xbox_button(msg["buttons"], "right_bumper", "left_bumper"),
                ]
            )

            fast_mode_activated = msg["buttons"][self.xbox_mappings["a"]] or msg["buttons"][self.xbox_mappings["b"]]
            if not fast_mode_activated:
                for i, name in enumerate(SA_NAMES):
                    # When going up (vel > 0) with SA joint 2, we DON'T want slow mode.
                    if not (name == "sa_y" and sa_throttle_cmd.throttles[i] > 0):
                        sa_throttle_cmd.throttles[i] *= self.sa_config[name]["slow_mode_multiplier"]

            self.sa_throttle_cmd_pub.publish(sa_throttle_cmd)

    def handle_arm_message(self, msg):
        ra_slow_mode = False
        if msg["arm_mode"] == "ik":
            base_link_in_map = SE3.from_tf_tree(self.tf_buffer, "map", "base_link")

            left_trigger = self.filter_xbox_axis(msg["axes"][self.xbox_mappings["left_trigger"]])
            if left_trigger < 0:
                left_trigger = 0

            right_trigger = self.filter_xbox_axis(msg["axes"][self.xbox_mappings["right_trigger"]])
            if right_trigger < 0:
                right_trigger = 0
            base_link_in_map.position[0] += (
                self.ik_names["x"] * self.filter_xbox_axis(msg["axes"][self.xbox_mappings["left_js_x"]]),
            )
            base_link_in_map.position[1] += (
                self.ik_names["y"] * self.filter_xbox_axis(msg["axes"][self.xbox_mappings["left_js_y"]]),
            )
            base_link_in_map.position[2] -= self.ik_names["z"] * left_trigger + self.ik_names["z"] * right_trigger

            arm_ik_cmd = IK(
                pose=Pose(
                    position=Point(*base_link_in_map.position),
                    orientation=Quaternion(*base_link_in_map.rotation.quaternion),
                )
            )
            self.arm_ik_pub.publish(arm_ik_cmd)
            self.send(text_data=json.dumps({
                "type": "ik",
                "target": {
                    "position": base_link_in_map.position.tolist(),
                    "quaternion": base_link_in_map.rotation.quaternion.tolist()
                }
            }))

        elif msg["arm_mode"] == "position":
            arm_position_cmd = Position(
                names=["joint_b", "joint_c", "joint_de_pitch", "joint_de_roll"],
                positions=msg["positions"],
            )
            self.arm_position_cmd_pub.publish(arm_position_cmd)

        elif msg["arm_mode"] == "velocity":
            arm_velocity_cmd = Velocity()
            arm_velocity_cmd.names = self.RA_NAMES
            arm_velocity_cmd.velocities = [
                self.to_velocity(
                    self.filter_xbox_axis(msg["axes"][self.ra_config["joint_a"]["xbox_index"]]), "joint_a"
                ),
                self.to_velocity(
                    self.filter_xbox_axis(msg["axes"][self.ra_config["joint_b"]["xbox_index"]]), "joint_b", False
                ),
                self.to_velocity(
                    self.filter_xbox_axis(msg["axes"][self.ra_config["joint_c"]["xbox_index"]]), "joint_c"
                ),
                self.to_velocity(
                    self.filter_xbox_axis(msg["axes"][self.ra_config["joint_de_pitch"]["xbox_index"]]), "joint_de_0"
                ),
                self.to_velocity(
                    self.filter_xbox_axis(msg["axes"][self.ra_config["joint_de_roll"]["xbox_index"]]), "joint_de_1"
                ),
                self.ra_config["allen_key"]["multiplier"] * self.filter_xbox_button(msg["buttons"], "y", "a"),
                self.ra_config["gripper"]["multiplier"] * self.filter_xbox_button(msg["buttons"], "b", "x"),
            ]

            self.arm_velocity_cmd_pub.publish(arm_velocity_cmd)

        elif msg["arm_mode"] == "throttle":
            arm_throttle_cmd = Throttle()
            arm_throttle_cmd.names = self.RA_NAMES
            d_pad_x = msg["axes"][self.xbox_mappings["d_pad_x"]]
            if d_pad_x > 0.5:
                ra_slow_mode = True
            elif d_pad_x < -0.5:
                ra_slow_mode = False

            arm_throttle_cmd.throttles = [
                self.filter_xbox_axis(msg["axes"][self.ra_config["joint_a"]["xbox_index"]]),
                self.filter_xbox_axis(msg["axes"][self.ra_config["joint_b"]["xbox_index"]]),
                self.filter_xbox_axis(msg["axes"][self.ra_config["joint_c"]["xbox_index"]]),
                (self.filter_xbox_axis(msg["axes"][2]) - self.filter_xbox_axis(msg["axes"][5])) * 0.3,
                (self.filter_xbox_button(msg["buttons"], "right_bumper", "left_bumper")) * 0.3,
                self.ra_config["allen_key"]["multiplier"] * self.filter_xbox_button(msg["buttons"], "y", "a"),
                self.ra_config["gripper"]["multiplier"] * self.filter_xbox_button(msg["buttons"], "b", "x"),
            ]

            for i, name in enumerate(self.RA_NAMES):
                if ra_slow_mode:
                    arm_throttle_cmd.throttles[i] *= self.ra_config[name]["slow_mode_multiplier"]
                if self.ra_config[name]["invert"]:
                    arm_throttle_cmd.throttles[i] *= -1

            self.arm_throttle_cmd_pub.publish(arm_throttle_cmd)

    def handle_joystick_message(self, msg):
        # Tiny deadzone so we can safely e-stop with dampen switch
        dampen = deadzone(msg["axes"][self.mappings["dampen"]], 0.01)

        # Makes dampen [0,1] instead of [-1,1]
        # negative sign required to drive forward by default instead of backward
        # (-1*dampen) because the top of the dampen switch is -1.0
        dampen = -1 * ((-1 * dampen) + 1) / 2

        linear = deadzone(
            msg["axes"][self.mappings["forward_back"]] * self.drive_config["forward_back"]["multiplier"], 0.05
        )

        # Convert from [0,1] to [0, self_max_wheel_speed] and apply dampen
        linear *= self.max_wheel_speed * dampen

        # Deadzones for each axis
        left_right = (
            deadzone(msg["axes"][self.mappings["left_right"]] * self.drive_config["left_right"]["multiplier"], 0.4)
            if self.drive_config["left_right"]["enabled"]
            else 0
        )
        twist = quadratic(deadzone(msg["axes"][self.mappings["twist"]] * self.drive_config["twist"]["multiplier"], 0.1))

        angular = twist + left_right

        # Same as linear but for angular speed
        angular *= self.max_angular_speed * dampen
        # Clamp if both twist and left_right are used at the same time
        if abs(angular) > self.max_angular_speed:
            angular = copysign(self.max_angular_speed, angular)
        twist_msg = Twist()
        twist_msg.linear.x = linear
        twist_msg.angular.z = angular

        self.twist_pub.publish(twist_msg)

        self.send(
            text_data=json.dumps(
                {
                    "type": "joystick",
                    "left_right": left_right,
                    "forward_back": msg["axes"][self.mappings["forward_back"]],
                    "twist": twist,
                    "dampen": dampen,
                    "pan": msg["axes"][self.mappings["pan"]],
                    "tilt": msg["axes"][self.mappings["tilt"]],
                }
            )
        )

    def pdb_callback(self, msg):
        self.send(text_data=json.dumps({"type": "pdb", "temperatures": msg.temperatures, "currents": msg.currents}))

    def calibration_checkbox_callback(self, msg):
        self.send(
            text_data=json.dumps({"type": "calibration_status", "names": msg.names, "calibrated": msg.calibrated})
        )

    def arm_controller_callback(self, msg):
        hits = []
        for n in msg.limit_hit:
            temp = []
            for i in range(4):
                temp.append((1 if n & (1 << i) != 0 else 0))
            hits.append(temp)
        self.send(
            text_data=json.dumps(
                {"type": "arm_moteus", "name": msg.name, "state": msg.state, "error": msg.error, "limit_hit": hits}
            )
        )

    def drive_controller_callback(self, msg):
        hits = []
        for n in msg.limit_hit:
            temp = []
            for i in range(4):
                temp.append((1 if n & (1 << i) != 0 else 0))
            hits.append(temp)
        self.send(
            text_data=json.dumps(
                {"type": "drive_moteus", "name": msg.name, "state": msg.state, "error": msg.error, "limit_hit": hits}
            )
        )

    def enable_laser_callback(self, msg):
        try:
            result = self.laser_service(data=msg["data"])
            self.send(text_data=json.dumps({"type": "laser_service", "success": result.success}))
        except rospy.ServiceException as e:
            rospy.logerr(f"Service call failed: {e}")

    def limit_switch(self, msg):
        fail = []
        if msg["name"] == "all_ra":
            for joint in self.RA_NAMES:
                name = "arm_enable_limit_switch_" + joint
                self.limit_switch_service = rospy.ServiceProxy(name, SetBool)
                try:
                    result = self.limit_switch_service(data=msg["data"])
                    if not result.success:
                        fail.append(joint)
                except rospy.ServiceException as e:
                    print(f"Service call failed: {e}")
        else:
            self.limit_switch_service = rospy.ServiceProxy(msg["name"], SetBool)
            try:
                result = self.limit_switch_service(data=msg["data"])
                if not result.success:
                    fail.append(joint)
            except rospy.ServiceException as e:
                print(f"Service call failed: {e}")

        self.send(text_data=json.dumps({"type": "enable_limit_switch", "result": fail}))

    def calibrate_motors(self, msg):
        fail = []  # if any calibration fails, add joint name to a list to return
        if msg["topic"] == "all_ra":
            for joint in self.RA_NAMES:
                self.calibrate_service = rospy.ServiceProxy("arm_calibrate_" + joint, Trigger)
                try:
                    result = self.calibrate_service()
                    if not result.success:
                        fail.append(joint)
                except rospy.ServiceException as e:
                    print(f"Service call failed: {e}")
        else:
            self.calibrate_service = rospy.ServiceProxy(msg["topic"], Trigger)
            try:
                result = self.calibrate_service()
                if not result.success:
                    fail = msg["topic"]
            except rospy.ServiceException as e:
                print(f"Service call failed: {e}")

        self.send(text_data=json.dumps({"type": "calibrate_motors", "result": fail}))

    def arm_adjust(self, msg):
        try:
            arm_adjust_srv = rospy.ServiceProxy(msg["name"] + "_adjust", AdjustMotor)
            result = arm_adjust_srv(name=msg["name"], value=msg["value"])
            self.send(text_data=json.dumps({"type": "arm_adjust", "success": result.success}))
        except rospy.ServiceException as e:
            print(f"Service call failed: {e}")

    def disable_auton_led(self):
        message = String()
        message.data = "off"
        self.led_pub.publish(message)

    def drive_status_callback(self, msg):
        msg.joint_states.position = [x * self.wheel_radius for x in msg.joint_states.position]
        msg.joint_states.velocity = [x * self.wheel_radius for x in msg.joint_states.velocity]
        self.send(
            text_data=json.dumps(
                {
                    "type": "drive_status",
                    "name": msg.name,
                    "position": msg.joint_states.position,
                    "velocity": msg.joint_states.velocity,
                    "effort": msg.joint_states.effort,
                    "state": msg.moteus_states.state,
                    "error": msg.moteus_states.error,
                }
            )
        )

    def gps_fix_callback(self, msg):
        self.send(
            text_data=json.dumps(
                {"type": "nav_sat_fix", "latitude": msg.latitude, "longitude": msg.longitude, "altitude": msg.altitude}
            )
        )

    def send_auton_command(self, msg):
        self.enable_auton(
            msg["is_enabled"],
            [
                GPSWaypoint(
                    waypoint["tag_id"],
                    waypoint["latitude_degrees"],
                    waypoint["longitude_degrees"],
                    WaypointType(waypoint["type"]),
                )
                for waypoint in msg["waypoints"]
            ],
        )

    def send_teleop_enabled(self, msg):
        rospy.wait_for_service("enable_teleop")
        try:
            enable_teleop = rospy.ServiceProxy("enable_teleop", SetBool)
            enable_teleop(msg["data"])
        except rospy.ServiceException as e:
            rospy.logerr(f"Service call failed: {e}")

    def led_callback(self, msg):
        self.send(
            text_data=json.dumps(
                {"type": "led", "red": msg.red, "green": msg.green, "blue": msg.blue, "is_blinking": msg.is_blinking}
            )
        )

    def nav_state_callback(self, msg):
        self.send(text_data=json.dumps({"type": "nav_state", "state": msg.state}))

    def sa_temp_data_callback(self, msg):
        self.send(text_data=json.dumps(obj={"type": "temp_data", "temp_data": msg.temperature}))

    def sa_humidity_data_callback(self, msg):
        self.send(text_data=json.dumps(obj={"type": "relative_humidity", "humidity_data": msg.relative_humidity}))

    def auton_bearing(self):
        base_link_in_map = SE3.from_tf_tree(self.tf_buffer, "map", "base_link")
        self.send(
            text_data=json.dumps(
                {
                    "type": "auton_tfclient",
                    "rotation": base_link_in_map.rotation.quaternion.tolist(),
                }
            )
        )

    def mast_gimbal(self, msg):
        pwr = rospy.get_param("teleop/mast_gimbal_power")
        rot_pwr = msg["throttles"][0] * pwr["rotation_pwr"]
        up_down_pwr = msg["throttles"][1] * pwr["up_down_pwr"]
        self.mast_gimbal_pub.publish(Throttle(["mast_gimbal_y", "mast_gimbal_z"], [rot_pwr, up_down_pwr]))

    def change_cameras(self, msg):
        try:
            camera_cmd = CameraCmd(msg["device"], msg["resolution"])
            rospy.logerr(camera_cmd)
            result = self.change_cameras_srv(primary=msg["primary"], camera_cmd=camera_cmd)
            rospy.logerr(result)
        except rospy.ServiceException as e:
            print(f"Service call failed: {e}")

    def send_res_streams(self):
        res = rospy.get_param("cameras/max_num_resolutions")
        streams = rospy.get_param("cameras/max_streams")
        self.send(text_data=json.dumps({"type": "max_resolution", "res": res}))
        self.send(text_data=json.dumps({"type": "max_streams", "streams": streams}))

    def capture_panorama(self) -> None:
        try:
            response = self.capture_panorama_srv()
            image = response.panorama
            self.image_callback(image)
        except rospy.ServiceException as e:
            print(f"Service call failed: {e}")

    def image_callback(self, msg):
        bridge = CvBridge()
        try:
            # Convert the image to OpenCV standard format
            cv_image = bridge.imgmsg_to_cv2(msg, desired_encoding="passthrough")
        except Exception as e:
            rospy.logerr("Could not convert image message to OpenCV image: " + str(e))
            return

        # Save the image to a file (you could change 'png' to 'jpg' or other formats)
        image_filename = "panorama.png"
        try:
            cv2.imwrite(image_filename, cv_image)
            rospy.loginfo("Saved image to {}".format(image_filename))
        except Exception as e:
            rospy.logerr("Could not save image: " + str(e))

    def send_center(self):
        lat = rospy.get_param("gps_linearization/reference_point_latitude")
        long = rospy.get_param("gps_linearization/reference_point_longitude")
        self.send(text_data=json.dumps({"type": "center_map", "latitude": lat, "longitude": long}))

    def save_auton_waypoint_list(self, msg):
        AutonWaypoint.objects.all().delete()
        waypoints = []
        for w in msg["data"]:
            waypoints.append(
                AutonWaypoint(tag_id=w["id"], type=w["type"], latitude=w["lat"], longitude=w["lon"], name=w["name"])
            )
        AutonWaypoint.objects.bulk_create(waypoints)
        self.send(text_data=json.dumps({"type": "save_auton_waypoint_list", "success": True}))
        # Print out all of the waypoints
        for w in AutonWaypoint.objects.all():
            rospy.loginfo(str(w.name) + " " + str(w.latitude) + " " + str(w.longitude))

    def get_auton_waypoint_list(self, msg):
        waypoints = []
        for w in AutonWaypoint.objects.all():
            waypoints.append({"name": w.name, "id": w.tag_id, "lat": w.latitude, "lon": w.longitude, "type": w.type})
        self.send(text_data=json.dumps({"type": "get_auton_waypoint_list", "data": waypoints}))

    def save_basic_waypoint_list(self, msg):
        BasicWaypoint.objects.all().delete()
        waypoints = []
        for w in msg["data"]:
            waypoints.append(BasicWaypoint(drone=w["drone"], latitude=w["lat"], longitude=w["lon"], name=w["name"]))
        BasicWaypoint.objects.bulk_create(waypoints)
        self.send(text_data=json.dumps({"type": "save_basic_waypoint_list", "success": True}))
        # Print out all of the waypoints
        for w in BasicWaypoint.objects.all():
            rospy.loginfo(str(w.name) + " " + str(w.latitude) + " " + str(w.longitude))

    def get_basic_waypoint_list(self, msg):
        waypoints = []
        for w in BasicWaypoint.objects.all():
            waypoints.append({"name": w.name, "drone": w.drone, "lat": w.latitude, "lon": w.longitude})
        self.send(text_data=json.dumps({"type": "get_basic_waypoint_list", "data": waypoints}))

    def imu_calibration_callback(self, msg) -> None:
        self.send(text_data=json.dumps({"type": "calibration_status", "system_calibration": msg.system_calibration}))

    def flight_attitude_listener(self):
        # threshold that must be exceeded to send JSON message
        threshold = 0.1
        map_to_baselink = SE3()

        rate = rospy.Rate(10.0)
        while not rospy.is_shutdown():
            try:
                tf_msg = SE3.from_tf_tree(self.tf_buffer, "map", "base_link")

                if tf_msg.is_approx(map_to_baselink, threshold):
                    rate.sleep()
                    continue
            except (
                tf2_ros.LookupException,
                tf2_ros.ConnectivityException,
                tf2_ros.ExtrapolationException,
            ):
                rate.sleep()
                continue

            map_to_baselink = tf_msg
            rotation = map_to_baselink.rotation
            euler = euler_from_quaternion(rotation.quaternion)
            pitch = euler[0] * 180 / pi
            roll = euler[1] * 180 / pi

            self.send(text_data=json.dumps({"type": "flight_attitude", "pitch": pitch, "roll": roll}))

            rate.sleep()
    
    def arm_joint_callback(self, msg):
        rospy.logerr("HERE")
        self.send(text_data=json.dumps({
            "type": "fk",
            "positions": msg.position
        }))<|MERGE_RESOLUTION|>--- conflicted
+++ resolved
@@ -76,14 +76,8 @@
 
             # Subscribers
             self.pdb_sub = rospy.Subscriber("/pdb_data", PDLB, self.pdb_callback)
-<<<<<<< HEAD
             self.arm_moteus_sub = rospy.Subscriber("/arm_controller_data", ControllerState, self.arm_controller_callback)
             self.arm_joint_sub = rospy.Subscriber("/arm_joint_data", JointState, self.arm_joint_callback)
-=======
-            self.arm_moteus_sub = rospy.Subscriber(
-                "/arm_controller_data", ControllerState, self.arm_controller_callback
-            )
->>>>>>> 695f8302
             self.drive_moteus_sub = rospy.Subscriber(
                 "/drive_controller_data", ControllerState, self.drive_controller_callback
             )
@@ -125,12 +119,7 @@
             self.tf_listener = tf2_ros.TransformListener(self.tf_buffer)
             self.flight_thread = threading.Thread(target=self.flight_attitude_listener)
             self.flight_thread.start()
-<<<<<<< HEAD
         except Exception as e:
-=======
-
-        except rospy.ROSException as e:
->>>>>>> 695f8302
             rospy.logerr(e)
 
     def disconnect(self, close_code):
