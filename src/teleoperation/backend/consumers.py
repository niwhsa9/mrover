import json
from math import copysign
from math import pi
from tf.transformations import euler_from_quaternion
import threading

from channels.generic.websocket import JsonWebsocketConsumer
import rospy
import tf2_ros
from geometry_msgs.msg import Twist
from mrover.msg import (
    PDLB,
    ControllerState,
    GPSWaypoint,
    WaypointType,
    LED,
    StateMachineStateUpdate,
    Throttle,
    CalibrationStatus,
    Calibrated,
    MotorsStatus,
    Velocity,
    Position,
    IK
)
from mrover.srv import EnableAuton
from sensor_msgs.msg import (
    NavSatFix,
    Temperature,
    RelativeHumidity
)
from std_msgs.msg import String, Bool
from std_srvs.srv import SetBool, Trigger
from mrover.srv import EnableDevice, AdjustMotor
from sensor_msgs.msg import JointState, Joy, NavSatFix
from geometry_msgs.msg import Twist, Pose, Point, Quaternion

from util.SE3 import SE3

from backend.models import AutonWaypoint, BasicWaypoint


DEFAULT_ARM_DEADZONE = 0.15


# If below threshold, make output zero
def deadzone(magnitude: float, threshold: float) -> float:
    temp_mag = abs(magnitude)
    if temp_mag <= threshold:
        temp_mag = 0
    else:
        temp_mag = (temp_mag - threshold) / (1 - threshold)
    return copysign(temp_mag, magnitude)


def quadratic(val: float) -> float:
    return copysign(val**2, val)


class GUIConsumer(JsonWebsocketConsumer):
    def connect(self):
        self.accept()
        # Publishers
        try:
<<<<<<< HEAD
            self.twist_pub = rospy.Publisher("/cmd_vel", Twist, queue_size=1)
            self.led_pub = rospy.Publisher("/auton_led_cmd", String, queue_size=1)
            self.teleop_pub = rospy.Publisher("/teleop_enabled", Bool, queue_size=1)
            self.mast_gimbal_pub = rospy.Publisher("/mast_gimbal_throttle_cmd", Throttle, queue_size=1)
            self.arm_ik_pub = rospy.Publisher("arm_ik", IK, queue_size=1)
            self.arm_throttle_cmd_pub = rospy.Publisher("arm_throttle_cmd", Throttle, queue_size=1)
            self.arm_velocity_cmd_pub = rospy.Publisher("arm_velocity_cmd", Velocity, queue_size=1)
            self.arm_position_cmd_pub = rospy.Publisher("arm_position_cmd", Position, queue_size=1)
            self.sa_throttle_cmd_pub = rospy.Publisher("sa_throttle_cmd", Throttle, queue_size=1)
            self.sa_velocity_cmd_pub = rospy.Publisher("sa_velocity_cmd", Velocity, queue_size=1)
            self.sa_position_cmd_pub = rospy.Publisher("sa_position_cmd", Position, queue_size=1)

            # Subscribers
            self.pdb_sub = rospy.Subscriber("/pdb_data", PDLB, self.pdb_callback)
            self.arm_moteus_sub = rospy.Subscriber("/arm_controller_data", ControllerState, self.arm_controller_callback)
            self.drive_moteus_sub = rospy.Subscriber(
                "/drive_controller_data", ControllerState, self.drive_controller_callback
            )
            self.gps_fix = rospy.Subscriber("/gps/fix", NavSatFix, self.gps_fix_callback)
            self.drive_status_sub = rospy.Subscriber("/drive_status", MotorsStatus, self.drive_status_callback)
            self.led_sub = rospy.Subscriber("/led", LED, self.led_callback)
            self.nav_state_sub = rospy.Subscriber("/nav_state", StateMachineStateUpdate, self.nav_state_callback)
            self.imu_calibration = rospy.Subscriber("imu/calibration", CalibrationStatus, self.imu_calibration_callback)

            # Services
            self.laser_service = rospy.ServiceProxy("enable_arm_laser", SetBool)
            self.enable_auton = rospy.ServiceProxy("enable_auton", EnableAuton)
            self.change_heater_srv = rospy.ServiceProxy("science_change_heater_auto_shutoff_state", SetBool)
            self.calibrate_cache_srv = rospy.ServiceProxy("cache_calibrate", Trigger)
            self.cache_enable_limit = rospy.ServiceProxy("cache_enable_limit_switches", SetBool)
            self.calibrate_service = rospy.ServiceProxy("arm_calibrate", Trigger)

            # ROS Parameters
            self.mappings = rospy.get_param("teleop/joystick_mappings")
            self.drive_config = rospy.get_param("teleop/drive_controls")
            self.max_wheel_speed = rospy.get_param("rover/max_speed")
            self.wheel_radius = rospy.get_param("wheel/radius")
            self.max_angular_speed = self.max_wheel_speed / self.wheel_radius

            self.ra_config = rospy.get_param("teleop/ra_controls")
            self.ik_names = rospy.get_param("teleop/ik_multipliers")
            self.RA_NAMES = rospy.get_param("teleop/ra_names")
            self.brushless_motors = rospy.get_param("brushless_motors/controllers")
            self.brushed_motors = rospy.get_param("brushed_motors/controllers")
            self.xbox_mappings = rospy.get_param("teleop/xbox_mappings")
            self.sa_config = rospy.get_param("teleop/sa_controls")

            self.tf_buffer = tf2_ros.Buffer()
            self.tf_listener = tf2_ros.TransformListener(self.tf_buffer)
            self.flight_thread = threading.Thread(target=self.flight_attitude_listener)
            self.flight_thread.start()
=======
            try:
            # Publishers
                self.twist_pub = rospy.Publisher("/cmd_vel", Twist, queue_size=1)
                self.led_pub = rospy.Publisher("/auton_led_cmd", String, queue_size=1)
                self.teleop_pub = rospy.Publisher("/teleop_enabled", Bool, queue_size=1)
                self.mast_gimbal_pub = rospy.Publisher("/mast_gimbal_throttle_cmd", Throttle, queue_size=1)

                # Subscribers
                self.pdb_sub = rospy.Subscriber("/pdb_data", PDLB, self.pdb_callback)
                self.arm_moteus_sub = rospy.Subscriber("/arm_controller_data", ControllerState, self.arm_controller_callback)
                self.drive_moteus_sub = rospy.Subscriber(
                    "/drive_controller_data", ControllerState, self.drive_controller_callback
                )
                self.gps_fix = rospy.Subscriber("/gps/fix", NavSatFix, self.gps_fix_callback)
                self.drive_status_sub = rospy.Subscriber("/drive_status", MotorsStatus, self.drive_status_callback)
                self.led_sub = rospy.Subscriber("/led", LED, self.led_callback)
                self.nav_state_sub = rospy.Subscriber("/nav_state", StateMachineStateUpdate, self.nav_state_callback)
                self.imu_calibration = rospy.Subscriber("imu/calibration", CalibrationStatus, self.imu_calibration_callback)
            self.sa_temp_data = rospy.Subscriber("/sa_temp_data", Temperature, self.sa_temp_data_callback)
            self.sa_humidity_data = rospy.Subscriber("/sa_humidity_data", RelativeHumidity, self.sa_humidity_data_callback)
        
                # Services
                self.laser_service = rospy.ServiceProxy("enable_mosfet_device", SetBool)
                self.calibrate_service = rospy.ServiceProxy("arm_calibrate", Trigger)
                self.enable_auton = rospy.ServiceProxy("enable_auton", EnableAuton)

                # ROS Parameters
                self.mappings = rospy.get_param("teleop/joystick_mappings")
                self.drive_config = rospy.get_param("teleop/drive_controls")
                self.max_wheel_speed = rospy.get_param("rover/max_speed")
                self.wheel_radius = rospy.get_param("wheel/radius")
                self.max_angular_speed = self.max_wheel_speed / self.wheel_radius

                self.tf_buffer = tf2_ros.Buffer()
                self.tf_listener = tf2_ros.TransformListener(self.tf_buffer)
                self.flight_thread = threading.Thread(target=self.flight_attitude_listener)
                self.flight_thread.start()
                        
        except rospy.ROSException as e:
            rospy.logerr(e)

>>>>>>> 6e58e74e
        except rospy.ROSException as e:
            rospy.logerr(e)

    def disconnect(self, close_code):
        self.pdb_sub.unregister()
        self.arm_moteus_sub.unregister()
        self.drive_moteus_sub.unregister()
        self.drive_status_sub.unregister()
        self.gps_fix.unregister()
        self.led_sub.unregister()
        self.nav_state_sub.unregister()
        self.imu_calibration.unregister()

    def receive(self, text_data):
        """
        Receive message from WebSocket.
        """
        message = json.loads(text_data)
        try:
            if message["type"] == "joystick_values":
                self.handle_joystick_message(message)
            elif message["type"] == "disable_auton_led":
                self.disable_auton_led()
            elif message["type"] == "laser_service":
                self.enable_laser_callback(message)
            elif message["type"] == "calibrate_motors":
                self.calibrate_motors(message)
            elif message["type"] == "arm_adjust":
                self.arm_adjust(message)
            elif message["type"] == "arm_values":
                self.handle_arm_message(message)
            elif message["type"] == "sa_arm_values":
                self.handle_sa_arm_message(message)
            elif message["type"] == "auton_command":
                self.send_auton_command(message)
            elif message["type"] == "teleop_enabled":
                self.send_teleop_enabled(message)
            elif message["type"] == "auton_tfclient":
                self.auton_bearing()
            elif message["type"] == "mast_gimbal":
                self.mast_gimbal(message)
            elif message["type"] == "enable_limit_switch":
                self.limit_switch(message)
            elif message["type"] == "center_map":
                self.send_center()
            elif message["type"] == "center_map":
                self.send_center()
            elif message["type"] == "save_auton_waypoint_list":
                self.save_auton_waypoint_list(message)
            elif message["type"] == "get_auton_waypoint_list":
                self.get_auton_waypoint_list(message)
            elif message["type"] == "save_basic_waypoint_list":
                self.save_basic_waypoint_list(message)
            elif message["type"] == "get_basic_waypoint_list":
                self.get_basic_waypoint_list(message)
        except Exception as e:
            rospy.logerr(e)

    def filter_xbox_axis(
        self,
        value: int,
        deadzone_threshold: float = DEFAULT_ARM_DEADZONE,
        quad_control: bool = False,
    ) -> float:
        deadzoned_val = deadzone(value, deadzone_threshold)
        return quadratic(deadzoned_val) if quad_control else deadzoned_val

    def filter_xbox_button(self, button_array: "List[int]", pos_button: str, neg_button: str) -> float:
        """
        Applies various filtering functions to an axis for controlling the arm
        :return: Return -1, 0, or 1 depending on what buttons are being pressed
        """
        return button_array[self.xbox_mappings[pos_button]] - button_array[self.xbox_mappings[neg_button]]

    def to_velocity(self, input: int, joint_name: str, brushless: bool = True) -> float:
        """
        Scales [-1,1] joystick input to min/max of each joint
        """
        if brushless:
            return (
                self.brushless_motors[joint_name]["min_velocity"]
                + (input + 1)
                * (
                    self.brushless_motors[joint_name]["max_velocity"]
                    - self.brushless_motors[joint_name]["min_velocity"]
                )
                / 2
            )
        else:
            return (
                self.brushed_motors[joint_name]["min_velocity"]
                + (input + 1)
                * (self.brushed_motors[joint_name]["max_velocity"] - self.brushed_motors[joint_name]["min_velocity"])
                / 2
            )

    def handle_sa_arm_message(self, msg):
        SA_NAMES = ["sa_x", "sa_y", "sa_z", "scoop", "sensor_actuator"]
        raw_left_trigger = msg["axes"][self.xbox_mappings["left_trigger"]]
        left_trigger = raw_left_trigger if raw_left_trigger > 0 else 0
        raw_right_trigger = msg["axes"][self.xbox_mappings["right_trigger"]]
        right_trigger = raw_right_trigger if raw_right_trigger > 0 else 0
        if msg["arm_mode"] == "position":
            sa_position_cmd = Position(
                names=SA_NAMES,
                positions=msg["positions"],
            )
            self.sa_position_cmd_pub.publish(sa_position_cmd)

        elif msg["arm_mode"] == "velocity":
            sa_velocity_cmd = Velocity()
            sa_velocity_cmd.names = SA_NAMES
            sa_velocity_cmd.velocities = [
                self.to_velocity(
                    self.filter_xbox_axis(msg["axes"][self.sa_config["sa_x"]["xbox_index"]]), "sa_x", False
                ),
                self.to_velocity(
                    self.filter_xbox_axis(msg["axes"][self.sa_config["sa_y"]["xbox_index"]]), "sa_y", False
                ),
                self.to_velocity(
                    self.filter_xbox_axis(msg["axes"][self.sa_config["sa_z"]["xbox_index"]]), "sa_z", False
                ),
                self.sa_config["scoop"]["multiplier"] * (right_trigger - left_trigger),
                self.sa_config["sensor_actuator"]["multiplier"]
                * self.filter_xbox_button(msg["buttons"], "right_bumper", "left_bumper"),
            ]

            self.sa_velocity_cmd_pub.publish(sa_velocity_cmd)

        elif msg["arm_mode"] == "throttle":
            sa_throttle_cmd = Throttle()
            sa_throttle_cmd.names = SA_NAMES

            sa_throttle_cmd.throttles = [
                self.sa_config[name]["multiplier"] * self.filter_xbox_axis(msg["axes"][info["xbox_index"]], 0.15, True)
                for name, info in self.sa_config.items()
                if name.startswith("sa")
            ]
            sa_throttle_cmd.throttles.extend(
                [
                    self.sa_config["scoop"]["multiplier"] * (right_trigger - left_trigger),
                    self.sa_config["sensor_actuator"]["multiplier"]
                    * self.filter_xbox_button(msg["buttons"], "right_bumper", "left_bumper"),
                ]
            )

            fast_mode_activated = msg["buttons"][self.xbox_mappings["a"]] or msg["buttons"][self.xbox_mappings["b"]]
            if not fast_mode_activated:
                for i, name in enumerate(SA_NAMES):
                    # When going up (vel > 0) with SA joint 2, we DON'T want slow mode.
                    if not (name == "sa_y" and sa_throttle_cmd.throttles[i] > 0):
                        sa_throttle_cmd.throttles[i] *= self.sa_config[name]["slow_mode_multiplier"]

            self.sa_throttle_cmd_pub.publish(sa_throttle_cmd)

    def handle_arm_message(self, msg):
        ra_slow_mode = False
        if msg["arm_mode"] == "ik":
            base_link_in_map = SE3.from_tf_tree(self.tf_buffer, "map", "base_link")
            
            left_trigger = self.filter_xbox_axis(msg["axes"][self.xbox_mappings["left_trigger"]])
            if left_trigger < 0:
                left_trigger = 0

            right_trigger = self.filter_xbox_axis(msg["axes"][self.xbox_mappings["right_trigger"]])
            if right_trigger < 0:
                right_trigger = 0  
            base_link_in_map.position[0]+= self.ik_names["x"]*self.filter_xbox_axis(msg["axes"][self.xbox_mappings["left_js_x"]]),
            base_link_in_map.position[1]+= self.ik_names["y"]*self.filter_xbox_axis(msg["axes"][self.xbox_mappings["left_js_y"]]),
            base_link_in_map.position[2]-=self.ik_names["z"]*left_trigger+self.ik_names["z"]*right_trigger
           
            arm_ik_cmd = IK(pose=Pose(position=Point(*base_link_in_map.position), orientation=Quaternion(*base_link_in_map.rotation.quaternion)))
            self.arm_ik_pub.publish(arm_ik_cmd)

        elif msg["arm_mode"] == "position":
            arm_position_cmd = Position(
                names=["joint_b", "joint_c", "joint_de_pitch", "joint_de_roll"],
                positions=msg["positions"],
            )
            self.arm_position_cmd_pub.publish(arm_position_cmd)

        elif msg["arm_mode"] == "velocity":
            arm_velocity_cmd = Velocity()
            arm_velocity_cmd.names = self.RA_NAMES
            arm_velocity_cmd.velocities = [
                self.to_velocity(
                    self.filter_xbox_axis(msg["axes"][self.ra_config["joint_a"]["xbox_index"]]), "joint_a"
                ),
                self.to_velocity(
                    self.filter_xbox_axis(msg["axes"][self.ra_config["joint_b"]["xbox_index"]]), "joint_b", False
                ),
                self.to_velocity(
                    self.filter_xbox_axis(msg["axes"][self.ra_config["joint_c"]["xbox_index"]]), "joint_c"
                ),
                self.to_velocity(
                    self.filter_xbox_axis(msg["axes"][self.ra_config["joint_de_pitch"]["xbox_index"]]), "joint_de_0"
                ),
                self.to_velocity(
                    self.filter_xbox_axis(msg["axes"][self.ra_config["joint_de_roll"]["xbox_index"]]), "joint_de_1"
                ),
                self.ra_config["allen_key"]["multiplier"] * self.filter_xbox_button(msg["buttons"], "y", "a"),
                self.ra_config["gripper"]["multiplier"] * self.filter_xbox_button(msg["buttons"], "b", "x"),
            ]

            self.arm_velocity_cmd_pub.publish(arm_velocity_cmd)

        elif msg["arm_mode"] == "throttle":
            arm_throttle_cmd = Throttle()
            arm_throttle_cmd.names = self.RA_NAMES
            d_pad_x = msg["axes"][self.xbox_mappings["d_pad_x"]]
            if d_pad_x > 0.5:
                ra_slow_mode = True
            elif d_pad_x < -0.5:
                ra_slow_mode = False

            arm_throttle_cmd.throttles = [
                self.ra_config[name]["multiplier"] * self.filter_xbox_axis(msg["axes"][info["xbox_index"]])
                for name, info in self.ra_config.items()
                if name.startswith("joint")
            ]
            arm_throttle_cmd.throttles.extend(
                [
                    self.ra_config["allen_key"]["multiplier"] * self.filter_xbox_button(msg["buttons"], "y", "a"),
                    self.ra_config["gripper"]["multiplier"] * self.filter_xbox_button(msg["buttons"], "b", "x"),
                ]
            )

            for i, name in enumerate(self.RA_NAMES):
                if ra_slow_mode:
                    arm_throttle_cmd.throttles[i] *= self.ra_config[name]["slow_mode_multiplier"]
                if self.ra_config[name]["invert"]:
                    arm_throttle_cmd.throttles[i] *= -1

            self.arm_throttle_cmd_pub.publish(arm_throttle_cmd)

    def handle_joystick_message(self, msg):
        # Tiny deadzone so we can safely e-stop with dampen switch
        dampen = deadzone(msg["axes"][self.mappings["dampen"]], 0.01)

        # Makes dampen [0,1] instead of [-1,1]
        # negative sign required to drive forward by default instead of backward
        # (-1*dampen) because the top of the dampen switch is -1.0
        dampen = -1 * ((-1 * dampen) + 1) / 2

        linear = deadzone(
            msg["axes"][self.mappings["forward_back"]] * self.drive_config["forward_back"]["multiplier"], 0.05
        )

        # Convert from [0,1] to [0, self_max_wheel_speed] and apply dampen
        linear *= self.max_wheel_speed * dampen

        # Deadzones for each axis
        left_right = (
            deadzone(msg["axes"][self.mappings["left_right"]] * self.drive_config["left_right"]["multiplier"], 0.4)
            if self.drive_config["left_right"]["enabled"]
            else 0
        )
        twist = quadratic(deadzone(msg["axes"][self.mappings["twist"]] * self.drive_config["twist"]["multiplier"], 0.1))

        angular = twist + left_right

        # Same as linear but for angular speed
        angular *= self.max_angular_speed * dampen
        # Clamp if both twist and left_right are used at the same time
        if abs(angular) > self.max_angular_speed:
            angular = copysign(self.max_angular_speed, angular)
        twist_msg = Twist()
        twist_msg.linear.x = linear
        twist_msg.angular.z = angular

        self.twist_pub.publish(twist_msg)

        self.send(
            text_data=json.dumps(
                {
                    "type": "joystick",
                    "left_right": left_right,
                    "forward_back": msg["axes"][self.mappings["forward_back"]],
                    "twist": twist,
                    "dampen": dampen,
                    "pan": msg["axes"][self.mappings["pan"]],
                    "tilt": msg["axes"][self.mappings["tilt"]],
                }
            )
        )

    def pdb_callback(self, msg):
        self.send(text_data=json.dumps({"type": "pdb", "temperatures": msg.temperatures, "currents": msg.currents}))

    def calibration_checkbox_callback(self, msg):
        self.send(
            text_data=json.dumps({"type": "calibration_status", "names": msg.names, "calibrated": msg.calibrated})
        )

    def arm_controller_callback(self, msg):
        hits = []
        for n in msg.limit_hit:
            temp = []
            for i in range(4):
                temp.append((1 if n & (1 << i) != 0 else 0))
            hits.append(temp)
        self.send(
            text_data=json.dumps(
                {"type": "arm_moteus", "name": msg.name, "state": msg.state, "error": msg.error, "limit_hit": hits}
            )
        )

    def drive_controller_callback(self, msg):
        hits = []
        for n in msg.limit_hit:
            temp = []
            for i in range(4):
                temp.append((1 if n & (1 << i) != 0 else 0))
            hits.append(temp)
        self.send(
            text_data=json.dumps(
                {"type": "drive_moteus", "name": msg.name, "state": msg.state, "error": msg.error, "limit_hit": hits}
            )
        )

    def enable_laser_callback(self, msg):
        try:
            result = self.laser_service(data=msg["data"])
            self.send(text_data=json.dumps({"type": "laser_service", "success": result.success}))
        except rospy.ServiceException as e:
            rospy.logerr(f"Service call failed: {e}")

    def limit_switch(self, msg):
        fail = []
        if msg["name"] == "all_ra":
            for joint in self.RA_NAMES:
                name = "arm_enable_limit_switch_" + joint
                self.limit_switch_service = rospy.ServiceProxy(name, SetBool)
                try:
                    result = self.limit_switch_service(data=msg["data"])
                    if not result.success:
                        fail.append(joint)
                except rospy.ServiceException as e:
                    print(f"Service call failed: {e}")
        else:
            self.limit_switch_service = rospy.ServiceProxy(msg["name"], SetBool)
            try:
                result = self.limit_switch_service(data=msg["data"])
                if not result.success:
                    fail.append(joint)
            except rospy.ServiceException as e:
                print(f"Service call failed: {e}")

        self.send(text_data=json.dumps({"type": "enable_limit_switch", "result": fail}))

    def calibrate_motors(self, msg):
        fail = []  # if any calibration fails, add joint name to a list to return
        if msg["topic"] == "all_ra":
            for joint in self.RA_NAMES:
                self.calibrate_service = rospy.ServiceProxy("arm_calibrate_" + joint, Trigger)
                try:
                    result = self.calibrate_service()
                    if not result.success:
                        fail.append(joint)
                except rospy.ServiceException as e:
                    print(f"Service call failed: {e}")
        else:
            self.calibrate_service = rospy.ServiceProxy(msg["topic"], Trigger)
            try:
                result = self.calibrate_service()
                if not result.success:
                    fail = msg["topic"]
            except rospy.ServiceException as e:
                print(f"Service call failed: {e}")

        self.send(text_data=json.dumps({"type": "calibrate_motors", "result": fail}))

    def arm_adjust(self, msg):
        try:
            arm_adjust_srv = rospy.ServiceProxy(msg["name"] + "_adjust", AdjustMotor)
            result = arm_adjust_srv(name=msg["name"], value=msg["value"])
            self.send(text_data=json.dumps({"type": "arm_adjust", "success": result.success}))
        except rospy.ServiceException as e:
            print(f"Service call failed: {e}")

    def disable_auton_led(self):
        message = String()
        message.data = "off"
        self.led_pub.publish(message)

    def drive_status_callback(self, msg):
        msg.joint_states.position = [x * self.wheel_radius for x in msg.joint_states.position]
        msg.joint_states.velocity = [x * self.wheel_radius for x in msg.joint_states.velocity]
        self.send(
            text_data=json.dumps(
                {
                    "type": "drive_status",
                    "name": msg.name,
                    "position": msg.joint_states.position,
                    "velocity": msg.joint_states.velocity,
                    "effort": msg.joint_states.effort,
                    "state": msg.moteus_states.state,
                    "error": msg.moteus_states.error,
                }
            )
        )

    def gps_fix_callback(self, msg):
        self.send(
            text_data=json.dumps(
                {"type": "nav_sat_fix", "latitude": msg.latitude, "longitude": msg.longitude, "altitude": msg.altitude}
            )
        )

    def send_auton_command(self, msg):
        self.enable_auton(
            msg["is_enabled"],
            [
                GPSWaypoint(
                    waypoint["tag_id"],
                    waypoint["latitude_degrees"],
                    waypoint["longitude_degrees"],
                    WaypointType(waypoint["type"]),
                )
                for waypoint in msg["waypoints"]
            ],
        )

    def send_teleop_enabled(self, msg):
        self.teleop_pub.publish(msg["data"])

    def led_callback(self, msg):
        self.send(
            text_data=json.dumps(
                {"type": "led", "red": msg.red, "green": msg.green, "blue": msg.blue, "is_blinking": msg.is_blinking}
            )
        )

    def nav_state_callback(self, msg):
        self.send(text_data=json.dumps({"type": "nav_state", "state": msg.state}))

    def sa_temp_data_callback(self, msg):
        self.send(text_data=json.dumps(obj={"type": "temp_data", "temp_data": msg.temperature}))

    def sa_humidity_data_callback(self, msg):
        self.send(text_data=json.dumps(obj={"type": "relative_humidity", "humidity_data": msg.relative_humidity}))

    def auton_bearing(self):
        base_link_in_map = SE3.from_tf_tree(self.tf_buffer, "map", "base_link")
        self.send(
            text_data=json.dumps(
                {
                    "type": "auton_tfclient",
                    "rotation": base_link_in_map.rotation.quaternion.tolist(),
                }
            )
        )

    def mast_gimbal(self, msg):
        pwr = rospy.get_param("teleop/mast_gimbal_power")
        rot_pwr = msg["throttles"][0] * pwr["rotation_pwr"]
        up_down_pwr = msg["throttles"][1] * pwr["up_down_pwr"]
        self.mast_gimbal_pub.publish(Throttle(["mast_gimbal_x", "mast_gimbal_y"], [rot_pwr, up_down_pwr]))

    def send_center(self):
        lat = rospy.get_param("gps_linearization/reference_point_latitude")
        long = rospy.get_param("gps_linearization/reference_point_longitude")
        self.send(text_data=json.dumps({"type":"center_map",
                                            "latitude": lat, 
                                            "longitude":long}))
    def send_center(self):
        lat = rospy.get_param("gps_linearization/reference_point_latitude")
        long = rospy.get_param("gps_linearization/reference_point_longitude")
        self.send(text_data=json.dumps({"type":"center_map",
                                            "latitude": lat, 
                                            "longitude":long}))
    def save_auton_waypoint_list(self, msg):
        AutonWaypoint.objects.all().delete()
        waypoints = []
        for w in msg["data"]:
            waypoints.append(
                AutonWaypoint(tag_id=w["id"], type=w["type"], latitude=w["lat"], longitude=w["lon"], name=w["name"])
            )
        AutonWaypoint.objects.bulk_create(waypoints)
        self.send(text_data=json.dumps({"type": "save_auton_waypoint_list", "success": True}))
        # Print out all of the waypoints
        for w in AutonWaypoint.objects.all():
            rospy.loginfo(str(w.name) + " " + str(w.latitude) + " " + str(w.longitude))

    def get_auton_waypoint_list(self, msg):
        waypoints = []
        for w in AutonWaypoint.objects.all():
            waypoints.append({"name": w.name, "id": w.tag_id, "lat": w.latitude, "lon": w.longitude, "type": w.type})
        self.send(text_data=json.dumps({"type": "get_auton_waypoint_list", "data": waypoints}))

    def save_basic_waypoint_list(self, msg):
        BasicWaypoint.objects.all().delete()
        waypoints = []
        for w in msg["data"]:
            waypoints.append(BasicWaypoint(drone=w["drone"], latitude=w["lat"], longitude=w["lon"], name=w["name"]))
        BasicWaypoint.objects.bulk_create(waypoints)
        self.send(text_data=json.dumps({"type": "save_basic_waypoint_list", "success": True}))
        # Print out all of the waypoints
        for w in BasicWaypoint.objects.all():
            rospy.loginfo(str(w.name) + " " + str(w.latitude) + " " + str(w.longitude))

    def get_basic_waypoint_list(self, msg):
        waypoints = []
        for w in BasicWaypoint.objects.all():
            waypoints.append({"name": w.name, "drone": w.drone, "lat": w.latitude, "lon": w.longitude})
        self.send(text_data=json.dumps({"type": "get_basic_waypoint_list", "data": waypoints}))

    def imu_calibration_callback(self, msg) -> None:
        self.send(text_data=json.dumps({"type": "calibration_status", "system_calibration": msg.system_calibration}))

    def flight_attitude_listener(self):
        # threshold that must be exceeded to send JSON message
        threshold = 0.1
        map_to_baselink = SE3()

        rate = rospy.Rate(10.0)
        while not rospy.is_shutdown():
            try:
                tf_msg = SE3.from_tf_tree(self.tf_buffer, "map", "base_link")

                if tf_msg.is_approx(map_to_baselink, threshold):
                    rate.sleep()
                    continue
            except (
                tf2_ros.LookupException,
                tf2_ros.ConnectivityException,
                tf2_ros.ExtrapolationException,
            ):
                rate.sleep()
                continue

            map_to_baselink = tf_msg
            rotation = map_to_baselink.rotation
            euler = euler_from_quaternion(rotation.quaternion)
            pitch = euler[0] * 180 / pi
            roll = euler[1] * 180 / pi

            self.send(text_data=json.dumps({"type": "flight_attitude", "pitch": pitch, "roll": roll}))

            rate.sleep()<|MERGE_RESOLUTION|>--- conflicted
+++ resolved
@@ -62,7 +62,6 @@
         self.accept()
         # Publishers
         try:
-<<<<<<< HEAD
             self.twist_pub = rospy.Publisher("/cmd_vel", Twist, queue_size=1)
             self.led_pub = rospy.Publisher("/auton_led_cmd", String, queue_size=1)
             self.teleop_pub = rospy.Publisher("/teleop_enabled", Bool, queue_size=1)
@@ -86,6 +85,13 @@
             self.led_sub = rospy.Subscriber("/led", LED, self.led_callback)
             self.nav_state_sub = rospy.Subscriber("/nav_state", StateMachineStateUpdate, self.nav_state_callback)
             self.imu_calibration = rospy.Subscriber("imu/calibration", CalibrationStatus, self.imu_calibration_callback)
+            self.sa_temp_data = rospy.Subscriber("/sa_temp_data", Temperature, self.sa_temp_data_callback)
+            self.sa_humidity_data = rospy.Subscriber("/sa_humidity_data", RelativeHumidity, self.sa_humidity_data_callback)
+        
+            # Services
+            self.laser_service = rospy.ServiceProxy("enable_mosfet_device", SetBool)
+            self.calibrate_service = rospy.ServiceProxy("arm_calibrate", Trigger)
+            self.enable_auton = rospy.ServiceProxy("enable_auton", EnableAuton)
 
             # Services
             self.laser_service = rospy.ServiceProxy("enable_arm_laser", SetBool)
@@ -94,14 +100,13 @@
             self.calibrate_cache_srv = rospy.ServiceProxy("cache_calibrate", Trigger)
             self.cache_enable_limit = rospy.ServiceProxy("cache_enable_limit_switches", SetBool)
             self.calibrate_service = rospy.ServiceProxy("arm_calibrate", Trigger)
-
+            
             # ROS Parameters
             self.mappings = rospy.get_param("teleop/joystick_mappings")
             self.drive_config = rospy.get_param("teleop/drive_controls")
             self.max_wheel_speed = rospy.get_param("rover/max_speed")
             self.wheel_radius = rospy.get_param("wheel/radius")
-            self.max_angular_speed = self.max_wheel_speed / self.wheel_radius
-
+            self.max_angular_speed = self.max_wheel_speed / self.wheel_radius                    
             self.ra_config = rospy.get_param("teleop/ra_controls")
             self.ik_names = rospy.get_param("teleop/ik_multipliers")
             self.RA_NAMES = rospy.get_param("teleop/ra_names")
@@ -114,49 +119,6 @@
             self.tf_listener = tf2_ros.TransformListener(self.tf_buffer)
             self.flight_thread = threading.Thread(target=self.flight_attitude_listener)
             self.flight_thread.start()
-=======
-            try:
-            # Publishers
-                self.twist_pub = rospy.Publisher("/cmd_vel", Twist, queue_size=1)
-                self.led_pub = rospy.Publisher("/auton_led_cmd", String, queue_size=1)
-                self.teleop_pub = rospy.Publisher("/teleop_enabled", Bool, queue_size=1)
-                self.mast_gimbal_pub = rospy.Publisher("/mast_gimbal_throttle_cmd", Throttle, queue_size=1)
-
-                # Subscribers
-                self.pdb_sub = rospy.Subscriber("/pdb_data", PDLB, self.pdb_callback)
-                self.arm_moteus_sub = rospy.Subscriber("/arm_controller_data", ControllerState, self.arm_controller_callback)
-                self.drive_moteus_sub = rospy.Subscriber(
-                    "/drive_controller_data", ControllerState, self.drive_controller_callback
-                )
-                self.gps_fix = rospy.Subscriber("/gps/fix", NavSatFix, self.gps_fix_callback)
-                self.drive_status_sub = rospy.Subscriber("/drive_status", MotorsStatus, self.drive_status_callback)
-                self.led_sub = rospy.Subscriber("/led", LED, self.led_callback)
-                self.nav_state_sub = rospy.Subscriber("/nav_state", StateMachineStateUpdate, self.nav_state_callback)
-                self.imu_calibration = rospy.Subscriber("imu/calibration", CalibrationStatus, self.imu_calibration_callback)
-            self.sa_temp_data = rospy.Subscriber("/sa_temp_data", Temperature, self.sa_temp_data_callback)
-            self.sa_humidity_data = rospy.Subscriber("/sa_humidity_data", RelativeHumidity, self.sa_humidity_data_callback)
-        
-                # Services
-                self.laser_service = rospy.ServiceProxy("enable_mosfet_device", SetBool)
-                self.calibrate_service = rospy.ServiceProxy("arm_calibrate", Trigger)
-                self.enable_auton = rospy.ServiceProxy("enable_auton", EnableAuton)
-
-                # ROS Parameters
-                self.mappings = rospy.get_param("teleop/joystick_mappings")
-                self.drive_config = rospy.get_param("teleop/drive_controls")
-                self.max_wheel_speed = rospy.get_param("rover/max_speed")
-                self.wheel_radius = rospy.get_param("wheel/radius")
-                self.max_angular_speed = self.max_wheel_speed / self.wheel_radius
-
-                self.tf_buffer = tf2_ros.Buffer()
-                self.tf_listener = tf2_ros.TransformListener(self.tf_buffer)
-                self.flight_thread = threading.Thread(target=self.flight_attitude_listener)
-                self.flight_thread.start()
-                        
-        except rospy.ROSException as e:
-            rospy.logerr(e)
-
->>>>>>> 6e58e74e
         except rospy.ROSException as e:
             rospy.logerr(e)
 
