import json
from channels.generic.websocket import JsonWebsocketConsumer

import rospy
from mrover.msg import PDB, ControllerState
<<<<<<< HEAD
from mrover.srv import EnableLaser
=======
from mrover.srv import EnableDevice
from std_msgs.msg import String
>>>>>>> 0db5f0dc

class GUIConsumer(JsonWebsocketConsumer):

    def connect(self):
        self.pdb_sub = rospy.Subscriber('/pdb_data', PDB, self.pdb_callback)
        self.arm_moteus_sub = rospy.Subscriber('/arm_controller_data', ControllerState, self.arm_controller_callback)
<<<<<<< HEAD
        self.laser_service = rospy.ServiceProxy("enable_mosfet_device", EnableLaser)
=======
        # rospy.wait_for_service("enable_limit_switches")
        self.limit_switch_service = rospy.ServiceProxy("enable_limit_switches", EnableDevice)
>>>>>>> 0db5f0dc
        self.accept()

    def disconnect(self, close_code):
        self.pdb_sub.unregister()

    def receive(self, text_data):
        """
        Receive message from WebSocket.
        """
        message = json.loads(text_data)
<<<<<<< HEAD
        if message["type"] == "laser_service":
            self.enable_laser_callback(message)
=======
        if message["type"] == "enable_decive_srv":
            self.enable_device_callback(message)
        elif message["type"] == "disable_auton_led":
            self.disable_auton_led(message)
>>>>>>> 0db5f0dc


    def pdb_callback(self, msg):
        self.send(text_data=json.dumps({
            'type': 'pdb',
            'temperatures': msg.temperatures,
            'currents': msg.currents
        }))

    def arm_controller_callback(self, msg): 
        self.send(text_data=json.dumps({
            'type': 'arm_controller',
            'name': msg.name,
            'state': msg.state,
            'error': msg.error
        }))

<<<<<<< HEAD
    def enable_laser_callback(self, msg):
        try:
            result = self.laser_service(data=msg["data"])
            self.send(text_data=json.dumps({
                'type': 'laser_service',
=======
    def enable_device_callback(self, msg):
        try:
            result = self.limit_switch_service(name=msg["name"], enable=msg["enable"])
            self.send(text_data=json.dumps({
                'type': 'enable_device_srv',
>>>>>>> 0db5f0dc
                'result': result.success
            }))
        except rospy.ServiceException as e:
            print(f"Service call failed: {e}")

<<<<<<< HEAD
        
    # def foo():
    #     s = rospy.Service('/joint_name', CalibrationCheckbox, self.calibration_checkbox_callback)

    # def calibration_checkbox_callback(self,msg):
    #      self.send(text_data=json.dumps({
    #         'type': 'calibration_checkbox',
    #         'name': msg.name,
    #         'state': msg.state,
    #         'error': msg.error
    #     }))
        

  
=======
    def disable_auton_led(self, msg):
        led_pub = rospy.Publisher("/auton_led_cmd", String, queue_size=100)
        message = String()
        message.data = "off"
        led_pub.publish(message)
>>>>>>> 0db5f0dc
<|MERGE_RESOLUTION|>--- conflicted
+++ resolved
@@ -3,24 +3,17 @@
 
 import rospy
 from mrover.msg import PDB, ControllerState
-<<<<<<< HEAD
-from mrover.srv import EnableLaser
-=======
-from mrover.srv import EnableDevice
+from mrover.srv import EnableLaser,EnableDevice
 from std_msgs.msg import String
->>>>>>> 0db5f0dc
 
 class GUIConsumer(JsonWebsocketConsumer):
 
     def connect(self):
         self.pdb_sub = rospy.Subscriber('/pdb_data', PDB, self.pdb_callback)
         self.arm_moteus_sub = rospy.Subscriber('/arm_controller_data', ControllerState, self.arm_controller_callback)
-<<<<<<< HEAD
         self.laser_service = rospy.ServiceProxy("enable_mosfet_device", EnableLaser)
-=======
         # rospy.wait_for_service("enable_limit_switches")
         self.limit_switch_service = rospy.ServiceProxy("enable_limit_switches", EnableDevice)
->>>>>>> 0db5f0dc
         self.accept()
 
     def disconnect(self, close_code):
@@ -31,15 +24,13 @@
         Receive message from WebSocket.
         """
         message = json.loads(text_data)
-<<<<<<< HEAD
-        if message["type"] == "laser_service":
-            self.enable_laser_callback(message)
-=======
+     
         if message["type"] == "enable_decive_srv":
             self.enable_device_callback(message)
         elif message["type"] == "disable_auton_led":
             self.disable_auton_led(message)
->>>>>>> 0db5f0dc
+        elif message["type"] == "laser_service":
+            self.enable_laser_callback(message)
 
 
     def pdb_callback(self, msg):
@@ -57,28 +48,25 @@
             'error': msg.error
         }))
 
-<<<<<<< HEAD
     def enable_laser_callback(self, msg):
         try:
             result = self.laser_service(data=msg["data"])
             self.send(text_data=json.dumps({
                 'type': 'laser_service',
-=======
+                'result': result.success
+            }))
+        except rospy.ServiceException as e:
+            print(f"Service call failed: {e}")
+    
     def enable_device_callback(self, msg):
         try:
             result = self.limit_switch_service(name=msg["name"], enable=msg["enable"])
             self.send(text_data=json.dumps({
                 'type': 'enable_device_srv',
->>>>>>> 0db5f0dc
                 'result': result.success
             }))
         except rospy.ServiceException as e:
             print(f"Service call failed: {e}")
-
-<<<<<<< HEAD
-        
-    # def foo():
-    #     s = rospy.Service('/joint_name', CalibrationCheckbox, self.calibration_checkbox_callback)
 
     # def calibration_checkbox_callback(self,msg):
     #      self.send(text_data=json.dumps({
@@ -90,10 +78,8 @@
         
 
   
-=======
     def disable_auton_led(self, msg):
         led_pub = rospy.Publisher("/auton_led_cmd", String, queue_size=100)
         message = String()
         message.data = "off"
-        led_pub.publish(message)
->>>>>>> 0db5f0dc
+        led_pub.publish(message)