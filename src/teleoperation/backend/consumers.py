--- conflicted
+++ resolved
@@ -19,14 +19,9 @@
     CalibrationStatus,
     Calibrated,
     MotorsStatus,
-<<<<<<< HEAD
-    Velocity, 
-    Position
-=======
     Velocity,
     Position,
     IK
->>>>>>> 7a8c2caa
 )
 from mrover.srv import EnableAuton
 from sensor_msgs.msg import NavSatFix, Temperature, RelativeHumidity
@@ -34,11 +29,7 @@
 from std_srvs.srv import SetBool, Trigger
 from mrover.srv import EnableDevice, AdjustMotor
 from sensor_msgs.msg import JointState, Joy, NavSatFix
-<<<<<<< HEAD
-from geometry_msgs.msg import Twist
-=======
 from geometry_msgs.msg import Twist, Pose, Point, Quaternion
->>>>>>> 7a8c2caa
 
 from util.SE3 import SE3
 
@@ -66,54 +57,6 @@
     def connect(self):
         self.accept()
         # Publishers
-<<<<<<< HEAD
-        self.twist_pub = rospy.Publisher("/cmd_vel", Twist, queue_size=1)
-        self.led_pub = rospy.Publisher("/auton_led_cmd", String, queue_size=1))
-        self.mast_gimbal_pub = rospy.Publisher("/mast_gimbal_throttle_cmd", Throttle, queue_size=1)
-        self.arm_throttle_cmd_pub = rospy.Publisher("arm_throttle_cmd", Throttle, queue_size=1)
-        self.arm_velocity_cmd_pub = rospy.Publisher("arm_velocity_cmd", Velocity, queue_size=1)
-        self.arm_position_cmd_pub = rospy.Publisher("arm_position_cmd", Position, queue_size=1)
-        self.sa_throttle_cmd_pub = rospy.Publisher("sa_throttle_cmd", Throttle, queue_size=1)
-        self.sa_velocity_cmd_pub = rospy.Publisher("sa_velocity_cmd", Velocity, queue_size=1)
-        self.sa_position_cmd_pub = rospy.Publisher("sa_position_cmd", Position, queue_size=1)
-
-        # Subscribers
-        self.pdb_sub = rospy.Subscriber("/pdb_data", PDLB, self.pdb_callback)
-        self.arm_moteus_sub = rospy.Subscriber("/arm_hw_controller_data", ControllerState, self.arm_controller_callback)
-        self.drive_moteus_sub = rospy.Subscriber(
-            "/drive_controller_data", ControllerState, self.drive_controller_callback
-        )
-        self.gps_fix = rospy.Subscriber("/gps/fix", NavSatFix, self.gps_fix_callback)
-        self.drive_status_sub = rospy.Subscriber("/drive_status", MotorsStatus, self.drive_status_callback)
-        self.led_sub = rospy.Subscriber("/led", LED, self.led_callback)
-        self.nav_state_sub = rospy.Subscriber("/nav_state", StateMachineStateUpdate, self.nav_state_callback)
-        self.imu_calibration = rospy.Subscriber("imu/calibration", CalibrationStatus, self.imu_calibration_callback)
-
-        # Services
-        self.laser_service = rospy.ServiceProxy("enable_arm_laser", SetBool)
-        self.enable_auton = rospy.ServiceProxy("enable_auton", EnableAuton)
-        self.change_heater_srv = rospy.ServiceProxy("science_change_heater_auto_shutoff_state", SetBool)
-        self.calibrate_cache_srv = rospy.ServiceProxy("cache_calibrate", Trigger)
-        self.cache_enable_limit = rospy.ServiceProxy("cache_enable_limit_switches", SetBool)
-
-        # ROS Parameters
-        self.mappings = rospy.get_param("teleop/joystick_mappings")
-        self.drive_config = rospy.get_param("teleop/drive_controls")
-        self.max_wheel_speed = rospy.get_param("rover/max_speed")
-        self.wheel_radius = rospy.get_param("wheel/radius")
-        self.max_angular_speed = self.max_wheel_speed / self.wheel_radius
-
-        self.ra_config = rospy.get_param("teleop/ra_controls")
-        self.brushless_motors = rospy.get_param("brushless_motors/controllers")
-        self.brushed_motors = rospy.get_param("brushed_motors/controllers")
-        self.xbox_mappings = rospy.get_param("teleop/xbox_mappings")
-        self.sa_config = rospy.get_param("teleop/sa_controls")
-        
-        self.tf_buffer = tf2_ros.Buffer()
-        self.tf_listener = tf2_ros.TransformListener(self.tf_buffer)
-        self.flight_thread = threading.Thread(target=self.flight_attitude_listener)
-        self.flight_thread.start()
-=======
         try:
             self.twist_pub = rospy.Publisher("/cmd_vel", Twist, queue_size=1)
             self.led_pub = rospy.Publisher("/auton_led_cmd", String, queue_size=1)
@@ -174,7 +117,6 @@
             self.flight_thread.start()
         except rospy.ROSException as e:
             rospy.logerr(e)
->>>>>>> 7a8c2caa
 
     def disconnect(self, close_code):
         self.pdb_sub.unregister()
@@ -214,17 +156,10 @@
                 self.auton_bearing()
             elif message["type"] == "mast_gimbal":
                 self.mast_gimbal(message)
-<<<<<<< HEAD
             elif message['type'] == 'enable_limit_switch':
-                self.limit_switch(message)
-=======
-            elif message["type"] == "enable_limit_switch":
                 self.limit_switch(message)
             elif message["type"] == "center_map":
                 self.send_center()
-            elif message["type"] == "center_map":
-                self.send_center()
->>>>>>> 7a8c2caa
             elif message["type"] == "save_auton_waypoint_list":
                 self.save_auton_waypoint_list(message)
             elif message["type"] == "get_auton_waypoint_list":
@@ -257,18 +192,6 @@
         Scales [-1,1] joystick input to min/max of each joint
         """
         if brushless:
-<<<<<<< HEAD
-            return (self.brushless_motors[joint_name]["min_velocity"] 
-                    + (input+1) * (self.brushless_motors[joint_name]["max_velocity"] 
-                    - self.brushless_motors[joint_name]["min_velocity"]) / 2)
-        else: 
-            return (self.brushed_motors[joint_name]["min_velocity"] 
-                    + (input+1) * (self.brushed_motors[joint_name]["max_velocity"] 
-                    - self.brushed_motors[joint_name]["min_velocity"]) / 2)
-        
-    def handle_sa_arm_message(self,msg):
-        SA_NAMES = ["sa_x","sa_y","sa_z","scoop","sensor_actuator"]
-=======
             return (
                 self.brushless_motors[joint_name]["min_velocity"]
                 + (input + 1)
@@ -288,7 +211,6 @@
 
     def handle_sa_arm_message(self, msg):
         SA_NAMES = ["sa_x", "sa_y", "sa_z", "sampler", "sensor_actuator"]
->>>>>>> 7a8c2caa
         raw_left_trigger = msg["axes"][self.xbox_mappings["left_trigger"]]
         left_trigger = raw_left_trigger if raw_left_trigger > 0 else 0
         raw_right_trigger = msg["axes"][self.xbox_mappings["right_trigger"]]
@@ -304,13 +226,6 @@
             sa_velocity_cmd = Velocity()
             sa_velocity_cmd.names = SA_NAMES
             sa_velocity_cmd.velocities = [
-<<<<<<< HEAD
-                self.to_velocity(self.filter_xbox_axis(msg["axes"][self.sa_config["sa_x"]["xbox_index"]]), "sa_x", False),
-                self.to_velocity(self.filter_xbox_axis(msg["axes"][self.sa_config["sa_y"]["xbox_index"]]), "sa_y", False),
-                self.to_velocity(self.filter_xbox_axis(msg["axes"][self.sa_config["sa_z"]["xbox_index"]]), "sa_z", False),
-                self.sa_config["scoop"]["multiplier"] * (right_trigger-left_trigger),
-                self.sa_config["sensor_actuator"]["multiplier"] *  self.filter_xbox_button(msg["buttons"], "right_bumper", "left_bumper"),
-=======
                 self.to_velocity(
                     self.filter_xbox_axis(msg["axes"][self.sa_config["sa_x"]["xbox_index"]]), "sa_x", False
                 ),
@@ -323,7 +238,6 @@
                 self.sa_config["sampler"]["multiplier"] * (right_trigger - left_trigger),
                 self.sa_config["sensor_actuator"]["multiplier"]
                 * self.filter_xbox_button(msg["buttons"], "right_bumper", "left_bumper"),
->>>>>>> 7a8c2caa
             ]
 
             self.sa_velocity_cmd_pub.publish(sa_velocity_cmd)
@@ -332,14 +246,6 @@
             sa_throttle_cmd = Throttle()
             sa_throttle_cmd.names = SA_NAMES
 
-<<<<<<< HEAD
-            sa_throttle_cmd.throttles = [self.sa_config[name]["multiplier"] 
-                                               * self.filter_xbox_axis(msg["axes"][info["xbox_index"]],0.15,True) for name, info in self.sa_config.items() if name.startswith("sa")]
-            sa_throttle_cmd.throttles.extend([
-                self.sa_config["scoop"]["multiplier"] * (right_trigger-left_trigger),
-                self.sa_config["sensor_actuator"]["multiplier"] *  self.filter_xbox_button(msg["buttons"], "right_bumper", "left_bumper"),
-            ])
-=======
             sa_throttle_cmd.throttles = [
                 self.sa_config[name]["multiplier"] * self.filter_xbox_axis(msg["axes"][info["xbox_index"]], 0.15, True)
                 for name, info in self.sa_config.items()
@@ -352,7 +258,6 @@
                     * self.filter_xbox_button(msg["buttons"], "right_bumper", "left_bumper"),
                 ]
             )
->>>>>>> 7a8c2caa
 
             fast_mode_activated = msg["buttons"][self.xbox_mappings["a"]] or msg["buttons"][self.xbox_mappings["b"]]
             if not fast_mode_activated:
@@ -364,12 +269,6 @@
             self.sa_throttle_cmd_pub.publish(sa_throttle_cmd)
 
     def handle_arm_message(self, msg):
-<<<<<<< HEAD
-        RA_NAMES = ["joint_a", "joint_b", "joint_c", "joint_de_pitch", "joint_de_roll", "allen_key", "gripper"]
-        ra_slow_mode = False
-        if msg["arm_mode"] == "ik":
-            x = 1
-=======
         ra_slow_mode = False
         if msg["arm_mode"] == "ik":
             base_link_in_map = SE3.from_tf_tree(self.tf_buffer, "map", "base_link")
@@ -388,7 +287,6 @@
             arm_ik_cmd = IK(pose=Pose(position=Point(*base_link_in_map.position), orientation=Quaternion(*base_link_in_map.rotation.quaternion)))
             self.arm_ik_pub.publish(arm_ik_cmd)
 
->>>>>>> 7a8c2caa
         elif msg["arm_mode"] == "position":
             arm_position_cmd = Position(
                 names=["joint_b", "joint_c", "joint_de_pitch", "joint_de_roll"],
@@ -398,11 +296,7 @@
 
         elif msg["arm_mode"] == "velocity":
             arm_velocity_cmd = Velocity()
-<<<<<<< HEAD
-            arm_velocity_cmd.names = RA_NAMES
-=======
             arm_velocity_cmd.names = self.RA_NAMES
->>>>>>> 7a8c2caa
             arm_velocity_cmd.velocities = [
                 self.to_velocity(
                     self.filter_xbox_axis(msg["axes"][self.ra_config["joint_a"]["xbox_index"]]), "joint_a"
@@ -427,11 +321,7 @@
 
         elif msg["arm_mode"] == "throttle":
             arm_throttle_cmd = Throttle()
-<<<<<<< HEAD
-            arm_throttle_cmd.names = RA_NAMES
-=======
             arm_throttle_cmd.names = self.RA_NAMES
->>>>>>> 7a8c2caa
             d_pad_x = msg["axes"][self.xbox_mappings["d_pad_x"]]
             if d_pad_x > 0.5:
                 ra_slow_mode = True
@@ -439,7 +329,6 @@
                 ra_slow_mode = False
 
             arm_throttle_cmd.throttles = [
-<<<<<<< HEAD
                 self.filter_xbox_axis(msg["axes"][self.ra_config["joint_a"]["xbox_index"]]),
                 self.filter_xbox_axis(msg["axes"][self.ra_config["joint_b"]["xbox_index"]]),
                 self.filter_xbox_axis(msg["axes"][self.ra_config["joint_c"]["xbox_index"]]),
@@ -449,21 +338,7 @@
                 self.ra_config["gripper"]["multiplier"] * self.filter_xbox_button(msg["buttons"], "b", "x"),
             ]
 
-            for i, name in enumerate(RA_NAMES):
-=======
-                self.ra_config[name]["multiplier"] * self.filter_xbox_axis(msg["axes"][info["xbox_index"]])
-                for name, info in self.ra_config.items()
-                if name.startswith("joint")
-            ]
-            arm_throttle_cmd.throttles.extend(
-                [
-                    self.ra_config["allen_key"]["multiplier"] * self.filter_xbox_button(msg["buttons"], "y", "a"),
-                    self.ra_config["gripper"]["multiplier"] * self.filter_xbox_button(msg["buttons"], "b", "x"),
-                ]
-            )
-
             for i, name in enumerate(self.RA_NAMES):
->>>>>>> 7a8c2caa
                 if ra_slow_mode:
                     arm_throttle_cmd.throttles[i] *= self.ra_config[name]["slow_mode_multiplier"]
                 if self.ra_config[name]["invert"]:
@@ -564,17 +439,6 @@
             rospy.logerr(f"Service call failed: {e}")
 
     def limit_switch(self, msg):
-<<<<<<< HEAD
-        joints = [msg["name"]] #assume only 1 limit switch, unless using RA
-        if(msg["name"] == "all_ra"):
-            joints = ["joint_a","joint_b","joint_c","joint_de_pitch","joint_de_roll","allen_key","gripper"]
-        fail = []
-        for joint in joints:
-            name = "arm_enable_limit_switch_"+joint
-            self.limit_switch_service = rospy.ServiceProxy(name, SetBool)
-            try:
-                result = self.limit_switch_service(data = msg['data'])
-=======
         fail = []
         if msg["name"] == "all_ra":
             for joint in self.RA_NAMES:
@@ -590,24 +454,10 @@
             self.limit_switch_service = rospy.ServiceProxy(msg["name"], SetBool)
             try:
                 result = self.limit_switch_service(data=msg["data"])
->>>>>>> 7a8c2caa
                 if not result.success:
                     fail.append(joint)
             except rospy.ServiceException as e:
                 print(f"Service call failed: {e}")
-<<<<<<< HEAD
-        self.send(text_data=json.dumps({
-                    'type': 'enable_limit_switch',
-                    'result': fail
-                }))
-
-    def calibrate_motors(self,msg):
-        fail = [] #if any calibration fails, add joint name to a list to return
-        if msg["topic"] == "all_ra":
-            joints = ["joint_a","joint_b","joint_c","joint_de_pitch","joint_de_roll","allen_key","gripper"]
-            for joint in joints:
-                self.calibrate_service = rospy.ServiceProxy("arm_calibrate_"+joint, Trigger)
-=======
 
         self.send(text_data=json.dumps({"type": "enable_limit_switch", "result": fail}))
 
@@ -616,7 +466,6 @@
         if msg["topic"] == "all_ra":
             for joint in self.RA_NAMES:
                 self.calibrate_service = rospy.ServiceProxy("arm_calibrate_" + joint, Trigger)
->>>>>>> 7a8c2caa
                 try:
                     result = self.calibrate_service()
                     if not result.success:
@@ -631,25 +480,6 @@
                     fail = msg["topic"]
             except rospy.ServiceException as e:
                 print(f"Service call failed: {e}")
-<<<<<<< HEAD
-            
-        self.send(text_data=json.dumps({
-                    'type': 'calibrate_motors',
-                    'result': fail
-                }))
-
-    def arm_adjust(self,msg):
-        try:
-            arm_adjust_srv = rospy.ServiceProxy(msg["name"]+"_adjust", AdjustMotor)
-            result = arm_adjust_srv(name=msg['name'], value=msg['value'])
-            self.send(text_data=json.dumps({
-                'type': 'arm_adjust',
-                'result': result.success
-            }))
-        except rospy.ServiceException as e:
-            print(f"Service call failed: {e}")
-  
-=======
 
         self.send(text_data=json.dumps({"type": "calibrate_motors", "result": fail}))
 
@@ -660,7 +490,6 @@
             self.send(text_data=json.dumps({"type": "arm_adjust", "success": result.success}))
         except rospy.ServiceException as e:
             print(f"Service call failed: {e}")
->>>>>>> 7a8c2caa
 
     def disable_auton_led(self):
         message = String()
