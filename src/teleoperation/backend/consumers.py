import csv
import json
import os
import threading
from datetime import datetime
from math import copysign, pi, isfinite

import pytz
from channels.generic.websocket import JsonWebsocketConsumer

import rospy
import tf2_ros
from backend.models import AutonWaypoint, BasicWaypoint
from geometry_msgs.msg import Twist, Pose, Point, Quaternion, Vector3, PoseStamped

import actionlib

# from cv_bridge import CvBridge
from mrover.msg import (
    ArmActionAction,
    ArmActionGoal,
    PDLB,
    ControllerState,
    GPSWaypoint,
    WaypointType,
    LED,
    StateMachineStateUpdate,
    Throttle,
    CalibrationStatus,
    MotorsStatus,
    CameraCmd,
    Velocity,
    Position,
    IK,
    Spectral,
    ScienceThermistors,
    HeaterData,
)
from mrover.srv import EnableAuton, AdjustMotor, ChangeCameras, CapturePanorama
from sensor_msgs.msg import NavSatFix, Temperature, RelativeHumidity, JointState
from std_msgs.msg import String, Header
from std_srvs.srv import SetBool, Trigger
from tf.transformations import euler_from_quaternion
from util.SE3 import SE3

DEFAULT_ARM_DEADZONE = 0.15


def deadzone(signal: float, threshold: float) -> float:
    """
    Values lower than the threshold will be clipped to zero.
    Those above will be remapped to [0, 1] linearly.
    """
    magnitude = abs(signal)
    magnitude = 0 if magnitude < threshold else (magnitude - threshold) / (1 - threshold)
    return copysign(magnitude, signal)


def quadratic(signal: float) -> float:
    """
    Use to allow more control near low inputs values by squaring the magnitude.
    For example using a joystick to control drive.
    """
    return copysign(signal**2, signal)


class GUIConsumer(JsonWebsocketConsumer):
    def connect(self):
        self.accept()
        try:
            # ROS Parameters
            self.mappings = rospy.get_param("teleop/joystick_mappings")
            self.drive_config = rospy.get_param("teleop/drive_controls")
            self.max_wheel_speed = rospy.get_param("rover/max_speed")
            self.wheel_radius = rospy.get_param("wheel/radius")
            self.max_angular_speed = self.max_wheel_speed / self.wheel_radius
            self.ra_config = rospy.get_param("teleop/ra_controls")
            self.ik_names = rospy.get_param("teleop/ik_multipliers")
            self.RA_NAMES = rospy.get_param("teleop/ra_names")
            self.brushless_motors = rospy.get_param("brushless_motors/controllers")
            self.brushed_motors = rospy.get_param("brushed_motors/controllers")
            self.xbox_mappings = rospy.get_param("teleop/xbox_mappings")
            self.sa_config = rospy.get_param("teleop/sa_controls")

            # Publishers
            self.twist_pub = rospy.Publisher("/cmd_vel", Twist, queue_size=1)
            self.led_pub = rospy.Publisher("/auton_led_cmd", String, queue_size=1)
            self.mast_gimbal_pub = rospy.Publisher("/mast_gimbal_throttle_cmd", Throttle, queue_size=1)
            self.arm_ik_pub = rospy.Publisher("arm_ik", IK, queue_size=1)
            self.arm_throttle_cmd_pub = rospy.Publisher("arm_throttle_cmd", Throttle, queue_size=1)
            self.arm_velocity_cmd_pub = rospy.Publisher("arm_velocity_cmd", Velocity, queue_size=1)
            self.arm_position_cmd_pub = rospy.Publisher("arm_position_cmd", Position, queue_size=1)
            self.sa_throttle_cmd_pub = rospy.Publisher("sa_throttle_cmd", Throttle, queue_size=1)
            self.sa_velocity_cmd_pub = rospy.Publisher("sa_velocity_cmd", Velocity, queue_size=1)
            self.sa_position_cmd_pub = rospy.Publisher("sa_position_cmd", Position, queue_size=1)
            self.cache_throttle_cmd_pub = rospy.Publisher("cache_throttle_cmd", Throttle, queue_size=1)
            self.cache_velocity_cmd_pub = rospy.Publisher("cache_velocity_cmd", Velocity, queue_size=1)
            self.cache_position_cmd_pub = rospy.Publisher("cache_position_cmd", Position, queue_size=1)

            # Subscribers
            self.pdb_sub = rospy.Subscriber("/pdb_data", PDLB, self.pdb_callback)
            self.arm_moteus_sub = rospy.Subscriber(
                "/arm_controller_data", ControllerState, self.arm_controller_callback
            )
            self.arm_joint_sub = rospy.Subscriber("/arm_joint_data", JointState, self.arm_joint_callback)
            self.sa_joint_sub = rospy.Subscriber("/sa_joint_data", JointState, self.sa_joint_callback)
            self.drive_moteus_sub = rospy.Subscriber(
                "/drive_controller_data", ControllerState, self.drive_controller_callback
            )
            self.gps_fix = rospy.Subscriber("/left_gps_driver/fix", NavSatFix, self.gps_fix_callback)
            self.drive_status_sub = rospy.Subscriber("/drive_status", MotorsStatus, self.drive_status_callback)
            self.led_sub = rospy.Subscriber("/led", LED, self.led_callback)
            self.nav_state_sub = rospy.Subscriber("/nav_state", StateMachineStateUpdate, self.nav_state_callback)
            self.imu_calibration = rospy.Subscriber("imu/calibration", CalibrationStatus, self.imu_calibration_callback)
            self.sa_temp_data = rospy.Subscriber("/sa_temp_data", Temperature, self.sa_temp_data_callback)
            self.sa_humidity_data = rospy.Subscriber(
                "/sa_humidity_data", RelativeHumidity, self.sa_humidity_data_callback
            )
            self.ish_thermistor_data = rospy.Subscriber(
                "/science_thermistors", ScienceThermistors, self.ish_thermistor_data_callback
            )
            self.ish_heater_state = rospy.Subscriber(
                "/science_heater_state", HeaterData, self.ish_heater_state_callback
            )
            self.science_spectral = rospy.Subscriber("/science_spectral", Spectral, self.science_spectral_callback)
            self.cmd_vel = rospy.Subscriber("/cmd_vel", Twist, self.cmd_vel_callback)

            # Services
            self.laser_service = rospy.ServiceProxy("enable_arm_laser", SetBool)
            self.enable_auton = rospy.ServiceProxy("enable_auton", EnableAuton)
            self.change_heater_srv = rospy.ServiceProxy("science_change_heater_auto_shutoff_state", SetBool)
            self.calibrate_cache_srv = rospy.ServiceProxy("cache_calibrate", Trigger)
            self.cache_enable_limit = rospy.ServiceProxy("cache_enable_limit_switches", SetBool)
            self.calibrate_service = rospy.ServiceProxy("arm_calibrate", Trigger)
            self.change_cameras_srv = rospy.ServiceProxy("change_cameras", ChangeCameras)
            self.capture_panorama_srv = rospy.ServiceProxy("capture_panorama", CapturePanorama)
            self.heater_auto_shutoff_srv = rospy.ServiceProxy("science_change_heater_auto_shutoff_state", SetBool)

            self.tf_buffer = tf2_ros.Buffer()
            self.tf_listener = tf2_ros.TransformListener(self.tf_buffer)
            self.flight_thread = threading.Thread(target=self.flight_attitude_listener)
            self.flight_thread.start()
        except Exception as e:
            rospy.logerr(e)

    def disconnect(self, close_code) -> None:
        self.pdb_sub.unregister()
        self.arm_moteus_sub.unregister()
        self.drive_moteus_sub.unregister()
        self.drive_status_sub.unregister()
        self.gps_fix.unregister()
        self.led_sub.unregister()
        self.nav_state_sub.unregister()
        self.imu_calibration.unregister()
        self.sa_temp_data.unregister()
        self.sa_humidity_data.unregister()
        self.ish_thermistor_data.unregister()
        self.science_spectral.unregister()

    def receive(self, text_data):
        """
        Receive message from WebSocket.
        """
        message = json.loads(text_data)
        try:
            if message["type"] == "joystick_values":
                self.handle_joystick_message(message)
            elif message["type"] == "disable_auton_led":
                self.disable_auton_led()
            elif message["type"] == "laser_service":
                self.enable_laser_callback(message)
            elif message["type"] == "calibrate_motors":
                self.calibrate_motors(message)
            elif message["type"] == "arm_adjust":
                self.arm_adjust(message)
            elif (
                message["type"] == "arm_values"
                or message["type"] == "cache_values"
                or message["type"] == "sa_arm_values"
            ):
                self.handle_controls_message(message)
            elif message["type"] == "enable_white_leds":
                self.enable_white_leds_callback(message)
            elif message["type"] == "enable_uv_leds":
                self.enable_uv_leds_callback(message)
            elif message["type"] == "auton_command":
                self.send_auton_command(message)
            elif message["type"] == "teleop_enabled":
                self.send_teleop_enabled(message)
            elif message["type"] == "bearing":
                self.bearing()
            elif message["type"] == "mast_gimbal":
                self.mast_gimbal(message)
            elif message["type"] == "max_streams":
                self.send_res_streams()
            elif message["type"] == "sendCameras":
                self.change_cameras(message)
            elif message["type"] == "takePanorama":
                self.capture_panorama()
            elif message["type"] == "heaterEnable":
                self.heater_enable_service(message)
            elif message["type"] == "autoShutoff":
                self.auto_shutoff_toggle(message)
            elif message["type"] == "center_map":
                self.send_center()
            elif message["type"] == "enable_limit_switch":
                self.limit_switch(message)
            elif message["type"] == "save_auton_waypoint_list":
                self.save_auton_waypoint_list(message)
            elif message["type"] == "get_auton_waypoint_list":
                self.get_auton_waypoint_list(message)
            elif message["type"] == "save_basic_waypoint_list":
                self.save_basic_waypoint_list(message)
            elif message["type"] == "get_basic_waypoint_list":
                self.get_basic_waypoint_list(message)
            elif message["type"] == "download_csv":
                self.download_csv(message)
        except Exception as e:
            rospy.logerr(e)

    def filter_xbox_axis(
        self,
        axes: "List[float]",
        axis: str,
        deadzone_threshold: float = DEFAULT_ARM_DEADZONE,
        quad_control: bool = False,
    ) -> float:
        index = self.xbox_mappings[axis] # takes the specified yaml str (e.g. "left_y") and gets index
        value = axes[index]

        value = deadzone(value, deadzone_threshold)
        if quad_control:
            value = quadratic(value)
        return value

    def filter_xbox_button(self, button_array: list[float], pos_button: str, neg_button: str) -> float:
        """
        Applies various filtering functions to an axis for controlling the arm
        :return: Return -1, 0, or 1 depending on what buttons are being pressed
        """
        return button_array[self.xbox_mappings[pos_button]] - button_array[self.xbox_mappings[neg_button]]

    def to_velocity(self, input: int, joint_name: str, brushless: bool = True) -> float:
        """
        Scales [-1,1] joystick input to min/max of each joint
        """
        if brushless:
            return (
                self.brushless_motors[joint_name]["min_velocity"]
                + (input + 1)
                * (
                    self.brushless_motors[joint_name]["max_velocity"]
                    - self.brushless_motors[joint_name]["min_velocity"]
                )
                / 2
            )
        else:
            return (
                self.brushed_motors[joint_name]["min_velocity"]
                + (input + 1)
                * (self.brushed_motors[joint_name]["max_velocity"] - self.brushed_motors[joint_name]["min_velocity"])
                / 2
            )

    def publish_ik(self, axes: list[float], buttons: list[float]) -> None:
        ee_in_map = SE3.from_tf_tree(self.tf_buffer, "base_link", "arm_d_link")

        ee_in_map.position[0] += self.ik_names["x"] * self.filter_xbox_axis(axes, "left_x")
        ee_in_map.position[1] += self.ik_names["y"] * self.filter_xbox_axis(axes, "left_y")
        ee_in_map.position[2] += self.ik_names["z"] * self.filter_xbox_button(buttons, "right_trigger", "left_trigger")

        self.send(
            text_data=json.dumps(
                {
                    "type": "ik",
                    "target": {
                        "position": ee_in_map.position.tolist(),
                        "quaternion": ee_in_map.rotation.quaternion.tolist(),
                    },
                }
            )
        )

        self.arm_ik_pub.publish(
            IK(
                target=PoseStamped(
                    header=Header(stamp=rospy.Time.now(), frame_id="base_link"),
                    pose=Pose(
                        position=Point(*ee_in_map.position),
                        orientation=Quaternion(*ee_in_map.rotation.quaternion),
                    ),
                )
            )
        )

    def publish_position(self, type, names, positions):
        position_cmd = Position(
            names=names,
            positions=positions,
        )
        if type == "arm_values":
            self.arm_position_cmd_pub.publish(position_cmd)
        elif type == "sa_arm_values":
            self.sa_position_cmd_pub.publish(position_cmd)
        elif type == "cache_values":
            self.cache_position_cmd_pub.publish(position_cmd)

    def publish_velocity(self, type, names, axes, buttons):
        velocity_cmd = Velocity()
        velocity_cmd.names = names
        if type == "cache_values":
            velocity_cmd.velocities = [
                self.sa_config["cache"]["multiplier"] * self.filter_xbox_button(buttons, "right_bumper", "left_bumper")
            ]
            self.cache_velocity_cmd_pub.publish(velocity_cmd)
        elif type == "sa_arm_values":
            velocity_cmd.velocities = [
                self.to_velocity(self.filter_xbox_axis(axes, self.sa_config["sa_x"]["xbox_index"]), "sa_x", False),
                self.to_velocity(self.filter_xbox_axis(axes, self.sa_config["sa_y"]["xbox_index"]), "sa_y", False),
                self.to_velocity(self.filter_xbox_axis(axes, self.sa_config["sa_z"]["xbox_index"]), "sa_z", True),
                self.sa_config["sampler"]["multiplier"] * self.filter_xbox_button(buttons, self.sa_config["sampler"]["xbox_index_pos"], self.sa_config["sampler"]["xbox_index_neg"]),
                self.sa_config["sensor_actuator"]["multiplier"]
                * self.filter_xbox_button(buttons, self.sa_config["sensor_actuator"]["xbox_index_pos"], self.sa_config["sensor_actuator"]["xbox_index_neg"]),
            ]
            self.sa_velocity_cmd_pub.publish(velocity_cmd)
        elif type == "arm_values":
            velocity_cmd.velocities = [
                self.to_velocity(self.filter_xbox_axis(axes,self.ra_config["joint_a"]["xbox_index"]), "joint_a"),
                self.to_velocity(
                    self.filter_xbox_axis(axes, self.ra_config["joint_b"]["xbox_index"]), "joint_b", False
                ),
                self.to_velocity(self.filter_xbox_axis(axes, self.ra_config["joint_c"]["xbox_index"]), "joint_c"),
                self.to_velocity(
                    self.filter_xbox_button(buttons, self.ra_config["joint_de_pitch"]["xbox_index_pos"], self.ra_config["joint_de_pitch"]["xbox_index_neg"]), "joint_de_0"
                ),
                self.to_velocity(
                    self.filter_xbox_button(buttons, self.ra_config["joint_de_roll"]["xbox_index_pos"], self.ra_config["joint_de_roll"]["xbox_index_neg"]), "joint_de_1"
                ),
                self.ra_config["allen_key"]["multiplier"] * self.filter_xbox_button(buttons, self.ra_config["allen_key"]["xbox_index_pos"], self.ra_config["allen_key"]["xbox_index_neg"]),
                self.ra_config["gripper"]["multiplier"] * self.filter_xbox_button(buttons, self.ra_config["gripper"]["xbox_index_pos"], self.ra_config["gripper"]["xbox_index_neg"]),
            ]
            self.arm_velocity_cmd_pub.publish(velocity_cmd)

    def publish_throttle(self, type, names, axes, buttons):
        throttle_cmd = Throttle()
        throttle_cmd.names = names
        if type == "cache_values":
            throttle_cmd.throttles = [
                self.sa_config["cache"]["multiplier"] * self.filter_xbox_button(buttons, self.sa_config["cache"]["xbox_index_pos"], self.sa_config["cache"]["xbox_index_neg"])
            ]
            self.cache_throttle_cmd_pub.publish(throttle_cmd)
        elif type == "arm_values":
            throttle_cmd.throttles = [
<<<<<<< HEAD
                self.ra_config["joint_a"]["multiplier"] * self.filter_xbox_axis(axes, self.ra_config["joint_a"]["xbox_index"]),
                self.ra_config["joint_b"]["multiplier"] * self.filter_xbox_axis(axes, self.ra_config["joint_b"]["xbox_index"]),
                self.ra_config["joint_c"]["multiplier"] * self.filter_xbox_axis(axes, self.ra_config["joint_c"]["xbox_index"], quad_control=True),
                self.ra_config["joint_de_pitch"]["multiplier"] * self.filter_xbox_button(buttons, self.ra_config["joint_de_pitch"]["xbox_index_pos"], self.ra_config["joint_de_pitch"]["xbox_index_neg"]),
                self.ra_config["joint_de_roll"]["multiplier"] * self.filter_xbox_button(buttons, self.ra_config["joint_de_roll"]["xbox_index_pos"], self.ra_config["joint_de_roll"]["xbox_index_neg"]),
                self.ra_config["allen_key"]["multiplier"] * self.filter_xbox_button(buttons, self.ra_config["allen_key"]["xbox_index_pos"], self.ra_config["allen_key"]["xbox_index_neg"]),
                self.ra_config["gripper"]["multiplier"] * self.filter_xbox_button(buttons, self.ra_config["gripper"]["xbox_index_pos"], self.ra_config["gripper"]["xbox_index_neg"]),
=======
                self.ra_config["joint_a"]["multiplier"] * self.filter_xbox_axis(axes[self.xbox_mappings["left_x"]]),
                self.ra_config["joint_b"]["multiplier"] * self.filter_xbox_axis(axes[self.xbox_mappings["left_y"]]),
                self.ra_config["joint_c"]["multiplier"]
                * quadratic(self.filter_xbox_axis(axes[self.xbox_mappings["right_y"]])),
                self.ra_config["joint_de_pitch"]["multiplier"]
                * self.filter_xbox_axis(
                    buttons[self.xbox_mappings["right_trigger"]] - buttons[self.xbox_mappings["left_trigger"]]
                ),
                self.ra_config["joint_de_roll"]["multiplier"]
                * self.filter_xbox_axis(
                    buttons[self.xbox_mappings["right_bumper"]] - buttons[self.xbox_mappings["left_bumper"]]
                ),
                self.ra_config["allen_key"]["multiplier"] * self.filter_xbox_button(buttons, "y", "a"),
                self.ra_config["gripper"]["multiplier"] * self.filter_xbox_button(buttons, "b", "x"),
>>>>>>> 032f3b71
            ]
            self.arm_throttle_cmd_pub.publish(throttle_cmd)
        elif type == "sa_arm_values":
            throttle_cmd.throttles = [
                self.filter_xbox_axis(axes, self.sa_config["sa_x"]["xbox_index"]),
                self.filter_xbox_axis(axes, self.sa_config["sa_y"]["xbox_index"]),
                self.filter_xbox_axis(axes, self.sa_config["sa_z"]["xbox_index"]),
                self.sa_config["sampler"]["multiplier"] * self.filter_xbox_button(buttons, self.sa_config["sampler"]["xbox_index_pos"], self.sa_config["sampler"]["xbox_index_neg"]),
                self.sa_config["sensor_actuator"]["multiplier"]
                * self.filter_xbox_button(buttons, self.sa_config["sensor_actuator"]["xbox_index_pos"], self.sa_config["sensor_actuator"]["xbox_index_neg"]),
            ]
            self.sa_throttle_cmd_pub.publish(throttle_cmd)

    def handle_controls_message(self, msg):
        names = ["joint_a", "joint_b", "joint_c", "joint_de_pitch", "joint_de_roll", "allen_key", "gripper"]
        if msg["type"] == "sa_arm_values":
            names = ["sa_x", "sa_y", "sa_z", "sampler", "sensor_actuator"]
        elif msg["type"] == "cache_values":
            names = ["cache"]

        if msg["buttons"][self.xbox_mappings["home"]] > 0.5:
            rospy.loginfo("Homing DE")

            client = actionlib.SimpleActionClient("arm_action", ArmActionAction)
            if client.wait_for_server(timeout=rospy.Duration(1)):
                goal = ArmActionGoal(name="de_home")
                client.send_goal(goal)

                client.wait_for_result()
            else:
                rospy.logwarn("Arm action server not available")
        else:
            if msg["arm_mode"] == "ik":
                self.publish_ik(msg["axes"], msg["buttons"])

            elif msg["arm_mode"] == "position":
                self.publish_position(type=msg["type"], names=names, positions=msg["positions"])

            elif msg["arm_mode"] == "velocity":
                self.publish_velocity(type=msg["type"], names=names, axes=msg["axes"], buttons=msg["buttons"])

            elif msg["arm_mode"] == "throttle":
                self.publish_throttle(type=msg["type"], names=names, axes=msg["axes"], buttons=msg["buttons"])

    def handle_joystick_message(self, msg):
        # Tiny deadzone so we can safely e-stop with dampen switch
        dampen = deadzone(msg["axes"][self.mappings["dampen"]], 0.01)

        # Makes dampen [0,1] instead of [-1,1].
        # Negative sign required to drive forward by default instead of backward.
        # (-1*dampen) because the top of the dampen switch is -1.
        dampen = -1 * ((-1 * dampen) + 1) / 2

        def get_axes_input(
            mapping_name: str, deadzone_threshold: float = 0.05, apply_quadratic: bool = False, scale: float = 1.0
        ) -> float:
            signal = msg["axes"][self.mappings[mapping_name]]
            signal *= self.drive_config[mapping_name]["multiplier"]
            signal = deadzone(signal, deadzone_threshold)
            if apply_quadratic:
                signal = quadratic(signal)
            signal *= scale
            return signal

        linear = get_axes_input("forward_back", 0.02, True, self.max_wheel_speed * dampen)
        # Note(quintin): I prefer using solely the twist axis for turning...
        # angular_from_lateral = get_axes_input("left_right", 0.4, True)
        angular = get_axes_input("twist", 0.03, True, self.max_angular_speed * dampen)

        linear -= get_axes_input("tilt", 0.5, scale=0.1)
        angular -= get_axes_input("pan", 0.5, scale=0.1)

        self.twist_pub.publish(
            Twist(
                linear=Vector3(x=linear),
                angular=Vector3(z=angular),
            )
        )

        self.send(
            text_data=json.dumps(
                {
                    "type": "joystick",
                    "left_right": msg["axes"][self.mappings["left_right"]],
                    "forward_back": msg["axes"][self.mappings["forward_back"]],
                    "twist": msg["axes"][self.mappings["twist"]],
                    "dampen": msg["axes"][self.mappings["dampen"]],
                    "pan": msg["axes"][self.mappings["pan"]],
                    "tilt": msg["axes"][self.mappings["tilt"]],
                }
            )
        )

    def pdb_callback(self, msg):
        self.send(text_data=json.dumps({"type": "pdb", "temperatures": msg.temperatures, "currents": msg.currents}))

    def arm_controller_callback(self, msg):
        hits = []
        for n in msg.limit_hit:
            temp = []
            for i in range(4):
                temp.append((1 if n & (1 << i) != 0 else 0))
            hits.append(temp)
        self.send(
            text_data=json.dumps(
                {"type": "arm_moteus", "name": msg.name, "state": msg.state, "error": msg.error, "limit_hit": hits}
            )
        )

    def sa_joint_callback(self, msg):
        names = msg.name
        z = msg.position[names.index("sa_z")]
        self.send(text_data=json.dumps({"type": "sa_z", "sa_z": z}))

    def drive_controller_callback(self, msg):
        hits = []
        for n in msg.limit_hit:
            temp = []
            for i in range(4):
                temp.append((1 if n & (1 << i) != 0 else 0))
            hits.append(temp)
        self.send(
            text_data=json.dumps(
                {"type": "drive_moteus", "name": msg.name, "state": msg.state, "error": msg.error, "limit_hit": hits}
            )
        )

    def enable_laser_callback(self, msg):
        try:
            result = self.laser_service(data=msg["data"])
            self.send(text_data=json.dumps({"type": "laser_service", "success": result.success}))
        except rospy.ServiceException as e:
            rospy.logerr(f"Service call failed: {e}")

    def limit_switch(self, msg):
        fail = []
        if msg["name"] == "all_ra":
            for joint in self.RA_NAMES:
                name = "arm_enable_limit_switch_" + joint
                self.limit_switch_service = rospy.ServiceProxy(name, SetBool)
                try:
                    result = self.limit_switch_service(data=msg["data"])
                    if not result.success:
                        fail.append(joint)
                except rospy.ServiceException as e:
                    print(f"Service call failed: {e}")
        else:
            self.limit_switch_service = rospy.ServiceProxy(msg["name"], SetBool)
            try:
                result = self.limit_switch_service(data=msg["data"])
                if not result.success:
                    fail.append(joint)
            except rospy.ServiceException as e:
                print(f"Service call failed: {e}")

    def enable_white_leds_callback(self, msg):
        for i in range(0, 3):
            white_led_name = f"science_enable_white_led_{i}"
            led_srv = rospy.ServiceProxy(white_led_name, SetBool)
            try:
                result = led_srv(data=msg["data"])
                self.send(text_data=json.dumps({"type": "toggle_uv", "result": result.success}))
            except rospy.ServiceException as e:
                rospy.logerr(f"Service call failed: {e}")

    def enable_uv_leds_callback(self, msg):
        for i in range(0, 3):
            uv_led_name = f"science_enable_uv_led_{i}"
            led_srv = rospy.ServiceProxy(uv_led_name, SetBool)
            try:
                result = led_srv(data=msg["data"])
                self.send(text_data=json.dumps({"type": "toggle_uv", "result": result.success}))
            except rospy.ServiceException as e:
                rospy.logerr(f"Service call failed: {e}")

    def enable_device_callback(self, msg):
        try:
            result = self.calibrate_service()
            self.send(text_data=json.dumps({"type": "calibrate_service", "result": result.success}))
        except rospy.ServiceException as e:
            rospy.logerr(e)

    def calibrate_motors(self, msg):
        fail = []  # if any calibration fails, add joint name to a list to return
        if msg["topic"] == "all_ra":
            for joint in self.RA_NAMES:
                self.calibrate_service = rospy.ServiceProxy("arm_calibrate_" + joint, Trigger)
                try:
                    result = self.calibrate_service()
                    if not result.success:
                        fail.append(joint)
                except rospy.ServiceException as e:
                    print(f"Service call failed: {e}")
        else:
            self.calibrate_service = rospy.ServiceProxy(msg["topic"], Trigger)
            try:
                result = self.calibrate_service()
                if not result.success:
                    fail = msg["topic"]
            except rospy.ServiceException as e:
                print(f"Service call failed: {e}")

        self.send(text_data=json.dumps({"type": "calibrate_motors", "result": fail}))

    def arm_adjust(self, msg):
        try:
            arm_adjust_srv = rospy.ServiceProxy(msg["name"] + "_adjust", AdjustMotor)
            result = arm_adjust_srv(name=msg["name"], value=msg["value"])
            self.send(text_data=json.dumps({"type": "arm_adjust", "success": result.success}))
        except rospy.ServiceException as e:
            print(f"Service call failed: {e}")

    def disable_auton_led(self):
        message = String()
        message.data = "off"
        self.led_pub.publish(message)

    def drive_status_callback(self, msg):
        msg.joint_states.position = [x * self.wheel_radius for x in msg.joint_states.position]
        msg.joint_states.velocity = [x * self.wheel_radius for x in msg.joint_states.velocity]
        self.send(
            text_data=json.dumps(
                {
                    "type": "drive_status",
                    "name": msg.name,
                    "position": msg.joint_states.position,
                    "velocity": msg.joint_states.velocity,
                    "effort": msg.joint_states.effort,
                    "state": msg.moteus_states.state,
                    "error": msg.moteus_states.error,
                }
            )
        )

    def cmd_vel_callback(self, msg):
        self.send(text_data=json.dumps({"type": "cmd_vel", "linear_x": msg.linear.x, "angular_z": msg.angular.z}))

    def gps_fix_callback(self, msg):
        self.send(
            text_data=json.dumps(
                {"type": "nav_sat_fix", "latitude": msg.latitude, "longitude": msg.longitude, "altitude": msg.altitude}
            )
        )

    def send_auton_command(self, msg):
        self.enable_auton(
            msg["is_enabled"],
            [
                GPSWaypoint(
                    waypoint["tag_id"],
                    waypoint["latitude_degrees"],
                    waypoint["longitude_degrees"],
                    WaypointType(waypoint["type"]),
                )
                for waypoint in msg["waypoints"]
            ],
        )

    def send_teleop_enabled(self, msg):
        rospy.wait_for_service("enable_teleop")
        try:
            enable_teleop = rospy.ServiceProxy("enable_teleop", SetBool)
            enable_teleop(msg["data"])
        except rospy.ServiceException as e:
            rospy.logerr(f"Service call failed: {e}")

    def led_callback(self, msg):
        self.send(
            text_data=json.dumps(
                {"type": "led", "red": msg.red, "green": msg.green, "blue": msg.blue, "is_blinking": msg.is_blinking}
            )
        )

    def nav_state_callback(self, msg):
        self.send(text_data=json.dumps({"type": "nav_state", "state": msg.state}))

    def sa_temp_data_callback(self, msg):
        self.send(text_data=json.dumps({"type": "temp_data", "temp_data": msg.temperature}))

    def sa_humidity_data_callback(self, msg):
        self.send(text_data=json.dumps({"type": "relative_humidity", "humidity_data": msg.relative_humidity}))

    def ish_thermistor_data_callback(self, msg):
        temps = [x.temperature for x in msg.temps]
        self.send(text_data=json.dumps({"type": "thermistor", "temps": temps}))

    def bearing(self):
        base_link_in_map = SE3.from_tf_tree(self.tf_buffer, "map", "base_link")
        self.send(
            text_data=json.dumps(
                {
                    "type": "bearing",
                    "rotation": base_link_in_map.rotation.quaternion.tolist(),
                }
            )
        )

    def mast_gimbal(self, msg):
        pwr = rospy.get_param("teleop/mast_gimbal_power")
        rot_pwr = msg["throttles"][0] * pwr["rotation_pwr"]
        up_down_pwr = msg["throttles"][1] * pwr["up_down_pwr"]
        self.mast_gimbal_pub.publish(Throttle(["mast_gimbal_y", "mast_gimbal_z"], [rot_pwr, up_down_pwr]))

    def change_cameras(self, msg):
        try:
            camera_cmd = CameraCmd(msg["device"], msg["resolution"])
            result = self.change_cameras_srv(primary=msg["primary"], camera_cmd=camera_cmd)
        except rospy.ServiceException as e:
            print(f"Service call failed: {e}")

    def send_res_streams(self):
        res = rospy.get_param("cameras/max_num_resolutions")
        streams = rospy.get_param("cameras/max_streams")
        self.send(text_data=json.dumps({"type": "max_resolution", "res": res}))
        self.send(text_data=json.dumps({"type": "max_streams", "streams": streams}))

    def capture_panorama(self) -> None:
        try:
            response = self.capture_panorama_srv()
            image = response.panorama
            # self.image_callback(image)
        except rospy.ServiceException as e:
            print(f"Service call failed: {e}")

    # def capture_photo(self):
    #     try:
    #         response = self.capture_photo_srv()
    #         image = response.photo
    #         self.image_callback(image)
    #     except rospy.ServiceException as e:
    #         print(f"Service call failed: {e}")

    # def image_callback(self, msg):
    #     bridge = CvBridge()
    #     try:
    #         # Convert the image to OpenCV standard format
    #         cv_image = bridge.imgmsg_to_cv2(msg, desired_encoding="passthrough")
    #     except Exception as e:
    #         rospy.logerr("Could not convert image message to OpenCV image: " + str(e))
    #         return

    #     # Save the image to a file (you could change 'png' to 'jpg' or other formats)
    #     image_filename = "panorama.png"
    #     try:
    #         cv2.imwrite(image_filename, cv_image)
    #         rospy.loginfo("Saved image to {}".format(image_filename))
    #     except Exception as e:
    #         rospy.logerr("Could not save image: " + str(e))

    def heater_enable_service(self, msg):
        try:
            heater = msg["heater"]
            science_enable = rospy.ServiceProxy("science_enable_heater_" + heater, SetBool)
            result = science_enable(data=msg["enabled"])
        except rospy.ServiceException as e:
            print(f"Service init failed: {e}")

    def ish_heater_state_callback(self, msg):
        self.send(text_data=json.dumps({"type": "heater_states", "states": msg.state}))

    def auto_shutoff_toggle(self, msg):
        try:
            rospy.logerr(msg)
            result = self.heater_auto_shutoff_srv(data=msg["shutoff"])
            self.send(text_data=json.dumps({"type": "auto_shutoff", "success": result.success}))
        except rospy.ServiceException as e:
            print(f"Service call failed: {e}")

    def send_center(self):
        lat = rospy.get_param("gps_linearization/reference_point_latitude")
        long = rospy.get_param("gps_linearization/reference_point_longitude")
        self.send(text_data=json.dumps({"type": "center_map", "latitude": lat, "longitude": long}))

    def save_auton_waypoint_list(self, msg):
        AutonWaypoint.objects.all().delete()
        waypoints = []
        for w in msg["data"]:
            waypoints.append(
                AutonWaypoint(tag_id=w["id"], type=w["type"], latitude=w["lat"], longitude=w["lon"], name=w["name"])
            )
        AutonWaypoint.objects.bulk_create(waypoints)
        self.send(text_data=json.dumps({"type": "save_auton_waypoint_list", "success": True}))
        # Print out all of the waypoints
        for w in AutonWaypoint.objects.all():
            rospy.loginfo(str(w.name) + " " + str(w.latitude) + " " + str(w.longitude))

    def get_auton_waypoint_list(self, msg):
        waypoints = []
        for w in AutonWaypoint.objects.all():
            waypoints.append({"name": w.name, "id": w.tag_id, "lat": w.latitude, "lon": w.longitude, "type": w.type})
        self.send(text_data=json.dumps({"type": "get_auton_waypoint_list", "data": waypoints}))

    def save_basic_waypoint_list(self, msg):
        BasicWaypoint.objects.all().delete()
        waypoints = []
        for w in msg["data"]:
            waypoints.append(BasicWaypoint(drone=w["drone"], latitude=w["lat"], longitude=w["lon"], name=w["name"]))
        BasicWaypoint.objects.bulk_create(waypoints)
        self.send(text_data=json.dumps({"type": "save_basic_waypoint_list", "success": True}))
        # Print out all of the waypoints
        for w in BasicWaypoint.objects.all():
            rospy.loginfo(str(w.name) + " " + str(w.latitude) + " " + str(w.longitude))

    def get_basic_waypoint_list(self, msg):
        waypoints = []
        for w in BasicWaypoint.objects.all():
            waypoints.append({"name": w.name, "drone": w.drone, "lat": w.latitude, "lon": w.longitude})
        self.send(text_data=json.dumps({"type": "get_basic_waypoint_list", "data": waypoints}))

    def imu_calibration_callback(self, msg) -> None:
        self.send(text_data=json.dumps({"type": "calibration_status", "system_calibration": msg.system_calibration}))

    def flight_attitude_listener(self):
        # threshold that must be exceeded to send JSON message
        threshold = 0.1
        map_to_baselink = SE3()

        rate = rospy.Rate(10.0)
        while not rospy.is_shutdown():
            try:
                tf_msg = SE3.from_tf_tree(self.tf_buffer, "map", "base_link")

                if tf_msg.is_approx(map_to_baselink, threshold):
                    rate.sleep()
                    continue
            except (
                tf2_ros.LookupException,
                tf2_ros.ConnectivityException,
                tf2_ros.ExtrapolationException,
            ):
                rate.sleep()
                continue

            map_to_baselink = tf_msg
            rotation = map_to_baselink.rotation
            euler = euler_from_quaternion(rotation.quaternion)
            pitch = euler[0] * 180 / pi
            roll = euler[1] * 180 / pi

            self.send(text_data=json.dumps({"type": "flight_attitude", "pitch": pitch, "roll": roll}))

            rate.sleep()

    def arm_joint_callback(self, msg: JointState) -> None:
        # Set non-finite values to zero
        msg.position = [x if isfinite(x) else 0 for x in msg.position]
        self.send(text_data=json.dumps({"type": "fk", "positions": msg.position}))

    def science_spectral_callback(self, msg):
        self.send(
            text_data=json.dumps({"type": "spectral_data", "site": msg.site, "data": msg.data, "error": msg.error})
        )

    def download_csv(self, msg):
        username = os.getenv("USERNAME", "-1")

        now = datetime.now(pytz.timezone("US/Eastern"))
        current_time = now.strftime("%m/%d/%Y-%H:%M")
        spectral_data = msg["data"]

        site_names = ["A", "B", "C"]
        index = 0

        # add site letter in front of data
        for site_data in spectral_data:
            site_data.insert(0, f"Site {site_names[index]}")
            index = index + 1

        time_row = ["Time", current_time]
        spectral_data.insert(0, time_row)

        if username == "-1":
            rospy.logerr("username not found")

        with open(os.path.join(f"/home/{username}/Downloads/spectral_data.csv"), "w") as f:
            csv_writer = csv.writer(f)
            csv_writer.writerows(spectral_data)<|MERGE_RESOLUTION|>--- conflicted
+++ resolved
@@ -351,7 +351,6 @@
             self.cache_throttle_cmd_pub.publish(throttle_cmd)
         elif type == "arm_values":
             throttle_cmd.throttles = [
-<<<<<<< HEAD
                 self.ra_config["joint_a"]["multiplier"] * self.filter_xbox_axis(axes, self.ra_config["joint_a"]["xbox_index"]),
                 self.ra_config["joint_b"]["multiplier"] * self.filter_xbox_axis(axes, self.ra_config["joint_b"]["xbox_index"]),
                 self.ra_config["joint_c"]["multiplier"] * self.filter_xbox_axis(axes, self.ra_config["joint_c"]["xbox_index"], quad_control=True),
@@ -359,22 +358,6 @@
                 self.ra_config["joint_de_roll"]["multiplier"] * self.filter_xbox_button(buttons, self.ra_config["joint_de_roll"]["xbox_index_pos"], self.ra_config["joint_de_roll"]["xbox_index_neg"]),
                 self.ra_config["allen_key"]["multiplier"] * self.filter_xbox_button(buttons, self.ra_config["allen_key"]["xbox_index_pos"], self.ra_config["allen_key"]["xbox_index_neg"]),
                 self.ra_config["gripper"]["multiplier"] * self.filter_xbox_button(buttons, self.ra_config["gripper"]["xbox_index_pos"], self.ra_config["gripper"]["xbox_index_neg"]),
-=======
-                self.ra_config["joint_a"]["multiplier"] * self.filter_xbox_axis(axes[self.xbox_mappings["left_x"]]),
-                self.ra_config["joint_b"]["multiplier"] * self.filter_xbox_axis(axes[self.xbox_mappings["left_y"]]),
-                self.ra_config["joint_c"]["multiplier"]
-                * quadratic(self.filter_xbox_axis(axes[self.xbox_mappings["right_y"]])),
-                self.ra_config["joint_de_pitch"]["multiplier"]
-                * self.filter_xbox_axis(
-                    buttons[self.xbox_mappings["right_trigger"]] - buttons[self.xbox_mappings["left_trigger"]]
-                ),
-                self.ra_config["joint_de_roll"]["multiplier"]
-                * self.filter_xbox_axis(
-                    buttons[self.xbox_mappings["right_bumper"]] - buttons[self.xbox_mappings["left_bumper"]]
-                ),
-                self.ra_config["allen_key"]["multiplier"] * self.filter_xbox_button(buttons, "y", "a"),
-                self.ra_config["gripper"]["multiplier"] * self.filter_xbox_button(buttons, "b", "x"),
->>>>>>> 032f3b71
             ]
             self.arm_throttle_cmd_pub.publish(throttle_cmd)
         elif type == "sa_arm_values":
