--- conflicted
+++ resolved
@@ -607,12 +607,9 @@
 
     def cmd_vel_callback(self, msg):
         self.send(text_data=json.dumps({"type": "cmd_vel", "linear_x": msg.linear.x, "angular_z": msg.angular.z}))
-<<<<<<< HEAD
 
     def network_bandwidth_callback(self, msg):
         self.send(text_data=json.dumps({"type": "network_bandwidth", "tx": msg.tx, "rx": msg.rx}))
-=======
->>>>>>> d44fa8c3
 
     def gps_fix_callback(self, msg):
         self.send(
