--- conflicted
+++ resolved
@@ -255,14 +255,6 @@
             )
 
     def handle_controls_message(self, msg):
-        if msg["type"] == "arm_values" and msg["arm_mode"] == "position":
-            position_names = ["joint_b", "joint_c", "joint_de_pitch", "joint_de_roll"]
-            position_cmd = Position(
-                names=position_names,
-                positions=msg["positions"],
-            )
-            self.arm_position_cmd_pub.publish(position_cmd)
-            return
         CACHE = ["cache"]
         SA_NAMES = ["sa_x", "sa_y", "sa_z", "sampler", "sensor_actuator"]
         RA_NAMES = self.RA_NAMES
@@ -312,8 +304,6 @@
             )
             publishers[3].publish(arm_ik_cmd)
 
-<<<<<<< HEAD
-=======
         elif msg["arm_mode"] == "position":
             position_names = controls_names
             if msg["type"] == "arm_values":
@@ -324,7 +314,6 @@
             )
             publishers[0].publish(position_cmd)
 
->>>>>>> cceaa56e
         elif msg["arm_mode"] == "velocity":
             velocity_cmd = Velocity()
             velocity_cmd.names = controls_names
