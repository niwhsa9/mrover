#include "lander_align.hpp"
#include "pch.hpp"
#include <Eigen/src/Core/Matrix.h>
<<<<<<< HEAD
#include <cmath>
=======
#include <algorithm>
#include <cmath>
#include <complex>
>>>>>>> 9891483f
#include <cstddef>
#include <geometry_msgs/Twist.h>
#include <geometry_msgs/Vector3.h>

#include <lie/se3.hpp>
#include <math.h>
#include <optional>
#include <random>
#include <ros/subscriber.h>
#include <tuple>
#include <vector>

#include <lie/se3.hpp>
#include <tf2_ros/transform_broadcaster.h>
#include <tf2_ros/transform_listener.h>


namespace mrover {

    auto LanderAlignNodelet::onInit() -> void {
        mNh = getMTNodeHandle();
        mPnh = getMTPrivateNodeHandle();
        mThreshold = 10;
        mVectorSub = mNh.subscribe("/camera/left/points", 1, &LanderAlignNodelet::LanderCallback, this);
        mDebugVectorPub = mNh.advertise<geometry_msgs::Vector3>("/lander_align/Pose", 1);
        mTwistPub = mNh.advertise<geometry_msgs::Twist>("/cmd_vel", 1);


        //TF Create the Reference Frames
        mNh.param<std::string>("camera_frame", mCameraFrameId, "zed2i_left_camera_frame");
        mNh.param<std::string>("world_frame", mMapFrameId, "map");
    }

    void LanderAlignNodelet::LanderCallback(sensor_msgs::PointCloud2Ptr const& cloud) {
        filterNormals(cloud);
        if (std::optional<Eigen::Vector3f> planeNorm = ransac(mFilteredPoints, 0.2, 10, 100); planeNorm) {
            geometry_msgs::Vector3 vect;
            vect.x = planeNorm.value().x();
            vect.y = planeNorm.value().y();
            vect.z = planeNorm.value().z();
            mDebugVectorPub.publish(vect);
        }
    }

    // deprecated/not needed anymore
    // auto LanderAlignNodelet::downsample(sensor_msgs::PointCloud2Ptr const& cloud) -> sensor_msgs::PointCloud2Ptr {
    // TODO: make a new point cloud with half the resolution, check the zed wrapper for how to make one
    // sensor_msgs::PointCloud2 cloudSample;
    // cloudSample.header = cloud->header
    //     cloudSample.height = cloud->height / 2;
    //     cloudSample.width = cloud->width / 2;
    //     cloudSample.fields
    // }

    void LanderAlignNodelet::filterNormals(sensor_msgs::PointCloud2Ptr const& cloud) {
        // TODO: OPTIMIZE; doing this maobject_detector/debug_imgny push_back calls could slow things down
        mFilteredPoints.clear();
        auto* cloudData = reinterpret_cast<Point const*>(cloud->data.data());

        // define randomizer
        std::default_random_engine generator;
        std::uniform_int_distribution<int> distribution(0, (int) 200);

        for (auto point = cloudData; point < cloudData + (cloud->height * cloud->width); point += distribution(generator)) {
            bool isPointInvalid = (!std::isfinite(point->x) || !std::isfinite(point->y) || !std::isfinite(point->z));
            if (point->normal_z < mThreshold && !isPointInvalid) {
                mFilteredPoints.push_back(point);
            }
        }
    }

    auto LanderAlignNodelet::ransac(std::vector<Point const*> const& points, float const distanceThreshold, int minInliers, int const epochs) -> std::optional<Eigen::Vector3f> {
        // TODO: use RANSAC to find the lander face, should be the closest, we may need to modify this to output more information, currently the output is the normal
        // takes 3 samples for every epoch and terminates after specified number of epochs
        Eigen::Vector3f bestPlane(0, 0, 0); // normal vector representing plane (initialize as zero vector?? default ctor??)
        // Eigen::Vector3f currentCenter(0, 0, 0); // Keeps track of current center of plane in current epoch
        float offset;

        // define randomizer
        std::default_random_engine generator;
        std::uniform_int_distribution<int> distribution(0, (int) points.size() - 1);

        if (points.size() < 3) {
            return std::nullopt;
        }
        while (bestPlane.isZero()) { // TODO add give up condition after X iter
            for (int i = 0; i < epochs; ++i) {
                // currentCenter *= 0; // Set all vals in current center to zero at the start of each epoch
                // sample 3 random points (potential inliers)
                Point const* point1 = points[distribution(generator)];
                Point const* point2 = points[distribution(generator)];
                Point const* point3 = points[distribution(generator)];

                Eigen::Vector3f vec1{point1->x, point1->y, point1->z};
                Eigen::Vector3f vec2{point2->x, point2->y, point2->z};
                Eigen::Vector3f vec3{point3->x, point3->y, point3->z};

                // fit a plane to these points
                Eigen::Vector3f normal = (vec1 - vec2).cross(vec1 - vec3).normalized();
                offset = -normal.dot(vec1); // calculate offset (D value) using one of the points

                int numInliers = 0;

                for (auto p: points) {
                    // calculate distance of each point from potential plane
                    float distance = std::abs(normal.x() * p->x + normal.y() * p->y + normal.z() * p->z + offset);

                    if (distance < distanceThreshold) {
                        // Add points to current planes center
                        // currentCenter(0) += p->x;
                        // currentCenter(1) += p->y;
                        // currentCenter(2) += p->z;
                        ++numInliers; // count num of inliers that pass the "good enough fit" threshold
                    }
                }

                // update best plane if better inlier count
                if (numInliers > minInliers) {
                    minInliers = numInliers;
                    bestPlane = normal.normalized();

                    // If this is the new best plane, set mBestCenter
                    // mBestCenter = currentCenter / static_cast<float>(minInliers);
                }
            }
        }

        // Run through one more loop to identify the center of the plane (one possibility for determining best center)
        int numInliers = 0;
        for (auto p: points) {
            // calculate distance of each point from potential plane
            float distance = std::abs(bestPlane.x() * p->x + bestPlane.y() * p->y + bestPlane.z() * p->z + mBestOffset);

            if (distance < distanceThreshold) {
                mBestCenter(0) += p->x;
                mBestCenter(1) += p->y;
                mBestCenter(2) += p->z;
                ++numInliers; // count num of inliers that pass the "good enough fit" threshold
            }
        }

        if (numInliers == 0) {
            return std::nullopt;
        }

        mBestCenter /= static_cast<float>(numInliers);

        SE3 planeLoc{
                {mBestCenter(0), mBestCenter(1), mBestCenter(2)},
                {}};

        std::string immediateFrameId = "immediatePlane";
        SE3::pushToTfTree(mTfBroadcaster, immediateFrameId, mCameraFrameId, planeLoc);

        ROS_INFO("THE LOCATION OF THE PLANE IS AT: %f, %f, %f with normal vector %f, %f, %f", mBestCenter(0), mBestCenter(1), mBestCenter(2), bestPlane.x(), bestPlane.y(), bestPlane.z());

        return bestPlane;
    }

    auto LanderAlignNodelet::PID::rotate_speed(float theta) const -> float {
        return Angle_P * theta;
    }


    auto LanderAlignNodelet::PID::find_angle(Eigen::Vector3f current, Eigen::Vector3f target) -> float {
        Eigen::Vector3f u1 = current.normalized();
        Eigen::Vector3f u2 = target.normalized();
        float theta = acos(u1.dot(u2));
        float perp_alignment = u2[0] * -u1[1] + u2[1] * u1[0];
        if (perp_alignment > 0) {
            return theta;
        }
        return -theta;
    }

<<<<<<< HEAD
    auto LanderAlignNodelet::PID::drive_speed(float distance) -> float {
        return distance * Linear_P;
    }

    auto LanderAlignNodelet::PID::find_distance(Eigen::Vector3f current, Eigen::Vector3f target) -> float {
        Eigen::Vector3f difference = target - current;
        float distance = difference.norm();
        return distance;
    }

    // auto LanderAlignNodelet::PID::calculate(Eigen::Vector3f& input, Eigen::Vector3f& target) -> std::tuple<float> {
    //     input[2] = 0;
    //     target[2] = 0;

    //     return {rotate_command(input, target), drive_speed(input, target)};
    // }


    void LanderAlignNodelet::sendTwist(Eigen::Vector3f const& planeNormal, Eigen::Vector3f const& planeCenterInWorld, Eigen::Vector3f const& offset) {
        SE3 rover;

        geometry_msgs::Twist twist;

        float const linear_thresh = 0.1; // could be member variables
        float const angular_thresh = 0.1;

        Eigen::Vector3f rover_dir;

        Eigen::Vector3f targetPosInWorld = planeCenterInWorld - offset;
        targetPosInWorld[2] = 0;

        PID pid(0.1, 0.1); // literally just P -- ugly class and probably needs restructuring in the future

        ros::Rate rate(20); // ROS Rate at 20Hz
        while (ros::ok()) {
            rover = SE3::fromTfTree(mTfBuffer, "map", "base_link");
            Eigen::Vector3f roverPosInWorld = rover.position();
            roverPosInWorld[2] = 0;

            switch (mLoopState) {
                case RTRSTATE::turn1: {
                    rover_dir = rover.rotation().matrix().col(0);
                    rover_dir[2] = 0;
                    float angle = pid.find_angle(rover_dir, targetPosInWorld - roverPosInWorld);
                    float angle_rate = pid.rotate_speed(angle);

                    twist.angular.z = angle_rate;

                    if (abs(angle) < angular_thresh) {
                        mLoopState = RTRSTATE::drive;
                    }
                }

                case RTRSTATE::drive: {
                    Eigen::Vector3f roverPosInWorld = rover.position();
                    float distance = pid.find_distance(roverPosInWorld, targetPosInWorld - roverPosInWorld);
                    float drive_rate = pid.drive_speed(distance);

                    twist.linear.x = drive_rate;

                    if (abs(distance) < linear_thresh) {
                        mLoopState = RTRSTATE::turn2;
                    }
                }

                case RTRSTATE::turn2: {
                    rover_dir = rover.rotation().matrix().col(0);
                    rover_dir[2] = 0;
                    float angle = pid.find_angle(rover_dir, planeNormal);
                    float angle_rate = pid.rotate_speed(angle);

                    twist.angular.z = angle_rate;

                    if (abs(angle) < angular_thresh) {
                        mLoopState = RTRSTATE::done;
                    }
                }

                case RTRSTATE::done:
                    break;
            }
            mTwistPub.publish(twist);

            ROS_INFO("Running turn/drive state machine...");
            rate.sleep();
        }
    }
=======
    // auto angleToRotate(Eigen::Vector2f v1, Eigen::Vector2f v2) -> float {
    //     v1.normalize();
    //     v2.normalize();

    //     float smallestAngle = std::clamp(acosf(v1.dot(v2)), -1.0f, 1.0f);
    //     float perpendicularAlignment = v2(0) * -v1(1) + v2(1) * v1(0);

    //     int sign = std::signbit(perpendicularAlignment);

    //     sign = (sign == 1) ? -1 : 1;

    //     return smallestAngle * (float) sign;
    // }

>>>>>>> 9891483f
} // namespace mrover<|MERGE_RESOLUTION|>--- conflicted
+++ resolved
@@ -1,13 +1,7 @@
 #include "lander_align.hpp"
 #include "pch.hpp"
 #include <Eigen/src/Core/Matrix.h>
-<<<<<<< HEAD
 #include <cmath>
-=======
-#include <algorithm>
-#include <cmath>
-#include <complex>
->>>>>>> 9891483f
 #include <cstddef>
 #include <geometry_msgs/Twist.h>
 #include <geometry_msgs/Vector3.h>
@@ -183,7 +177,6 @@
         return -theta;
     }
 
-<<<<<<< HEAD
     auto LanderAlignNodelet::PID::drive_speed(float distance) -> float {
         return distance * Linear_P;
     }
@@ -271,20 +264,4 @@
             rate.sleep();
         }
     }
-=======
-    // auto angleToRotate(Eigen::Vector2f v1, Eigen::Vector2f v2) -> float {
-    //     v1.normalize();
-    //     v2.normalize();
-
-    //     float smallestAngle = std::clamp(acosf(v1.dot(v2)), -1.0f, 1.0f);
-    //     float perpendicularAlignment = v2(0) * -v1(1) + v2(1) * v1(0);
-
-    //     int sign = std::signbit(perpendicularAlignment);
-
-    //     sign = (sign == 1) ? -1 : 1;
-
-    //     return smallestAngle * (float) sign;
-    // }
-
->>>>>>> 9891483f
 } // namespace mrover