--- conflicted
+++ resolved
@@ -1,43 +1,3 @@
-<<<<<<< HEAD
-import { createWebHistory, createRouter } from "vue-router";
-import Menu from "../components/Menu.vue";
-import ERDTask from "../components/ERDTask.vue";
-import AutonTask from "../components/AutonTask.vue";
-
-const routes = [
-  {
-    path: "/",
-    name: "Menu",
-    component: Menu,
-  },
-  {
-    path: "/DMTask",
-    name: "DMTask",
-    component: ERDTask,
-    props: {
-      type: "DM",
-    },
-  },
-  {
-    path: "/ESTask",
-    name: "ESTask",
-    component: ERDTask,
-    props: {
-      type: "ES",
-    },
-  },
-  {
-    path: "/AutonTask",
-    name: "AutonTask",
-    component: AutonTask,
-  },
-];
-
-const router = createRouter({
-  history: createWebHistory(),
-  routes,
-});
-=======
 import { createWebHistory, createRouter } from 'vue-router'
 import Menu from '../components/Menu.vue'
 import DMESTask from '../components/DMESTask.vue'
@@ -75,6 +35,5 @@
   history: createWebHistory(),
   routes
 })
->>>>>>> 9720704e
 
 export default router;