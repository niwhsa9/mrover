--- conflicted
+++ resolved
@@ -1,18 +1,3 @@
-<<<<<<< HEAD
-import { createRouter, createWebHistory } from 'vue-router'
-import backendView from '../views/backendView.vue'
-
-const router = createRouter({
-  history: createWebHistory(import.meta.env.BASE_URL),
-  routes: [
-    {
-      path: '/backend',
-      name: 'backend',
-      component: backendView
-    }
-  ]
-})
-=======
 import { createWebHistory, createRouter } from "vue-router";
 import Menu from "../components/Menu.vue";
 import ERDTask from "../components/ERDTask.vue";
@@ -34,6 +19,5 @@
   history: createWebHistory(),
   routes,
 });
->>>>>>> 16439038
 
 export default router;