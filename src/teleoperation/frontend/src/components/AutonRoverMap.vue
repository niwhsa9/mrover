<template>
  <div class="wrap">
    <!-- Leaflet Map Definition-->
    <l-map
      @ready="onMapReady"
      ref="map"
      class="map"
      :zoom="22"
      :center="center"
      @click="getClickedLatLon($event)"
    >
      <l-control-scale :imperial="false" />
      <!-- Tile Layer for map background -->
      <l-tile-layer
        ref="tileLayer"
        :url="online ? onlineUrl : offlineUrl"
        :attribution="attribution"
        :options="online ? onlineTileOptions : offlineTileOptions"
      />

      <!-- Markers for rover location -->
      <!-- TODO: Figure out if we still want these -->
      <l-marker ref="rover" :lat-lng="odomLatLng" :icon="locationIcon" />

      <!-- Waypoint Icons -->
      <l-marker
        v-for="(waypoint, index) in waypointList"
        :key="index"
        :lat-lng="waypoint.latLng"
        :icon="waypointIcon"
      >
        <l-tooltip :options="{ permanent: 'true', direction: 'top' }">
          {{ waypoint.name }}, {{ index }}
        </l-tooltip>
      </l-marker>

      <!-- Polylines -->
      <l-polyline :lat-lngs="polylinePath" :color="'red'" :dash-array="'5, 5'" />
      <l-polyline :lat-lngs="odomPath" :color="'blue'" :dash-array="'5, 5'" />
    </l-map>
    <!-- Controls that go directly under the map -->
    <div class="controls">
      <div class="online">
        <label><input v-model="online" type="checkbox" />Online</label>
      </div>
    </div>
  </div>
</template>

<script lang="ts">
import {
  LMap,
  LTileLayer,
  LMarker,
  LPolyline,
  LTooltip,
  LControlScale
} from '@vue-leaflet/vue-leaflet'
import { mapGetters, mapMutations } from 'vuex'
import 'leaflet/dist/leaflet.css'
import L from '../leaflet-rotatedmarker'

const MAX_ODOM_COUNT = 10
const DRAW_FREQUENCY = 10
// Options for the tilelayer object on the map
const onlineUrl = 'http://{s}.google.com/vt/lyrs=s&x={x}&y={y}&z={z}'
const offlineUrl = 'map/{z}/{x}/{y}.png'
const onlineTileOptions = {
  maxNativeZoom: 22,
  maxZoom: 100,
  subdomains: ['mt0', 'mt1', 'mt2', 'mt3']
}
const offlineTileOptions = {
  maxNativeZoom: 16,
  maxZoom: 100
}

export default {
  name: 'AutonRoverMap',

  components: {
    LMap,
    LTileLayer,
    LMarker,
    LPolyline,
    LTooltip,
    LControlScale
  },
  props: {
    odom: {
      type: Object,
      required: true
    }
  },
  data() {
    return {
      center: L.latLng(42.293195, -83.7096706),
      attribution: '&copy; <a href="http://osm.org/copyright">OpenStreetMap</a> contributors',
      online: true,
      onlineUrl: onlineUrl,
      offlineUrl: offlineUrl,
      onlineTileOptions: onlineTileOptions,
      offlineTileOptions: offlineTileOptions,
      roverMarker: null,
      waypointIcon: null,
      locationIcon: null,

      map: null,
      odomCount: 0,
      odomPath: [],

      findRover: false
    }
  },
  computed: {
    ...mapGetters('autonomy', {
      route: 'route',
      waypointList: 'waypointList',
      autonEnabled: 'autonEnabled'
    }),

    // Convert to latLng object for Leaflet to use
    odomLatLng: function () {
      return L.latLng(this.odom.latitude_deg, this.odom.longitude_deg)
    },

    // Concat waypoints on course with rover marker at index 0 for polyline
    polylinePath: function () {
      return [this.odomLatLng].concat(
        this.route.map((waypoint: { latLng: any }) => waypoint.latLng)
      )
    }
  },
  watch: {
    odom: {
      handler: function (val) {
        // Trigger every time rover odom is changed
        const lat = val.latitude_deg
        const lng = val.longitude_deg
        const angle = val.bearing_deg

        const latLng = L.latLng(lat, lng)

        // Move to rover on first odom message
        if (!this.findRover) {
          this.findRover = true
          this.center = latLng
        }

        // Update the rover marker using bearing angle
        if (this.roverMarker !== null) {
          this.roverMarker.setRotationAngle(angle)
          this.roverMarker.setLatLng(latLng)
        }

        // Update the rover path
        this.odomCount++
        if (this.odomCount % DRAW_FREQUENCY === 0) {
          if (this.odomPath.length > MAX_ODOM_COUNT) {
            this.odomPath = [...this.odomPath.slice(1), latLng] //remove oldest element
          }

          this.odomPath = [...this.odomPath, latLng]
          this.odomCount = 0
        }
      },
      // Deep will watch for changes in children of an object
      deep: true
    }
  },
  created: function () {
    // Get Icons for Map
    this.locationIcon = L.icon({
      iconUrl: 'location_marker_icon.png',
      iconSize: [40, 40],
      iconAnchor: [20, 20]
    })
    this.waypointIcon = L.icon({
      iconUrl: 'map_marker.png',
      iconSize: [64, 64],
      iconAnchor: [32, 64],
      popupAnchor: [0, -32]
    })
<<<<<<< HEAD
    this.searchPathIcon = L.icon({
      iconUrl: 'map_marker_projected.png',
      iconSize: [32, 32],
      iconAnchor: [16, 16],
      popupAnchor: [0, -32]
    })

    //   this.search_path_topic = new ROSLIB.Topic({
    //     ros: this.$ros,
    //     name: "/search_path",
    //     messageType: "mrover/GPSPointList"
    //   });
    //   this.search_path_topic.subscribe((msg) => {
    //     let newSearchPath = msg.point;
    //     this.searchPathPoints = newSearchPath.map((search_path_point) => {
    //       return {
    //         latLng: L.latLng(
    //           search_path_point.latitude_degrees,
    //           search_path_point.longitude_degrees
    //         )
    //       };
    //     });
    //   });
  },
  // Pull objects from refs to be able to access data and change w functions
  mounted: function () {
   
=======
>>>>>>> 0e83dd2d
  },

  methods: {
    onMapReady: function () {
      // Pull objects from refs to be able to access data and change w functions
      this.$nextTick(() => {
        this.map = this.$refs.map.leafletObject
        this.roverMarker = this.$refs.rover.leafletObject
      })
    },
    // Event listener for setting store values to get data to waypoint Editor
    getClickedLatLon: function (e: { latlng: { lat: any; lng: any } }) {
      this.setClickPoint({
        lat: e.latlng.lat,
        lon: e.latlng.lng
      })
    },

    ...mapMutations('autonomy', {
      setClickPoint: 'setClickPoint',
      setWaypointList: 'setWaypointList',
      setOdomFormat: 'setOdomFormat'
    })
  }
}
</script>

<style scoped>
.controls label {
  font-size: 12px;
}

.controls div {
  display: inline-block;
}

.online {
  float: right;
}

.wrap {
  align-items: center;
  height: 100%;
  display: grid;
  overflow: hidden;
  min-height: 40vh;
  grid-gap: 3px;
  grid-template-columns: auto;
  grid-template-rows: 94% 6%;
  grid-template-areas:
    'map'
    'controls';
}

/* .custom-tooltip {
  display: inline-block;
  margin: 10px 20px;
  opacity: 1;
  position: relative;
}

.custom-tooltip .tooltip-inner {
  background: #0088cc;
}

.custom-tooltip.top .tooltip-arrow {
  border-top-color: #0088cc;
} */

/* Grid area declarations */
.map {
  height: 100%;
  width: 100%;
  grid-area: map;
}

.controls {
  grid-area: controls;
  display: inline;
}
</style><|MERGE_RESOLUTION|>--- conflicted
+++ resolved
@@ -181,36 +181,6 @@
       iconAnchor: [32, 64],
       popupAnchor: [0, -32]
     })
-<<<<<<< HEAD
-    this.searchPathIcon = L.icon({
-      iconUrl: 'map_marker_projected.png',
-      iconSize: [32, 32],
-      iconAnchor: [16, 16],
-      popupAnchor: [0, -32]
-    })
-
-    //   this.search_path_topic = new ROSLIB.Topic({
-    //     ros: this.$ros,
-    //     name: "/search_path",
-    //     messageType: "mrover/GPSPointList"
-    //   });
-    //   this.search_path_topic.subscribe((msg) => {
-    //     let newSearchPath = msg.point;
-    //     this.searchPathPoints = newSearchPath.map((search_path_point) => {
-    //       return {
-    //         latLng: L.latLng(
-    //           search_path_point.latitude_degrees,
-    //           search_path_point.longitude_degrees
-    //         )
-    //       };
-    //     });
-    //   });
-  },
-  // Pull objects from refs to be able to access data and change w functions
-  mounted: function () {
-   
-=======
->>>>>>> 0e83dd2d
   },
 
   methods: {
