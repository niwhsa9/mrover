--- conflicted
+++ resolved
@@ -68,12 +68,8 @@
 import MotorAdjust from './MotorAdjust.vue'
 
 // In seconds
-<<<<<<< HEAD
-const updateRate = 0.1
+const updateRate = 0.01
 const metersToInches = 39.3701
-=======
-const updateRate = 0.01
->>>>>>> 004be877
 let interval: number | undefined
 
 export default defineComponent({
