--- conflicted
+++ resolved
@@ -46,11 +46,7 @@
     message(msg) {
       if (msg.type == 'calibrate_motors') {
         if(this.toggleEnabled){
-<<<<<<< HEAD
-          if(Array.isArray(msg.result)&& msg.result.length >0){
-=======
           if(Array.isArray(msg.result) && msg.result.length > 0){
->>>>>>> 7a8c2caa
               this.toggleEnabled = false
               for (var j = 0; j < msg.result.length; ++j) {
                 alert('ESW cannot calibrate motor ' + msg.result[j])
