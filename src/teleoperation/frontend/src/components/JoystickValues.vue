--- conflicted
+++ resolved
@@ -22,7 +22,6 @@
 import { inject } from "vue"
 import { mapState } from 'vuex';
 
-<<<<<<< HEAD
 interface JoystickValues {
   left_right: number,
   forward_back: number,
@@ -33,11 +32,8 @@
 }
 
 export default {
-  // inject: ['websocket'],
   data() {
     return {
-      // websocket: inject("webSocketService") as WebSocket,
-      // websocket: new WebSocket('ws://localhost:8000/ws/gui'),
       joystick_mappings: {},
       joystick_values: {
         left_right: 0,
@@ -49,35 +45,10 @@
       } as JoystickValues,
     };
   },
-=======
-  interface JoystickValues {
-    left_right: number,
-    forward_back: number,
-    twist: number,
-    dampen: number,
-    pan: number,
-    tilt: number,
-  }
-  
-  export default {
-    data() {
-      return {
-        joystick_mappings: {},
-        joystick_values: {
-          left_right: 0,
-          forward_back: 0,
-          twist: 0,
-          dampen: 0,
-          pan: 0,
-          tilt: 0,
-        } as JoystickValues,
-      };
-    },
 
-    computed: {
-      ...mapState('websocket', ['message'])
-    },
->>>>>>> df203e8c
+  computed: {
+    ...mapState('websocket', ['message'])
+  },
 
   // created: function () {
   //     this.websocket.onmessage = (msg) => {
@@ -101,9 +72,6 @@
   // //   });
 
   // },
-  computed: {
-    ...mapState('websocket', ['message'])
-  },
 
   watch: {
     message(msg) {
