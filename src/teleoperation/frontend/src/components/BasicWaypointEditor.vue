<template>
  <div class="wrap">
    <div class="box">
      <div class="form-group">
        <label for="waypointname">Name:</label>
        <input class="form-control" id="waypointname" v-model="name" />
      </div>

      <div class="form-check form-check-inline">
        <input
          v-model="odom_format_in"
          class="form-check-input"
          type="radio"
          id="radioD"
          value="D"
        />
        <label class="form-check-label" for="radioD">D</label>
      </div>
      <div class="form-check form-check-inline">
        <input
          v-model="odom_format_in"
          class="form-check-input"
          type="radio"
          id="radioDM"
          value="DM"
        />
        <label class="form-check-label" for="radioDM">DM</label>
      </div>
      <div class="form-check form-check-inline">
        <input
          v-model="odom_format_in"
          class="form-check-input"
          type="radio"
          id="radioDMS"
          value="DMS"
        />
        <label class="form-check-label" for="radioDMS">DMS</label>
      </div>

      <div class="row">
        <div class="col input-group">
          <input class="form-control" id="deg1" v-model.number="input.lat.d" />
          <span for="deg1" class="input-group-text">º</span>
        </div>
        <div v-if="min_enabled" class="col input-group">
          <input class="form-control" id="min1" v-model.number="input.lat.m" />
          <span for="min1" class="input-group-text">'</span>
        </div>
        <div v-if="sec_enabled" class="col input-group">
          <input class="form-control" id="sec1" v-model.number="input.lat.s" />
          <span for="sec1" class="input-group-text">"</span>
        </div>
        N
      </div>
      <div class="row">
        <div class="col input-group">
          <input class="form-control" id="deg2" v-model.number="input.lon.d" />
          <span for="deg2" class="input-group-text">º</span>
        </div>
        <div v-if="min_enabled" class="col input-group">
          <input class="form-control" id="min2" v-model.number="input.lon.m" />
          <span for="min2" class="input-group-text">'</span>
        </div>
        <div v-if="sec_enabled" class="col input-group">
          <input class="form-control" id="sec2" v-model.number="input.lon.s" />
          <span for="sec2" class="input-group-text">"</span>
        </div>
        W
      </div>

      <div class="add-drop">
        <button class="btn btn-primary" @click="addWaypoint(input, false)">Add Waypoint</button>
        <button class="btn btn-primary" @click="addWaypoint(formatted_odom, false)">
          Drop Waypoint
        </button>
        <button class="btn btn-primary" @click="addWaypoint(input, true)">
          Add Drone Position
        </button>
      </div>
    </div>
    <div class="box">
      <div class="all-waypoints">
        <h4 class="waypoint-headers">Waypoints</h4>
        <button class="btn btn-primary" @click="clearWaypoint">Clear Waypoints</button>
      </div>
      <div class="waypoints">
        <WaypointItem
          v-for="(waypoint, i) in storedWaypoints"
          :key="i"
          :waypoint="waypoint"
          :index="i"
          @delete="deleteItem($event)"
          @find="findWaypoint($event)"
        />
      </div>
    </div>
  </div>
</template>

<script lang="ts">
import { convertDMS } from '../utils.js'
import WaypointItem from './BasicWaypointItem.vue'
import { mapMutations, mapGetters, mapActions, mapState } from 'vuex'
import _ from 'lodash'
import L from 'leaflet'

export default {
  props: {
    odom: {
      type: Object,
      required: true
    }
  },

  data() {
    return {
      name: 'Waypoint',
      odom_format_in: 'DM',
      input: {
        lat: {
          d: 0,
          m: 0,
          s: 0
        },
        lon: {
          d: 0,
          m: 0,
          s: 0
        }
      },

      storedWaypoints: []
    }
  },

  methods: {
    ...mapActions('websocket', ['sendMessage']),

    ...mapMutations('erd', {
      setWaypointList: 'setWaypointList',
      setHighlightedWaypoint: 'setHighlightedWaypoint'
    }),

    ...mapMutations('map', {
      setOdomFormat: 'setOdomFormat'
    }),

    deleteItem: function (payload: { index: any }) {
      if (this.highlightedWaypoint == payload.index) {
        this.setHighlightedWaypoint(-1)
      }
      this.storedWaypoints.splice(payload.index, 1)
    },

    addWaypoint: function (
      coord: {
        lat: { d: number; m: number; s: number }
        lon: { d: number; m: number; s: number }
      },
      isDrone: boolean
    ) {
      this.storedWaypoints.push({
        name: this.name,
        lat: (coord.lat.d + coord.lat.m / 60 + coord.lat.s / 3600).toFixed(5),
        lon: (coord.lon.d + coord.lon.m / 60 + coord.lon.s / 3600).toFixed(5),
<<<<<<< HEAD
        drone: isDrone
=======
        drone: false
>>>>>>> 0e83dd2d
      })
    },

    findWaypoint: function (payload: { index: any }) {
      if (payload.index === this.highlightedWaypoint) {
        this.setHighlightedWaypoint(-1)
      } else {
        this.setHighlightedWaypoint(payload.index)
      }
    },

    clearWaypoint: function () {
      this.storedWaypoints = []
    }
  },

  watch: {
    storedWaypoints: {
      handler: function (newList) {
        const waypoints = newList.map((waypoint: { lat: any; lon: any; name: any; drone: any }) => {
          return {
            latLng: L.latLng(waypoint.lat, waypoint.lon),
            name: waypoint.name,
            drone: waypoint.drone
          }
        })
        this.setWaypointList(waypoints)
        this.sendMessage({ type: 'save_basic_waypoint_list', data: newList })
      },
      deep: true
    },

    message: {
      handler: function (msg) {
        console.log('Message received: ' + msg.type)
        if (msg.type == 'get_basic_waypoint_list') {
          // Get waypoints from server on page load
          this.storedWaypoints = msg.data
          const waypoints = msg.data.map((waypoint: { lat: any; lon: any; name: any }) => {
            const lat = waypoint.lat
            const lon = waypoint.lon
            return { latLng: L.latLng(lat, lon), name: waypoint.name }
          })
          this.setWaypointList(waypoints)
        }
      },
      deep: true
    },

    odom_format_in: function (newOdomFormat) {
      this.setOdomFormat(newOdomFormat)
      this.input.lat = convertDMS(this.input.lat, newOdomFormat)
      this.input.lon = convertDMS(this.input.lon, newOdomFormat)
    },

    clickPoint: function (newClickPoint) {
      this.input.lat.d = newClickPoint.lat
      this.input.lon.d = newClickPoint.lon
      this.input.lat.m = 0
      this.input.lon.m = 0
      this.input.lat.s = 0
      this.input.lon.s = 0
      this.input.lat = convertDMS(this.input.lat, this.odom_format_in)
      this.input.lon = convertDMS(this.input.lon, this.odom_format_in)
    }
  },

  created: function () {
    // Reset waypoint editors
    this.setHighlightedWaypoint(-1)
    this.setWaypointList([])

    // Set odometer format
    this.odom_format_in = this.odom_format

    window.setTimeout(() => {
      // Timeout so websocket will be initialized
      this.sendMessage({ type: 'get_basic_waypoint_list', data: null })
    }, 250)
  },

  computed: {
    ...mapState('websocket', ['message']),
    ...mapGetters('erd', {
      highlightedWaypoint: 'highlightedWaypoint',
      clickPoint: 'clickPoint'
    }),

    ...mapGetters('map', {
      odom_format: 'odomFormat'
    }),

    min_enabled: function () {
      return this.odom_format != 'D'
    },

    sec_enabled: function () {
      return this.odom_format == 'DMS'
    },

    formatted_odom: function () {
      return {
        lat: convertDMS({ d: this.odom.latitude_deg, m: 0, s: 0 }, this.odom_format),
        lon: convertDMS({ d: this.odom.longitude_deg, m: 0, s: 0 }, this.odom_format)
      }
    }
  },

  components: {
    WaypointItem
  }
}
</script>

<style scoped>
.wrap {
  display: flex;
  flex-direction: row;
  height: 100%;
  margin: auto;
}

.box {
  width: 50%;
  height: 100%;
  margin-right: 20px;
}

.dragArea {
  height: 100%;
}

.all-waypoints {
  display: inline-flex;
  align-items: center;
}

.all-waypoints button {
  margin: 5px;
}

.waypoints {
  height: 30vh;
  overflow-y: auto;
}

.waypoint-headers {
  margin: auto;
}

.add-drop {
  display: flex;
  text-align: center;
}

.add-drop button {
  margin: 10px;
}
</style><|MERGE_RESOLUTION|>--- conflicted
+++ resolved
@@ -163,11 +163,7 @@
         name: this.name,
         lat: (coord.lat.d + coord.lat.m / 60 + coord.lat.s / 3600).toFixed(5),
         lon: (coord.lon.d + coord.lon.m / 60 + coord.lon.s / 3600).toFixed(5),
-<<<<<<< HEAD
         drone: isDrone
-=======
-        drone: false
->>>>>>> 0e83dd2d
       })
     },
 
