--- conflicted
+++ resolved
@@ -19,11 +19,7 @@
       <div>
         <label for="angle">Angle (in Rad)</label>
         <input v-model="adjustmentAngle" type="number" :min="-2 * Math.PI" :max="2 * Math.PI" />
-<<<<<<< HEAD
-        <button class="btn btn-primary" type="button" @click="publishAdjustmentMessage">
-=======
         <button class="btn btn-primary mx-3" type="button" @click="publishAdjustmentMessage">
->>>>>>> 7a8c2caa
           Adjust
         </button>
       </div>
