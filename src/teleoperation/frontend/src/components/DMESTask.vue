--- conflicted
+++ resolved
@@ -34,11 +34,7 @@
       <PDBFuse />
     </div>
     <div class="shadow p-3 rounded drive-vel-data">
-<<<<<<< HEAD
       <MotorsStatusTable :motorData="motorData" :vertical="true" />
-=======
-      <MotorsStatusTable :motor-data="motorData" :vertical="true" />
->>>>>>> 0cb3ee45
     </div>
     <div v-if="type === 'DM'" class="shadow p-3 rounded waypoint-editor">
       <BasicWaypointEditor :odom="odom" />
@@ -110,12 +106,7 @@
         name: [] as string[],
         error: [] as string[],
         state: [] as string[],
-<<<<<<< HEAD
         limit_hit: [] as boolean[] /* Each motor stores an array of 4 indicating which limit switches are hit */
-=======
-        limit_hit:
-          [] as boolean[] /* Each motor stores an array of 4 indicating which limit switches are hit */
->>>>>>> 0cb3ee45
       },
 
       motorData: {
@@ -138,13 +129,10 @@
         this.motorData.position = msg.position
         this.motorData.velocity = msg.velocity
         this.motorData.effort = msg.effort
-<<<<<<< HEAD
       }
       else if (msg.type == "center_map") {
         this.odom.latitude_deg = msg.latitude
         this.odom.longitude_deg = msg.longitude
-=======
->>>>>>> 0cb3ee45
       }
     }
   },
