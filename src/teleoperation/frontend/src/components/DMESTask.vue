<template>
  <div :class="type === 'ES' ? 'wrapper-es' : 'wrapper-dm'">
    <div class="shadow p-3 mb-5 header">
      <h1 v-if="type === 'ES'">ES GUI Dashboard</h1>
      <h1 v-else>DM GUI Dashboard</h1>
      <img class="logo" src="/mrover.png" alt="MRover" title="MRover" width="200" />
      <div class="help">
        <img src="/help.png" alt="Help" title="Help" width="48" height="48" />
      </div>
      <div class="helpscreen"></div>
      <div
        class="helpimages"
        style="display: flex; align-items: center; justify-content: space-evenly"
      >
        <img
          src="/joystick.png"
          alt="Joystick"
          title="Joystick Controls"
          style="width: auto; height: 70%; display: inline-block"
        />
      </div>
    </div>

    <div class="shadow p-3 rounded cameras">
      <Cameras :primary="true" />
    </div>
    <div v-if="type === 'DM'" class="shadow p-3 rounded odom">
      <OdometryReading :odom="odom" />
    </div>
    <div v-if="type === 'DM'" class="shadow p-3 rounded map">
      <BasicMap :odom="odom" />
    </div>
    <div class="shadow p-3 rounded pdb">
      <PDBFuse />
    </div>
    <div class="shadow p-3 rounded drive-vel-data">
<<<<<<< HEAD
      <MotorsStatusTable :motor-data="motorData" :vertical="true" />
=======
      <MotorsStatusTable :motorData="motorData" :vertical="true" />
>>>>>>> a314cac2
    </div>
    <div v-if="type === 'DM'" class="shadow p-3 rounded waypoint-editor">
      <BasicWaypointEditor :odom="odom" />
    </div>
    <div>
      <DriveControls></DriveControls>
    </div>
    <div class="shadow p-3 rounded arm-controls">
      <ArmControls />
    </div>
    <div class="shadow p-3 rounded moteus">
      <DriveMoteusStateTable :moteus-state-data="moteusDrive" />
      <ArmMoteusStateTable />
    </div>
    <div v-show="false">
      <MastGimbalControls></MastGimbalControls>
    </div>
  </div>
</template>

<script lang="ts">
import { defineComponent } from 'vue'
import { mapState, mapActions } from 'vuex'
import PDBFuse from './PDBFuse.vue'
import DriveMoteusStateTable from './DriveMoteusStateTable.vue'
import ArmMoteusStateTable from './ArmMoteusStateTable.vue'
import ArmControls from './ArmControls.vue'
import BasicMap from './BasicRoverMap.vue'
import BasicWaypointEditor from './BasicWaypointEditor.vue'
import Cameras from './Cameras.vue'
import MotorsStatusTable from './MotorsStatusTable.vue'
import OdometryReading from './OdometryReading.vue'
import DriveControls from './DriveControls.vue'
import MastGimbalControls from './MastGimbalControls.vue'

export default defineComponent({
  components: {
    PDBFuse,
    DriveMoteusStateTable,
    ArmMoteusStateTable,
    ArmControls,
    BasicMap,
    BasicWaypointEditor,
    Cameras,
    MotorsStatusTable,
    OdometryReading,
    DriveControls,
    MastGimbalControls
  },

  props: {
    type: {
      type: String,
      required: true
    }
  },

  data() {
    return {
      // Default coordinates at MDRS
      odom: {
        latitude_deg: 38.406025,
        longitude_deg: -110.7923723,
        bearing_deg: 0,
        altitude: 0
      },

<<<<<<< HEAD
      moteusDrive: {
        name: [] as string[],
        error: [] as string[],
        state: [] as string[],
        limit_hit:
          [] as boolean[] /* Each motor stores an array of 4 indicating which limit switches are hit */
=======
      moteusState: {
        name: [] as string[],
        error: [] as string[],
        state: [] as string[],
        limit_hit: [] as boolean[] /* Each motor stores an array of 4 indicating which limit switches are hit */
>>>>>>> a314cac2
      },

      motorData: {
        name: [] as string[],
        position: [] as number[],
        velocity: [] as number[],
<<<<<<< HEAD
        effort: [] as number[],
        state: [] as string[],
        error: [] as string[]
=======
        effort: [] as number[]
>>>>>>> a314cac2
      }
    }
  },

  computed: {
    ...mapState('websocket', ['message'])
  },

  watch: {
    message(msg) {
<<<<<<< HEAD
      if (msg.type == 'drive_status') {
=======
      if (msg.type == 'joint_state') {
>>>>>>> a314cac2
        this.motorData.name = msg.name
        this.motorData.position = msg.position
        this.motorData.velocity = msg.velocity
        this.motorData.effort = msg.effort
<<<<<<< HEAD
        this.motorData.state = msg.state
        this.motorData.error = msg.error
      }
      else if (msg.type == 'drive_moteus') {
        this.moteusDrive.name = msg.name
        this.moteusDrive.state = msg.state
        this.moteusDrive.error = msg.error
        this.moteusDrive.limit_hit = msg.limit_hit
=======
      }
      else if (msg.type == "center_map") {
        this.odom.latitude_deg = msg.latitude
        this.odom.longitude_deg = msg.longitude
>>>>>>> a314cac2
      }
    }
  },

  methods: {
    ...mapActions('websocket', ['sendMessage'])
  },

  created: function () {
    window.setTimeout(() => {
      this.sendMessage({ "type": "center_map" });
    }, 250)
  }
})
</script>

<style>
.wrapper-dm {
  display: grid;
  gap: 10px;
  grid-template-columns: 50% 50%;
  grid-template-rows: repeat(6, auto);
  grid-template-areas:
    'header header'
    'map waypoint-editor'
    'map odom'
    'map cameras'
    'arm-controls drive-vel-data'
    'moteus pdb';
  font-family: sans-serif;
  height: auto;
}

.wrapper-es {
  display: grid;
  gap: 10px;
  grid-template-columns: repeat(2, auto);
  grid-template-rows: repeat(4, auto);
  grid-template-areas:
    'header header'
    'cameras arm-controls'
    'drive-vel-data moteus'
    'pdb pdb';
  font-family: sans-serif;
  height: auto;
}

.helpscreen {
  z-index: 1000000000;
  display: block;
  visibility: hidden;
  background-color: black;
  opacity: 0.8;
  position: absolute;
  left: 0px;
  top: 0px;
  width: 100%;
  height: 100%;
}

.helpimages {
  z-index: 1000000001;
  visibility: hidden;
  position: absolute;
  left: 5%;
  top: 5%;
  width: 90%;
  height: 90%;
}

.help {
  z-index: 1000000002;
  display: flex;
  float: right;
  opacity: 0.8;
  cursor: auto;
}

.help:hover {
  opacity: 1;
  cursor: pointer;
}

.help:hover ~ .helpscreen,
.help:hover ~ .helpimages {
  visibility: visible;
}

.header {
  grid-area: header;
  display: flex;
  justify-content: space-between;
  align-items: center;
  padding: 10px;
}

.logo {
  position: absolute;
  left: 50%;
  transform: translateX(-50%);
}

.map {
  grid-area: map;
}

.cameras {
  grid-area: cameras;
}

.odom {
  grid-area: odom;
}

.pdb {
  grid-area: pdb;
}

.drive-vel-data {
  grid-area: drive-vel-data;
}

.waypoint-editor {
  grid-area: waypoint-editor;
}

.arm-controls {
  grid-area: arm-controls;
}

.moteus {
  grid-area: moteus;
}
</style><|MERGE_RESOLUTION|>--- conflicted
+++ resolved
@@ -34,11 +34,7 @@
       <PDBFuse />
     </div>
     <div class="shadow p-3 rounded drive-vel-data">
-<<<<<<< HEAD
-      <MotorsStatusTable :motor-data="motorData" :vertical="true" />
-=======
       <MotorsStatusTable :motorData="motorData" :vertical="true" />
->>>>>>> a314cac2
     </div>
     <div v-if="type === 'DM'" class="shadow p-3 rounded waypoint-editor">
       <BasicWaypointEditor :odom="odom" />
@@ -106,33 +102,18 @@
         altitude: 0
       },
 
-<<<<<<< HEAD
-      moteusDrive: {
-        name: [] as string[],
-        error: [] as string[],
-        state: [] as string[],
-        limit_hit:
-          [] as boolean[] /* Each motor stores an array of 4 indicating which limit switches are hit */
-=======
       moteusState: {
         name: [] as string[],
         error: [] as string[],
         state: [] as string[],
         limit_hit: [] as boolean[] /* Each motor stores an array of 4 indicating which limit switches are hit */
->>>>>>> a314cac2
       },
 
       motorData: {
         name: [] as string[],
         position: [] as number[],
         velocity: [] as number[],
-<<<<<<< HEAD
-        effort: [] as number[],
-        state: [] as string[],
-        error: [] as string[]
-=======
         effort: [] as number[]
->>>>>>> a314cac2
       }
     }
   },
@@ -143,30 +124,15 @@
 
   watch: {
     message(msg) {
-<<<<<<< HEAD
-      if (msg.type == 'drive_status') {
-=======
       if (msg.type == 'joint_state') {
->>>>>>> a314cac2
         this.motorData.name = msg.name
         this.motorData.position = msg.position
         this.motorData.velocity = msg.velocity
         this.motorData.effort = msg.effort
-<<<<<<< HEAD
-        this.motorData.state = msg.state
-        this.motorData.error = msg.error
-      }
-      else if (msg.type == 'drive_moteus') {
-        this.moteusDrive.name = msg.name
-        this.moteusDrive.state = msg.state
-        this.moteusDrive.error = msg.error
-        this.moteusDrive.limit_hit = msg.limit_hit
-=======
       }
       else if (msg.type == "center_map") {
         this.odom.latitude_deg = msg.latitude
         this.odom.longitude_deg = msg.longitude
->>>>>>> a314cac2
       }
     }
   },
