--- conflicted
+++ resolved
@@ -70,11 +70,7 @@
 import OdometryReading from './OdometryReading.vue'
 import DriveControls from './DriveControls.vue'
 import MastGimbalControls from './MastGimbalControls.vue'
-<<<<<<< HEAD
 import Rover3D from './Rover3D.vue'
-=======
-import type ArmMoteusStateTableVue from './ArmMoteusStateTable.vue'
->>>>>>> 695f8302
 
 export default defineComponent({
   components: {
@@ -89,12 +85,8 @@
     OdometryReading,
     DriveControls,
     MastGimbalControls,
-<<<<<<< HEAD
     Rover3D
   },
-=======
-},
->>>>>>> 695f8302
 
   props: {
     type: {
