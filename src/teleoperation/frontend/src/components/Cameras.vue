--- conflicted
+++ resolved
@@ -1,43 +1,11 @@
 <template>
   <div class="wrap row">
     <div class="col">
-<<<<<<< HEAD
-      <h3>Cameras ({{ num_available }} available)</h3>
       <div class="cameraselection"> 
-=======
-      <div class="row justify-content-md-left">
-        <div class="form-group col-md-4">
-          <label for="Camera Name">Camera name</label>
-          <input
-            v-model="cameraName"
-            type="message"
-            class="form-control"
-            id="CameraName"
-            placeholder="Enter Camera Name"
-          />
-          <small id="cameraDescrip" class="form-text text-muted"></small>
-        </div>
-        <div class="form-group col-md-4">
-          <label for="Camera ID">Camera ID</label>
-          <input
-            v-model="cameraIdx"
-            type="number"
-            min="0"
-            max="8"
-            class="form-control"
-            id="CameraIdx"
-            placeholder="Camera ID"
-          />
-        </div>
-        <button class="btn btn-primary custom-btn" @click="addCameraName()">Change Name</button>
-      </div>
-      <div class="cameraselection">
->>>>>>> 032f3b71
         <CameraSelection
           :cams-enabled="camsEnabled"
           :names="names"
           :capacity="capacity"
-          :ports="ports"
           @cam_index="setCamIndex($event)"
         />
       </div>
@@ -50,11 +18,7 @@
         </button>
       </div>
     </div>
-<<<<<<< HEAD
     <CameraDisplay :streamOrder="streamOrder" :mission="mission" :names="names" :ports="ports" :qualities="qualities"></CameraDisplay>
-=======
-    <CameraDisplay :streamOrder="streamOrder" :mission="mission" :names="names"></CameraDisplay>
->>>>>>> 032f3b71
   </div>
 </template>
 
