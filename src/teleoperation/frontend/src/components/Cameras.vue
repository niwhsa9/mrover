<template>
  <div class="wrap row">
    <div class="col">
      <h3>Cameras ({{ num_available }} available)</h3>
      <div class="row justify-content-md-left">
        <div class="form-group col-md-4">
          <label for="Camera Name">Camera name</label>
          <input v-model="cameraName" type="message" class="form-control" id="CameraName" placeholder="Enter Camera Name" />
          <small id="cameraDescrip" class="form-text text-muted"></small>
        </div>
        <div class="form-group col-md-4">
          <label for="Camera ID">Camera ID</label>
          <input v-model="cameraIdx" type="number" min="0" max="8" class="form-control" id="CameraIdx"
            placeholder="Camera ID" />
        </div>
        <button class="btn btn-primary custom-btn" @click="addCameraName()">Change Name</button>
      </div>
      <div class="cameraselection">
        <CameraSelection :cams-enabled="camsEnabled" :names="names" :capacity="capacity" @cam_index="setCamIndex($event)" />
      </div>
    </div>
    <div class="col">
      <h3>All Cameras</h3>
<<<<<<< HEAD
      Capacity:
      <div class="row justify-content-md-left">
        <div class="form-group col-md-4">
          <input v-model="capacity" type="number" :min="2" :max="streamOrder.length" class="form-control" />
        </div>
      </div>
=======
>>>>>>> c98f2df6
      <div class="info">
      <template v-for="i in camsEnabled.length" :key="i">
        <CameraInfo v-if="camsEnabled[i - 1]" :id="i - 1" :name="names[i - 1]" :stream="getStreamNum(i - 1)"
          @newQuality="changeQuality($event)" @swapStream="swapStream($event)"></CameraInfo>
      </template>
      </div>
      <div class="d-flex justify-content-end" v-if="isSA">
        <button class="btn btn-primary btn-lg custom-btn" @click="takePanorama()">Take Panorama</button>
      </div>
    </div>
    <CameraDisplay :streamOrder="streamOrder"></CameraDisplay>
  </div>
</template>

<script lang="ts">
import CameraSelection from '../components/CameraSelection.vue'
import CameraInfo from '../components/CameraInfo.vue'
import CameraDisplay from './CameraDisplay.vue'
import { mapActions, mapState } from 'vuex'
import { reactive } from 'vue'

export default {
  components: {
    CameraSelection,
    CameraInfo,
    CameraDisplay
  },

  props: {
    primary: {
      type: Boolean,
      required: true
    },
    isSA: {
      type: Boolean,
      required: true
    }
  },
  data() {
    return {
      camsEnabled: reactive(new Array(9).fill(false)),
      names: reactive(Array.from({ length: 9 }, (_, i) => 'Camera: ' + i)),
      cameraIdx: 0,
      cameraName: '',
      capacity: 4,
      qualities: reactive(new Array(9).fill(-1)),
      streamOrder: reactive([]),

      num_available: -1
    }
  },

  watch: {
    message(msg) {
      if (msg.type == 'max_streams') {
        this.streamOrder = new Array(msg.streams).fill(-1)
      }
    },
    capacity: function (newCap, oldCap) {
      if (newCap < oldCap) {
        var numStreaming = this.streamOrder.filter((index) => index != -1)
        var ind = numStreaming.length - 1
        this.setCamIndex(numStreaming[ind])
      }
    }
  },

  computed: {
    ...mapState('websocket', ['message']),
    color: function () {
      return this.camsEnabled ? 'btn-success' : 'btn-secondary'
    }
  },

  created: function () {
    window.setTimeout(() => {
      this.sendMessage({ type: 'max_streams' })
    }, 250)
  },

  methods: {
    ...mapActions('websocket', ['sendMessage']),

    setCamIndex: function (index: number) {
      console.log(typeof index)
      console.log(this.camsEnabled[index])
      // every time a button is pressed, it changes cam status and adds/removes from stream
      this.camsEnabled[index] = !this.camsEnabled[index]
      if (this.camsEnabled[index]) this.qualities[index] = 2 //if enabling camera, turn on medium quality
      this.changeStream(index)
    },

    sendCameras: function (index: number) {
      this.sendMessage({
        type: 'sendCameras',
        primary: this.primary,
        device: index,
        resolution: this.qualities[index]
      })
    },

    addCameraName: function () {
      this.names[this.cameraIdx] = this.cameraName
    },

    changeQuality({ index, value }) {
      this.qualities[index] = value
      this.sendCameras(index)
    },

    swapStream({ prev, newest }) {
      var temp = this.streamOrder[prev]
      // Vue.set(this.streamOrder, prev, this.streamOrder[newest]);
      this.streamOrder[prev] = this.streamOrder[newest]
      this.streamOrder[newest] = temp
    },

    changeStream(index: number) {
      const found = this.streamOrder.includes(index)
      if (found) {
        this.streamOrder.splice(this.streamOrder.indexOf(index), 1)
        this.streamOrder.push(-1)
        this.qualities[index] = -1 //close the stream when sending it to comms
      } else this.streamOrder[this.streamOrder.indexOf(-1)] = index
      this.sendCameras(index)
    },

    getStreamNum(index: number) {
      //TODO: check this out
      return this.streamOrder.indexOf(index)
    },

    takePanorama() {
      //TODO: take panorama
    }
  }
}
</script>

<style scoped>
.cameraselection {
  margin: 10px;
}

.custom-btn {
  width: 150px;
  height: 50px;
}

.info {
  height: 200px;
  overflow-y: auto;
}
</style><|MERGE_RESOLUTION|>--- conflicted
+++ resolved
@@ -21,15 +21,6 @@
     </div>
     <div class="col">
       <h3>All Cameras</h3>
-<<<<<<< HEAD
-      Capacity:
-      <div class="row justify-content-md-left">
-        <div class="form-group col-md-4">
-          <input v-model="capacity" type="number" :min="2" :max="streamOrder.length" class="form-control" />
-        </div>
-      </div>
-=======
->>>>>>> c98f2df6
       <div class="info">
       <template v-for="i in camsEnabled.length" :key="i">
         <CameraInfo v-if="camsEnabled[i - 1]" :id="i - 1" :name="names[i - 1]" :stream="getStreamNum(i - 1)"
