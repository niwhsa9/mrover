--- conflicted
+++ resolved
@@ -42,13 +42,8 @@
     <div class="shadow p-3 rounded pdb">
       <PDBFuse />
     </div>
-<<<<<<< HEAD
-    <div class="shadow p-3 rounded jointState">
-      <MotorsStatusTable :motorData="motorData" :vertical="true" />
-=======
     <div class="shadow p-3 rounded motorData">
       <MotorsStatusTable :motor-data="motorData" :vertical="true" />
->>>>>>> 6e58e74e
     </div>
     <div class="shadow p-3 rounded moteus">
       <DriveMoteusStateTable :moteus-state-data="moteusState" />
@@ -144,10 +139,6 @@
         altitude: 0
       },
 
-<<<<<<< HEAD
-      jointState: {},
-
-=======
       motorData: {
         name: [] as string[],
         position: [] as number[],
@@ -155,26 +146,12 @@
         effort: [] as number[]
       },
       // Moteus state table is set up to look for specific keys in moteusState so it can't be empty
->>>>>>> 6e58e74e
       moteusState: {
         name: [] as string[],
         error: [] as string[],
         state: [] as string[],
-<<<<<<< HEAD
-        limit_hit:
-          [] as boolean[] /* Each motor stores an array of 4 indicating which limit switches are hit */
-      },
-
-      motorData: {
-        name: [] as string[],
-        position: [] as number[],
-        velocity: [] as number[],
-        effort: [] as number[]
-      }
-=======
         limit_hit: [] as boolean[] /* Each motor stores an array of 4 indicating which limit switches are hit */
       },
->>>>>>> 6e58e74e
     }
   },
 
