--- conflicted
+++ resolved
@@ -26,14 +26,14 @@
     <div>
       <DriveControls />
     </div>
-    <!-- <div class="shadow p-3 rounded arm">
+    <div class="shadow p-3 rounded arm">
         <SAArmControls />
-      </div> -->
+    </div>
     <div class="shadow p-3 rounded pdb">
       <PDBFuse />
     </div>
     <div class="shadow p-3 rounded jointState">
-      <MotorsStatusTable :joint-state-data="jointState" :vertical="true" />
+      <MotorsStatusTable :motor-data="motorData" :vertical="true" />
     </div>
     <div class="shadow p-3 rounded moteus">
       <DriveMoteusStateTable :moteus-state-data="moteusState" />
@@ -55,11 +55,6 @@
         <CalibrationCheckbox :name="'Joint 3 Calibration'" :joint_name="'sa_joint_3'"
           :calibrate_topic="'sa_is_calibrated'" />
       </div>
-<<<<<<< HEAD
-      <div>
-        <SAArmControls></SAArmControls>
-      </div>
-=======
       <MotorAdjust :options="[
         { name: 'sa_joint_1', option: 'Joint 1' },
         { name: 'sa_joint_2', option: 'Joint 2' },
@@ -71,7 +66,6 @@
     </div>
     <div class="shadow p-3 rounded odom">
       <OdometryReading :odom="odom"></OdometryReading>
->>>>>>> 0e83dd2d
     </div>
   </div>
 </template>
@@ -90,48 +84,28 @@
 import CalibrationCheckbox from './CalibrationCheckbox.vue'
 //   import CommReadout from "./CommReadout.vue";
 //   import MCUReset from "./MCUReset.vue";
-<<<<<<< HEAD
-  import MotorAdjust from "./MotorAdjust.vue";
-  import OdometryReading from "./OdometryReading.vue";
-  import SAArmControls from "./SAArmControls.vue"
-  import { disableAutonLED, quaternionToMapAngle } from "../utils.js";
+import MotorAdjust from "./MotorAdjust.vue";
+import OdometryReading from "./OdometryReading.vue";
+import SAArmControls from "./SAArmControls.vue"
+import { disableAutonLED, quaternionToMapAngle } from "../utils.js";
   
-  export default {
-    components: {
-      BasicMap,
-      BasicWaypointEditor,
-      Cameras,
-      DriveControls,
-      JointStateTable,
-      MastGimbalControls,
-      DriveMoteusStateTable,
-      PDBFuse,
-      SAArmControls,
-      LimitSwitch,
-      CalibrationCheckbox,
-=======
-import MotorAdjust from './MotorAdjust.vue'
-import OdometryReading from './OdometryReading.vue'
-import { disableAutonLED, quaternionToMapAngle } from '../utils.js'
-
 export default {
   components: {
     BasicMap,
     BasicWaypointEditor,
     Cameras,
     DriveControls,
-    MotorsStatusTable,
     MastGimbalControls,
     DriveMoteusStateTable,
     PDBFuse,
-    //   SAArmControls,
+    SAArmControls,
     LimitSwitch,
     CalibrationCheckbox,
->>>>>>> 0e83dd2d
     //   CommReadout,
     //   MCUReset,
     MotorAdjust,
-    OdometryReading
+    OdometryReading,
+    MotorsStatusTable
   },
   data() {
     return {
@@ -143,13 +117,19 @@
         altitude: 0
       },
 
-      jointState: {},
-      // Moteus state table is set up to look for specific keys in moteusState so it can't be empty
+      motorData: {
+        name: [] as string[],
+        position: [] as number[],
+        velocity: [] as number[],
+        effort: [] as number[]
+      },
+      
       moteusState: {
-        name: ['', '', '', '', '', ''],
-        error: ['', '', '', '', '', ''],
-        state: ['', '', '', '', '', '']
-      }
+        name: [] as string[],
+        error: [] as string[],
+        state: [] as string[],
+        limit_hit: [] as boolean[] /* Each motor stores an array of 4 indicating which limit switches are hit */ 
+      },
     }
   },
 
