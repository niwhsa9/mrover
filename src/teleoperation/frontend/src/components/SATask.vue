--- conflicted
+++ resolved
@@ -60,27 +60,6 @@
       />
     </div>
     <div class="shadow p-3 rounded calibration">
-<<<<<<< HEAD
-      <h3 style="margin-bottom: 25px">Calibrations</h3>
-      <div class="calibration-checkboxes">
-        <CalibrationCheckbox
-          :name="'Joint 1 Calibration'"
-          :joint_name="'sa_joint_1'"
-          :calibrate_topic="'sa_is_calibrated'"
-        />
-        <CalibrationCheckbox
-          :name="'Joint 2 Calibration'"
-          :joint_name="'sa_joint_2'"
-          :calibrate_topic="'sa_is_calibrated'"
-        />
-        <CalibrationCheckbox
-          :name="'Joint 3 Calibration'"
-          :joint_name="'sa_joint_3'"
-          :calibrate_topic="'sa_is_calibrated'"
-        />
-      </div>
-      <MotorAdjust
-=======
       <h3>Calibrations</h3>
       <br />
       <div class="calibration-checkboxes">
@@ -89,17 +68,12 @@
         <CalibrationCheckbox :name="'SA Z Calibration'" :topic_name="'sa_calibrate_sa_z'" />
       </div>
       <!-- <MotorAdjust
->>>>>>> b834741b
         :options="[
           { name: 'sa_joint_1', option: 'Joint 1' },
           { name: 'sa_joint_2', option: 'Joint 2' },
           { name: 'sa_joint_3', option: 'Joint 3' }
         ]"
-<<<<<<< HEAD
-      />
-=======
       /> -->
->>>>>>> b834741b
     </div>
     <div v-show="false">
       <MastGimbalControls></MastGimbalControls>
