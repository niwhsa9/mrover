<template>
  <div class='wrapper'>
    <div class='shadow p-3 mb-5 header'>
      <h1>SA Dashboard</h1>
    </div>
    <div class='shadow p-3 rounded map'>
      <BasicMap :odom='odom' />
    </div>
    <div class='shadow p-3 rounded waypoints'>
      <BasicWaypointEditor :odom='odom' />
    </div>
<<<<<<< HEAD
    <div class="shadow p-3 rounded cameras">
      <Cameras :mission="'sa'" />
=======
    <div class='shadow p-3 rounded cameras'>
      <Cameras :isSA='true' :mission="'sa'" />
>>>>>>> 431c5f4d
    </div>
    <div class='shadow p-3 rounded soildata'>
      <SoilData />
    </div>
    <div>
      <DriveControls />
    </div>
    <div class='shadow p-3 rounded arm'>
      <SAArmControls />
    </div>
    <div class='shadow p-3 rounded pdb'>
      <PDBFuse />
    </div>
    <div class='shadow p-3 rounded moteus'>
      <ControllerDataTable msg-type='drive_state' header='Drive States' />
    </div>
    <div class='shadow p-3 rounded limit'>
      <h3>Limit Switches</h3>
      <LimitSwitch :service_name="'sa_enable_limit_switch_sa_x'" :display_name="'SA X Switch'" />
      <LimitSwitch :service_name="'sa_enable_limit_switch_sa_y'" :display_name="'SA Y Switch'" />
      <LimitSwitch :service_name="'sa_enable_limit_switch_sa_z'" :display_name="'SA Z Switch'" />
      <LimitSwitch
        :service_name="'sa_enable_limit_switch_sampler'"
        :display_name="'Sampler Switch'"
      />
      <LimitSwitch
        :service_name="'sa_enable_limit_switch_sensor_actuator'"
        :display_name="'Sensor Actuator Switch'"
      />
    </div>
    <div class='shadow p-3 rounded calibration'>
      <h3>Calibrations</h3>
      <br />
      <div class='calibration-checkboxes'>
        <button class='btn btn-primary my-5' @click='resetGimbal()'>Reset Gimbal</button>
        <CalibrationCheckbox :name="'SA X Calibration'" :topic_name="'sa_calibrate_sa_x'" />
        <CalibrationCheckbox :name="'SA Y Calibration'" :topic_name="'sa_calibrate_sa_y'" />
        <CalibrationCheckbox :name="'SA Z Calibration'" :topic_name="'sa_calibrate_sa_z'" />
        <CalibrationCheckbox
          :name="'SA Sampler Calibration'"
          :topic_name="'sa_calibrate_sampler'"
        />
        <CalibrationCheckbox
          :name="'SA Sensor Actuator Calibration'"
          :topic_name="'sa_calibrate_sensor_actuator'"
        />
      </div>
    </div>
    <div v-show='false'>
      <MastGimbalControls />
    </div>
    <div class='shadow p-3 rounded odom'>
      <OdometryReading :odom='odom'></OdometryReading>
    </div>
  </div>
</template>

<script lang='ts'>
import BasicMap from './BasicRoverMap.vue'
import SoilData from './SoilData.vue'
import BasicWaypointEditor from './BasicWaypointEditor.vue'
import DriveControls from './DriveControls.vue'
import MastGimbalControls from './MastGimbalControls.vue'
import PDBFuse from './PDBFuse.vue'
import Cameras from './Cameras.vue'
import LimitSwitch from './LimitSwitch.vue'
import CalibrationCheckbox from './CalibrationCheckbox.vue'
import MotorAdjust from './MotorAdjust.vue'
import OdometryReading from './OdometryReading.vue'
import ControllerDataTable from './ControllerDataTable.vue'
import SAArmControls from './SAArmControls.vue'
import { quaternionToMapAngle } from '../utils.js'
import { mapActions, mapState } from 'vuex'

let interval: number

export default {
  components: {
    ControllerDataTable,
    BasicMap,
    SoilData,
    BasicWaypointEditor,
    Cameras,
    DriveControls,
    MastGimbalControls,
    DriveMoteusStateTable: ControllerDataTable,
    PDBFuse,
    SAArmControls,
    LimitSwitch,
    CalibrationCheckbox,
    //   CommReadout,
    //   MCUReset,
    MotorAdjust,
    OdometryReading,
  },
  data() {
    return {
      // Default coordinates at MDRS
      odom: {
        latitude_deg: 38.406025,
        longitude_deg: -110.7923723,
        bearing_deg: 0,
        altitude: 0
      },

      motorData: {
        name: [] as string[],
        position: [] as number[],
        velocity: [] as number[],
        effort: [] as number[],
        state: [] as string[],
        error: [] as string[]
      },
      // Moteus state table is set up to look for specific keys in moteusState so it can't be empty
      moteusState: {
        name: [] as string[],
        error: [] as string[],
        state: [] as string[],
        limit_hit:
          [] as boolean[] /* Each motor stores an array of 4 indicating which limit switches are hit */
      }
    }
  },

  computed: {
    ...mapState('websocket', ['message'])
  },

  watch: {
    message(msg) {
      if (msg.type == 'drive_status') {
        this.motorData.name = msg.name
        this.motorData.position = msg.position
        this.motorData.velocity = msg.velocity
        this.motorData.effort = msg.effort
        this.motorData.state = msg.state
        this.motorData.error = msg.error
      } else if (msg.type == 'drive_moteus') {
        this.moteusState.name = msg.name
        this.moteusState.state = msg.state
        this.moteusState.error = msg.error
        this.moteusState.limit_hit = msg.limit_hit
      } else if (msg.type == 'gps_fix') {
        this.odom.latitude_deg = msg.latitude
        this.odom.longitude_deg = msg.longitude
        this.odom.altitude = msg.altitude
      } else if (msg.type == 'orientation') {
        this.odom.bearing_deg = quaternionToMapAngle(msg.orientation)
      }
    }
  },

  methods: {
    ...mapActions('websocket', ['sendMessage']),

    resetGimbal: function() {
      this.sendMessage({ type: 'reset_gimbal' })
    }
  },

  created: function() {
    interval = setInterval(() => {
      this.sendMessage({ type: 'orientation' })
    }, 1000)
  }
}
</script>

<style scoped>
.wrapper {
  display: grid;
  grid-gap: 10px;
  grid-template-columns: repeat(3, auto);
  grid-template-rows: auto 50vh repeat(4, 1fr);
  grid-template-areas:
    'header header header'
    'map map waypoints'
    'odom limit calibration'
    'arm limit calibration'
    'pdb moteus motorData'
    'pdb moteus soilData'
    'cameras cameras cameras';
  font-family: sans-serif;
  height: auto;
}

.header {
  grid-area: header;
  display: flex;
  justify-content: space-between;
  align-items: center;
  padding: 10px;
}

.comms {
  margin-right: 5px;
}

.helpscreen {
  z-index: 1000000000;
  display: block;
  visibility: hidden;
  background-color: black;
  opacity: 0.8;
  position: absolute;
  left: 0px;
  top: 0px;
  width: 100%;
  height: 100%;
}

.helpimages {
  z-index: 1000000001;
  visibility: hidden;
  position: absolute;
  left: 5%;
  top: 5%;
  width: 90%;
  height: 90%;
}

.help {
  z-index: 1000000002;
  display: flex;
  float: right;
  opacity: 0.8;
  cursor: auto;
}

.help:hover {
  opacity: 1;
  cursor: pointer;
}

.help:hover ~ .helpscreen,
.help:hover ~ .helpimages {
  visibility: visible;
}

.map {
  grid-area: map;
}

.cameras {
  grid-area: cameras;
}

.waypoints {
  grid-area: waypoints;
}

.arm {
  grid-area: arm;
}

.pdb {
  grid-area: pdb;
}

.motorData {
  grid-area: motorData;
}

.moteus {
  grid-area: moteus;
}

.limit {
  grid-area: limit;
}

.odom {
  grid-area: odom;
}

.soilData {
  grid-area: soilData;
}

.calibration {
  grid-area: calibration;
  display: flex;
  flex-direction: column;
}

.calibration-checkboxes {
  margin: -4% 0 1% 0;
}

ul#vitals li {
  display: inline;
  float: left;
  padding: 0px 10px 0px 0px;
}
</style><|MERGE_RESOLUTION|>--- conflicted
+++ resolved
@@ -9,13 +9,8 @@
     <div class='shadow p-3 rounded waypoints'>
       <BasicWaypointEditor :odom='odom' />
     </div>
-<<<<<<< HEAD
     <div class="shadow p-3 rounded cameras">
       <Cameras :mission="'sa'" />
-=======
-    <div class='shadow p-3 rounded cameras'>
-      <Cameras :isSA='true' :mission="'sa'" />
->>>>>>> 431c5f4d
     </div>
     <div class='shadow p-3 rounded soildata'>
       <SoilData />
@@ -83,7 +78,6 @@
 import Cameras from './Cameras.vue'
 import LimitSwitch from './LimitSwitch.vue'
 import CalibrationCheckbox from './CalibrationCheckbox.vue'
-import MotorAdjust from './MotorAdjust.vue'
 import OdometryReading from './OdometryReading.vue'
 import ControllerDataTable from './ControllerDataTable.vue'
 import SAArmControls from './SAArmControls.vue'
@@ -101,14 +95,12 @@
     Cameras,
     DriveControls,
     MastGimbalControls,
-    DriveMoteusStateTable: ControllerDataTable,
     PDBFuse,
     SAArmControls,
     LimitSwitch,
     CalibrationCheckbox,
     //   CommReadout,
     //   MCUReset,
-    MotorAdjust,
     OdometryReading,
   },
   data() {
@@ -121,14 +113,6 @@
         altitude: 0
       },
 
-      motorData: {
-        name: [] as string[],
-        position: [] as number[],
-        velocity: [] as number[],
-        effort: [] as number[],
-        state: [] as string[],
-        error: [] as string[]
-      },
       // Moteus state table is set up to look for specific keys in moteusState so it can't be empty
       moteusState: {
         name: [] as string[],
@@ -146,14 +130,7 @@
 
   watch: {
     message(msg) {
-      if (msg.type == 'drive_status') {
-        this.motorData.name = msg.name
-        this.motorData.position = msg.position
-        this.motorData.velocity = msg.velocity
-        this.motorData.effort = msg.effort
-        this.motorData.state = msg.state
-        this.motorData.error = msg.error
-      } else if (msg.type == 'drive_moteus') {
+      if (msg.type == 'drive_moteus') {
         this.moteusState.name = msg.name
         this.moteusState.state = msg.state
         this.moteusState.error = msg.error
@@ -189,13 +166,12 @@
   display: grid;
   grid-gap: 10px;
   grid-template-columns: repeat(3, auto);
-  grid-template-rows: auto 50vh repeat(4, 1fr);
+  grid-template-rows: auto 50vh repeat(3, 1fr);
   grid-template-areas:
     'header header header'
     'map map waypoints'
     'odom limit calibration'
     'arm limit calibration'
-    'pdb moteus motorData'
     'pdb moteus soilData'
     'cameras cameras cameras';
   font-family: sans-serif;
@@ -275,10 +251,6 @@
   grid-area: pdb;
 }
 
-.motorData {
-  grid-area: motorData;
-}
-
 .moteus {
   grid-area: moteus;
 }
