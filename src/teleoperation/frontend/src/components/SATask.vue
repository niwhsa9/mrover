--- conflicted
+++ resolved
@@ -9,14 +9,7 @@
     <div class='shadow p-3 rounded waypoints'>
       <BasicWaypointEditor :odom='odom' />
     </div>
-<<<<<<< HEAD
-    <div class="shadow p-3 rounded cameras">
-      <Cameras :mission="'sa'" />
-    </div>
-    <div class='shadow p-3 rounded soildata'>
-=======
     <div class='shadow p-3 rounded soilData'>
->>>>>>> fc74d6a9
       <SoilData />
     </div>
     <div>
@@ -100,12 +93,7 @@
     CalibrationCheckbox,
     //   CommReadout,
     //   MCUReset,
-<<<<<<< HEAD
     OdometryReading,
-=======
-    MotorAdjust,
-    OdometryReading
->>>>>>> fc74d6a9
   },
   data() {
     return {
@@ -116,15 +104,6 @@
         bearing_deg: 0,
         altitude: 0
       },
-
-      // Moteus state table is set up to look for specific keys in moteusState so it can't be empty
-      moteusState: {
-        name: [] as string[],
-        error: [] as string[],
-        state: [] as string[],
-        limit_hit:
-          [] as boolean[] /* Each motor stores an array of 4 indicating which limit switches are hit */
-      }
     }
   },
 
@@ -134,19 +113,6 @@
 
   watch: {
     message(msg) {
-<<<<<<< HEAD
-      if (msg.type == 'drive_moteus') {
-        this.moteusState.name = msg.name
-        this.moteusState.state = msg.state
-        this.moteusState.error = msg.error
-        this.moteusState.limit_hit = msg.limit_hit
-      } else if (msg.type == 'gps_fix') {
-        this.odom.latitude_deg = msg.latitude
-        this.odom.longitude_deg = msg.longitude
-        this.odom.altitude = msg.altitude
-      } else if (msg.type == 'orientation') {
-        this.odom.bearing_deg = quaternionToMapAngle(msg.orientation)
-=======
       switch (msg.type) {
         case 'gps_fix':
           this.odom.latitude_deg = msg.latitude
@@ -156,7 +122,6 @@
         case 'orientation':
           this.odom.bearing_deg = quaternionToMapAngle(msg.orientation)
           break
->>>>>>> fc74d6a9
       }
     }
   },
@@ -175,24 +140,12 @@
 .wrapper {
   display: grid;
   grid-gap: 10px;
-<<<<<<< HEAD
-  grid-template-columns: repeat(3, auto);
-  grid-template-rows: auto 50vh repeat(3, 1fr);
-  grid-template-areas:
-    'header header header'
-    'map map waypoints'
-    'odom limit calibration'
-    'arm limit calibration'
-    'pdb moteus soilData'
-    'cameras cameras cameras';
-=======
   grid-template-columns: 50% 50%;
   grid-template-areas:
     'header header'
     'arm soilData'
     'map waypoints'
     'map odom';
->>>>>>> fc74d6a9
   font-family: sans-serif;
   height: auto;
 }
@@ -262,13 +215,8 @@
   grid-area: arm;
 }
 
-<<<<<<< HEAD
-.pdb {
-  grid-area: pdb;
-=======
 .motorData {
   grid-area: motorData;
->>>>>>> fc74d6a9
 }
 
 .moteus {
