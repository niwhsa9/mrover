--- conflicted
+++ resolved
@@ -1,13 +1,7 @@
 <template>
   <div class="wrap">
     <span :class="['led', color]"></span>
-<<<<<<< HEAD
-    <div>
-      <span v-if="show_name" class="name">{{ name }}</span>
-    </div>
-=======
     <span class="mx-1" v-if="show_name">{{ name }}</span>
->>>>>>> 0e83dd2d
   </div>
 </template>
 
