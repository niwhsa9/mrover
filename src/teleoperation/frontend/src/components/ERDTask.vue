<template>
  <div :class="type === 'ES' ? 'wrapper-es' : 'wrapper-dm'">
    <div class="shadow p-3 mb-5 header">
      <h1 v-if="type === 'ES'">ES GUI Dashboard</h1>
      <h1 v-else>DM GUI Dashboard</h1>
      <img
        class="logo"
        src="mrover.png"
        alt="MRover"
        title="MRover"
        width="200"
      />
      <div class="help">
        <img
          src="help.png"
          alt="Help"
          title="Help"
          width="48"
          height="48"
        />
      </div>
      <div class="helpscreen"></div>
      <div
        class="helpimages"
        style="
          display: flex;
          align-items: center;
          justify-content: space-evenly;
        "
      >
        <img
          src="joystick.png"
          alt="Joystick"
          title="Joystick Controls"
          style="width: auto; height: 70%; display: inline-block"
        />
      </div>
    </div>
    
    <div class="shadow p-3 rounded cameras">
      <Cameras :primary="true" />
    </div>
    <!-- <div v-if="type === 'DM'" class="odom">
      <OdometryReading :odom="odom" />
    </div> -->
    <div v-if="type === 'DM'" class="shadow p-3 rounded map">
      <BasicMap :odom="odom" />
    </div>
    <div class="shadow p-3 rounded pdb">
      <PDBFuse />
    </div>
    <div class="shadow p-3 rounded drive-vel-data">
      <JointStateTable :joint-state-data="jointState" :vertical="true" />
    </div>
    <div v-if="type === 'DM'" class="shadow p-3 rounded waypoint-editor">
      <BasicWaypointEditor :odom="odom" />
    </div>
    <!-- <div>
      <DriveControls></DriveControls>
    </div> -->
    <div class="shadow p-3 rounded arm-controls">
      <ArmControls />
    </div>
    <div class="shadow p-3 rounded moteus">
      <DriveMoteusStateTable :moteus-state-data="moteusState" />
      <ArmMoteusStateTable />
    </div>
    <!-- <div v-show="false">
      <MastGimbalControls></MastGimbalControls>
    </div> -->
    <OdometryReading :odom="odom" />
  </div>
</template>

<script lang="ts">
import { defineComponent, inject } from 'vue'
import PDBFuse from "./PDBFuse.vue";
import DriveMoteusStateTable from "./DriveMoteusStateTable.vue";
import ArmMoteusStateTable from "./ArmMoteusStateTable.vue";
import ArmControls from "./ArmControls.vue";
import BasicMap from "./BasicRoverMap.vue";
import BasicWaypointEditor from './BasicWaypointEditor.vue';
import Cameras from './Cameras.vue';
<<<<<<< HEAD
import JointStateTable from "./JointStateTable.vue";
=======
import OdometryReading from "./OdometryReading.vue";
>>>>>>> 7e0451e8

export default defineComponent({
  components: {
    PDBFuse,
    DriveMoteusStateTable,
    ArmMoteusStateTable,
    ArmControls,
    BasicMap,
    BasicWaypointEditor,
    Cameras,
<<<<<<< HEAD
    JointStateTable
=======
    OdometryReading
>>>>>>> 7e0451e8
  },

  props: {
    type: {
      type: String,
      required: true
    }
    
  },

  data() {
    return {
      websocket: inject("webSocketService") as WebSocket,
      // Default coordinates at MDRS
      odom: {
        latitude_deg: 38.4060250,
        longitude_deg: -110.7923723,
        bearing_deg: 0,
        altitude: 0,
        speed: 0
      },
<<<<<<< HEAD
      
=======
>>>>>>> 7e0451e8
      // Default object isn't empty, so has to be initialized to ""
      moteusState: {
        name: ["", "", "", "", "", ""],
        error: ["", "", "", "", "", ""],
        state: ["", "", "", "", "", ""]
      },
<<<<<<< HEAD
      jointState: {}
    }
  },

  created() {
    // this.websocket.onmessage = (event) => {
    //   const msg = JSON.parse(event.data)
    //   if (msg.type == "joint_state") {
    //     this.jointState.name = msg.name;
    //     this.jointState.position = msg.position;
    //     this.jointState.velocity = msg.velocity;
    //     this.jointState.effort = msg.effort;
    //   }
    // }
=======

      jointState: {},
      
      websocket: inject("webSocketService") as WebSocket,
    }
  },

  created: function() {
    this.websocket.onmessage = (event) => {
      const msg = JSON.parse(event.data);
      if(msg.type == "nav_sat_fix") {
        this.odom.latitude_deg = msg.latitude;
        this.odom.longitude_deg = msg.longitude;
        this.odom.altitude = msg.altitude;
      }
    };
>>>>>>> 7e0451e8
  }
})
</script>

<style>
.wrapper-dm {
  display: grid;
  gap: 10px;
  grid-template-columns: 50% 50%;
  grid-template-rows: repeat(6, auto);
  grid-template-areas:
    "header header"
    "map waypoint-editor"
    "map odom"
    "map cameras"
    "arm-controls drive-vel-data"
    "moteus pdb";
  font-family: sans-serif;
  height: auto;
}

.wrapper-es {
  display: grid;
  gap: 10px;
  grid-template-columns: repeat(2, auto);;
  grid-template-rows: repeat(4, auto);;
  grid-template-areas:
    "header header"
    "cameras arm-controls"
    "drive-vel-data moteus"
    "pdb pdb";
  font-family: sans-serif;
  height: auto;
}

.helpscreen {
  z-index: 1000000000;
  display: block;
  visibility: hidden;
  background-color: black;
  opacity: 0.8;
  position: absolute;
  left: 0px;
  top: 0px;
  width: 100%;
  height: 100%;
}

.helpimages {
  z-index: 1000000001;
  visibility: hidden;
  position: absolute;
  left: 5%;
  top: 5%;
  width: 90%;
  height: 90%;
}

.help {
  z-index: 1000000002;
  display: flex;
  float: right;
  opacity: 0.8;
  cursor: auto;
}

.help:hover {
  opacity: 1;
  cursor: pointer;
}

.help:hover ~ .helpscreen,
.help:hover ~ .helpimages {
  visibility: visible;
}

.header {
  grid-area: header;
  display: flex;
  justify-content: space-between;
  align-items: center;
  padding: 10px;
}

.logo {
  position: absolute;
  left: 50%;
  transform: translateX(-50%);
}

.map {
  grid-area: map;
}

.cameras {
  grid-area: cameras;
}

.odom {
  grid-area: odom;
}

.pdb {
  grid-area: pdb;
}

.drive-vel-data {
  grid-area: drive-vel-data;
}

.waypoint-editor {
  grid-area: waypoint-editor;
}

.arm-controls {
  grid-area: arm-controls;
}

.moteus {
  grid-area: moteus;
}
</style><|MERGE_RESOLUTION|>--- conflicted
+++ resolved
@@ -40,9 +40,9 @@
     <div class="shadow p-3 rounded cameras">
       <Cameras :primary="true" />
     </div>
-    <!-- <div v-if="type === 'DM'" class="odom">
+    <div v-if="type === 'DM'" class="shadow p-3 rounded odom">
       <OdometryReading :odom="odom" />
-    </div> -->
+    </div>
     <div v-if="type === 'DM'" class="shadow p-3 rounded map">
       <BasicMap :odom="odom" />
     </div>
@@ -68,7 +68,6 @@
     <!-- <div v-show="false">
       <MastGimbalControls></MastGimbalControls>
     </div> -->
-    <OdometryReading :odom="odom" />
   </div>
 </template>
 
@@ -81,11 +80,8 @@
 import BasicMap from "./BasicRoverMap.vue";
 import BasicWaypointEditor from './BasicWaypointEditor.vue';
 import Cameras from './Cameras.vue';
-<<<<<<< HEAD
 import JointStateTable from "./JointStateTable.vue";
-=======
 import OdometryReading from "./OdometryReading.vue";
->>>>>>> 7e0451e8
 
 export default defineComponent({
   components: {
@@ -96,11 +92,8 @@
     BasicMap,
     BasicWaypointEditor,
     Cameras,
-<<<<<<< HEAD
-    JointStateTable
-=======
+    JointStateTable,
     OdometryReading
->>>>>>> 7e0451e8
   },
 
   props: {
@@ -122,49 +115,37 @@
         altitude: 0,
         speed: 0
       },
-<<<<<<< HEAD
       
-=======
->>>>>>> 7e0451e8
       // Default object isn't empty, so has to be initialized to ""
       moteusState: {
         name: ["", "", "", "", "", ""],
         error: ["", "", "", "", "", ""],
         state: ["", "", "", "", "", ""]
       },
-<<<<<<< HEAD
-      jointState: {}
+
+      jointState: {
+        name: [],
+        position: [],
+        velocity: [],
+        effort: []
+      }
     }
   },
 
+  mounted() {
+    this.websocket.onmessage = (event) => {
+      const msg = JSON.parse(event.data)
+      if (msg.type == "joint_state") {
+        this.jointState.name = msg.name;
+        this.jointState.position = msg.position;
+        this.jointState.velocity = msg.velocity;
+        this.jointState.effort = msg.effort;
+        console.log(this.jointState);
+      }
+    }
+  },
+
   created() {
-    // this.websocket.onmessage = (event) => {
-    //   const msg = JSON.parse(event.data)
-    //   if (msg.type == "joint_state") {
-    //     this.jointState.name = msg.name;
-    //     this.jointState.position = msg.position;
-    //     this.jointState.velocity = msg.velocity;
-    //     this.jointState.effort = msg.effort;
-    //   }
-    // }
-=======
-
-      jointState: {},
-      
-      websocket: inject("webSocketService") as WebSocket,
-    }
-  },
-
-  created: function() {
-    this.websocket.onmessage = (event) => {
-      const msg = JSON.parse(event.data);
-      if(msg.type == "nav_sat_fix") {
-        this.odom.latitude_deg = msg.latitude;
-        this.odom.longitude_deg = msg.longitude;
-        this.odom.altitude = msg.altitude;
-      }
-    };
->>>>>>> 7e0451e8
   }
 })
 </script>
