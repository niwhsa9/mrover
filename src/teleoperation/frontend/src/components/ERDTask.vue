<template>
<<<<<<< HEAD
    <PDBFuse/>
    <DriveMoteusStateTable :moteus-state-data="moteusState" />
    <ArmMoteusStateTable/>
    <ArmControls/>
=======
  <div :class="type === 'ES' ? 'wrapper-es' : 'wrapper-dm'">
    <div class="shadow p-3 mb-5 header">
      <h1 v-if="type === 'ES'">ES GUI Dashboard</h1>
      <h1 v-else>DM GUI Dashboard</h1>
      <img
        class="logo"
        src="../static/mrover.png"
        alt="MRover"
        title="MRover"
        width="200"
      />
      <div class="help">
        <img
          src="../static/help.png"
          alt="Help"
          title="Help"
          width="48"
          height="48"
        />
      </div>
      <div class="helpscreen"></div>
      <div
        class="helpimages"
        style="
          display: flex;
          align-items: center;
          justify-content: space-evenly;
        "
      >
        <img
          src="../static/joystick.png"
          alt="Joystick"
          title="Joystick Controls"
          style="width: auto; height: 70%; display: inline-block"
        />
    </div>
    </div>
    
    <!-- <div class="cameras">
      <Cameras :primary="true" />
    </div> -->
    <!-- <div v-if="type === 'DM'" class="odom">
      <OdometryReading :odom="odom" />
    </div> -->
    <div v-if="type === 'DM'" class="map">
      <BasicMap :odom="odom" />
    </div>
    <div class="pdb">
      <PDBFuse />
    </div>
    <!-- <div class="drive-vel-data">
      <JointStateTable :joint-state-data="jointState" :vertical="true" />
    </div> -->
    <div v-if="type === 'DM'" class="waypoint-editor">
      <BasicWaypointEditor :odom="odom" />
    </div>
    <!-- <div>
      <DriveControls></DriveControls>
    </div> -->
    <!-- <div class="arm-controls">
      <ArmControls />
    </div> -->
    <div class="moteus">
      <DriveMoteusStateTable :moteus-state-data="moteusState" />
      <ArmMoteusStateTable />
    </div>
    <!-- <div v-show="false">
      <MastGimbalControls></MastGimbalControls>
    </div> -->
  </div>
>>>>>>> 0db5f0dc
</template>

<script lang="ts">
import { defineComponent } from 'vue'
import PDBFuse from "./PDBFuse.vue";
import DriveMoteusStateTable from "./DriveMoteusStateTable.vue";
import ArmMoteusStateTable from "./ArmMoteusStateTable.vue";
<<<<<<< HEAD
import ArmControls from "./ArmControls.vue";
=======
import BasicMap from "./BasicRoverMap.vue";
import BasicWaypointEditor from './BasicWaypointEditor.vue';

>>>>>>> 0db5f0dc
export default defineComponent({
  components : {
    PDBFuse,
    DriveMoteusStateTable,
    ArmMoteusStateTable,
<<<<<<< HEAD
    ArmControls,
=======
    BasicMap,
    BasicWaypointEditor
  },

  props: {
    type: {
      type: String,
      required: true
    }
>>>>>>> 0db5f0dc
  },

  data() {
    return {
      // Default coordinates at MDRS
      odom: {
        latitude_deg: 38.4060250,
        longitude_deg: -110.7923723,
        bearing_deg: 0,
        speed: 0
      },

      
      // Default object isn't empty, so has to be initialized to ""
      moteusState: {
        name: ["", "", "", "", "", ""],
        error: ["", "", "", "", "", ""],
        state: ["", "", "", "", "", ""]
      },

      jointState: {}
    }
  }
})
</script>

<style>
.wrapper-dm {
  display: grid;
  grid-gap: 10px;
  grid-template-columns: repeat(2, auto);
  grid-template-rows: auto 200px 300px repeat(3, auto);
  grid-template-areas:
    "header header"
    "map waypoint-editor"
    "map odom"
    "map cameras"
    "arm-controls drive-vel-data"
    "moteus pdb";
  font-family: sans-serif;
  height: auto;
}

.wrapper-es {
  display: grid;
  grid-gap: 10px;
  grid-template-columns: repeat(2, auto);;
  grid-template-rows: repeat(4, auto);;
  grid-template-areas:
    "header header"
    "cameras arm-controls"
    "drive-vel-data moteus"
    "pdb pdb";
  font-family: sans-serif;
  height: auto;
}

.helpscreen {
  z-index: 1000000000;
  display: block;
  visibility: hidden;
  background-color: black;
  opacity: 0.8;
  position: absolute;
  left: 0px;
  top: 0px;
  width: 100%;
  height: 100%;
}

.helpimages {
  z-index: 1000000001;
  visibility: hidden;
  position: absolute;
  left: 5%;
  top: 5%;
  width: 90%;
  height: 90%;
}

.help {
  z-index: 1000000002;
  display: flex;
  float: right;
  opacity: 0.8;
  cursor: auto;
}

.help:hover {
  opacity: 1;
  cursor: pointer;
}

.help:hover ~ .helpscreen,
.help:hover ~ .helpimages {
  visibility: visible;
}

.header {
  grid-area: header;
  display: flex;
  justify-content: space-between;
  align-items: center;
  padding: 10px;
}

.logo {
  position: absolute;
  left: 50%;
  transform: translateX(-50%);
}

.map {
  grid-area: map;
}

.cameras {
  grid-area: cameras;
}

.odom {
  grid-area: odom;
}

.pdb {
  grid-area: pdb;
}

.drive-vel-data {
  grid-area: drive-vel-data;
}

.waypoint-editor {
  grid-area: waypoint-editor;
}

.arm-controls {
  grid-area: arm-controls;
}

.moteus {
  grid-area: moteus;
}
</style><|MERGE_RESOLUTION|>--- conflicted
+++ resolved
@@ -1,10 +1,4 @@
 <template>
-<<<<<<< HEAD
-    <PDBFuse/>
-    <DriveMoteusStateTable :moteus-state-data="moteusState" />
-    <ArmMoteusStateTable/>
-    <ArmControls/>
-=======
   <div :class="type === 'ES' ? 'wrapper-es' : 'wrapper-dm'">
     <div class="shadow p-3 mb-5 header">
       <h1 v-if="type === 'ES'">ES GUI Dashboard</h1>
@@ -71,11 +65,13 @@
       <DriveMoteusStateTable :moteus-state-data="moteusState" />
       <ArmMoteusStateTable />
     </div>
+    <div>
+      <ArmControls></ArmControls>
+    </div>
     <!-- <div v-show="false">
       <MastGimbalControls></MastGimbalControls>
     </div> -->
   </div>
->>>>>>> 0db5f0dc
 </template>
 
 <script lang="ts">
@@ -83,21 +79,16 @@
 import PDBFuse from "./PDBFuse.vue";
 import DriveMoteusStateTable from "./DriveMoteusStateTable.vue";
 import ArmMoteusStateTable from "./ArmMoteusStateTable.vue";
-<<<<<<< HEAD
 import ArmControls from "./ArmControls.vue";
-=======
 import BasicMap from "./BasicRoverMap.vue";
 import BasicWaypointEditor from './BasicWaypointEditor.vue';
 
->>>>>>> 0db5f0dc
 export default defineComponent({
   components : {
     PDBFuse,
     DriveMoteusStateTable,
     ArmMoteusStateTable,
-<<<<<<< HEAD
     ArmControls,
-=======
     BasicMap,
     BasicWaypointEditor
   },
@@ -107,7 +98,6 @@
       type: String,
       required: true
     }
->>>>>>> 0db5f0dc
   },
 
   data() {
