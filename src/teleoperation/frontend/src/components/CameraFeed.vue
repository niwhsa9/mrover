--- conflicted
+++ resolved
@@ -40,13 +40,6 @@
 
       // IK Mode
       IKCam: false,
-<<<<<<< HEAD
-
-      quality: 2,
-
-      props: []
-=======
->>>>>>> 032f3b71
     }
   },
 
@@ -56,19 +49,7 @@
   },
 
   mounted: function () {
-<<<<<<< HEAD
-    // this.startStream(this.id)
-    // this.$nextTick(() => {
-    //   const canvas: HTMLCanvasElement = document.getElementById(
-    //     'stream-' + this.id
-    //   ) as HTMLCanvasElement
-    //   const context = canvas.getContext('2d') ?? new CanvasRenderingContext2D()
-    //   context.fillStyle = 'black'
-    //   context.fillRect(0, 0, canvas.width, canvas.height)
-    // })
-=======
     this.startStream(this.id)
->>>>>>> 032f3b71
   },
 
   methods: {
