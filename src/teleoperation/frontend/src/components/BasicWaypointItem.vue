--- conflicted
+++ resolved
@@ -49,11 +49,8 @@
 button {
   margin: 0px 2px 0px 2px;
 }
-<<<<<<< HEAD
 
 .drone-waypoint {
   background-color: limegreen;
 }
-=======
->>>>>>> 0e83dd2d
 </style>