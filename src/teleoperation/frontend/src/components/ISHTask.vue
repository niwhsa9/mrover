<template>
  <div class="wrapper">
    <div class="shadow p-3 mb-5 header">
      <h1>ISH Dashboard</h1>
      <!-- <MCUReset class="mcu_reset"></MCUReset>
        <CommReadout class="comms"></CommReadout> -->
      <img class="logo" src="/mrover.png" alt="MRover" title="MRover" width="200" />
      <div class="help">
        <img src="/help.png" alt="Help" title="Help" width="48" height="48" />
      </div>
      <div class="helpscreen"></div>
      <div class="helpimages" style="display: flex; align-items: center; justify-content: space-evenly">
        <img src="/joystick.png" alt="Joystick" title="Joystick Controls"
          style="width: auto; height: 70%; display: inline-block" />
      </div>
    </div>
    <!-- <div class="shadow p-3 rounded siteSelect">
        <SelectSite @site="onSiteChange" />
      </div> -->
    <div class="shadow p-3 rounded benedicts">
        <AminoBenedict :site="site" :isAmino="false"/>
      </div>
    <div class="shadow p-3 rounded cameras">
      <Cameras :primary="primary" :isSA="false"/>
    </div>
    <!-- <div class="shadow p-3 rounded cache">
        <Cache />
      </div> -->
<<<<<<< HEAD
    <div class="shadow p-3 rounded chlorophyll">
        <Chlorophyll/>
      </div>
    <div class="shadow p-3 rounded amino">
        <AminoBenedict :site="site" :isAmino="true"/>
=======
    <!-- <div class="shadow p-3 rounded chlorophyll">
        <Chlorophyll :spectral_data="spectral_data" />
      </div> -->
    <!-- <div class="shadow p-3 rounded amino">
        <Amino :site="site" :site-index="siteIndex" />
      </div> -->
      <div class="shadow p-3 rounded cache-controls">
        <h3>Cache Controls</h3>
        <CacheControls/>
>>>>>>> ae5bae38
      </div>
  </div>
</template>

<script lang="ts">
//   import SelectSite from "./SelectSite.vue";
//   import Raman from "./Raman.vue";
//   import Cache from "./Cache.vue";
  import Chlorophyll from "./Chlorophyll.vue";
import AminoBenedict from "./AminoBenedict.vue";
import Cameras from '../components/Cameras.vue'
//   import CommReadout from "./CommReadout.vue";
//   import MCUReset from "./MCUReset.vue"
import Chlorophyll from '../components/Chlorophyll.vue'
import { disableAutonLED } from '../utils.js'
import CacheControls from './CacheControls.vue'

type StringIntDictionary = {
  [key: string]: number
}

export default {
  components: {
    //   SelectSite,
    //   Cache,
<<<<<<< HEAD
      Chlorophyll,
    AminoBenedict,
    Cameras
=======
    //   Chlorophyll,
    //   Amino,
    Cameras,
    CacheControls,
>>>>>>> ae5bae38
    //   CommReadout,
    //   MCUReset,
  },
  data() {
    return {
      site: 'A' as string,

      // Initialize this so that computed property won't be mad
      siteIndexMapping: { A: 0, B: 1, C: 2 } as StringIntDictionary,

      primary: false
    }
  },
  computed: {
    siteIndex: function () {
      // Return the indice for the specified site
      return this.siteIndexMapping[this.site]
    }
  },

  methods: {
    onSiteChange(value: string) {
      this.site = value
    }
  }
}
</script>

<style scoped>
.wrapper {
  display: grid;
  grid-gap: 10px;
  grid-template-columns: repeat(2, auto);
  grid-template-rows: repeat(7, auto);
  grid-template-areas:
    'header header'
    'cameras siteSelect'
    'cameras benedicts'
    'cameras chlorophyll'
    'cache-controls chlorophyll'
    'cache-controls amino'
    'cache amino';
  font-family: sans-serif;
  height: auto;
}

.comms {
  margin-right: 5px;
}

.helpscreen {
  z-index: 1000000000;
  display: block;
  visibility: hidden;
  background-color: black;
  opacity: 0.8;
  position: absolute;
  left: 0px;
  top: 0px;
  width: 100%;
  height: 100%;
}

.helpimages {
  z-index: 1000000001;
  visibility: hidden;
  position: absolute;
  left: 5%;
  top: 5%;
  width: 90%;
  height: 90%;
}

.help {
  z-index: 1000000002;
  display: flex;
  float: right;
  opacity: 0.8;
  cursor: auto;
}

.help:hover {
  opacity: 1;
  cursor: pointer;
}

.help:hover~.helpscreen,
.help:hover~.helpimages {
  visibility: visible;
}

.header {
  grid-area: header;
  display: flex;
  justify-content: space-between;
  align-items: center;
  padding: 10px;
}

.cameras {
  grid-area: cameras;
}

<<<<<<< HEAD
.benedicts {
  grid-area: benedicts;
=======
.cache-controls{
  grid-area: cache-controls;
}

.siteSelect {
  grid-area: siteSelect;
>>>>>>> ae5bae38
}

.siteSelect {
  grid-area: siteSelect;
}

.carousel {
  grid-area: carousel;
}

.chlorophyll {
  grid-area: chlorophyll;
}

.cache {
  grid-area: cache;
}

.amino {
  grid-area: amino;
}
</style>
./AminoBenedict.vue<|MERGE_RESOLUTION|>--- conflicted
+++ resolved
@@ -14,89 +14,55 @@
           style="width: auto; height: 70%; display: inline-block" />
       </div>
     </div>
-    <!-- <div class="shadow p-3 rounded siteSelect">
+    <div class="shadow p-3 rounded siteSelect">
         <SelectSite @site="onSiteChange" />
-      </div> -->
+    </div>
     <div class="shadow p-3 rounded benedicts">
         <AminoBenedict :site="site" :isAmino="false"/>
       </div>
     <div class="shadow p-3 rounded cameras">
       <Cameras :primary="primary" :isSA="false"/>
     </div>
-    <!-- <div class="shadow p-3 rounded cache">
+    <div class="shadow p-3 rounded cache">
         <Cache />
-      </div> -->
-<<<<<<< HEAD
+    </div>
     <div class="shadow p-3 rounded chlorophyll">
         <Chlorophyll/>
       </div>
     <div class="shadow p-3 rounded amino">
         <AminoBenedict :site="site" :isAmino="true"/>
-=======
-    <!-- <div class="shadow p-3 rounded chlorophyll">
-        <Chlorophyll :spectral_data="spectral_data" />
-      </div> -->
-    <!-- <div class="shadow p-3 rounded amino">
-        <Amino :site="site" :site-index="siteIndex" />
-      </div> -->
-      <div class="shadow p-3 rounded cache-controls">
-        <h3>Cache Controls</h3>
-        <CacheControls/>
->>>>>>> ae5bae38
-      </div>
+    </div>
   </div>
 </template>
 
 <script lang="ts">
-//   import SelectSite from "./SelectSite.vue";
+  import SelectSite from "./SelectSite.vue";
 //   import Raman from "./Raman.vue";
-//   import Cache from "./Cache.vue";
-  import Chlorophyll from "./Chlorophyll.vue";
+import Cache from "./CacheControls.vue";
+import Chlorophyll from "./Chlorophyll.vue";
 import AminoBenedict from "./AminoBenedict.vue";
-import Cameras from '../components/Cameras.vue'
+import Cameras from './Cameras.vue'
 //   import CommReadout from "./CommReadout.vue";
 //   import MCUReset from "./MCUReset.vue"
-import Chlorophyll from '../components/Chlorophyll.vue'
 import { disableAutonLED } from '../utils.js'
-import CacheControls from './CacheControls.vue'
-
-type StringIntDictionary = {
-  [key: string]: number
-}
 
 export default {
   components: {
-    //   SelectSite,
-    //   Cache,
-<<<<<<< HEAD
-      Chlorophyll,
+    SelectSite,
+    Cache,
+    Chlorophyll,
     AminoBenedict,
     Cameras
-=======
-    //   Chlorophyll,
-    //   Amino,
-    Cameras,
-    CacheControls,
->>>>>>> ae5bae38
     //   CommReadout,
     //   MCUReset,
   },
   data() {
     return {
       site: 'A' as string,
-
-      // Initialize this so that computed property won't be mad
-      siteIndexMapping: { A: 0, B: 1, C: 2 } as StringIntDictionary,
-
       primary: false
     }
   },
-  computed: {
-    siteIndex: function () {
-      // Return the indice for the specified site
-      return this.siteIndexMapping[this.site]
-    }
-  },
+
 
   methods: {
     onSiteChange(value: string) {
@@ -111,14 +77,13 @@
   display: grid;
   grid-gap: 10px;
   grid-template-columns: repeat(2, auto);
-  grid-template-rows: repeat(7, auto);
+  grid-template-rows: repeat(6, auto);
   grid-template-areas:
     'header header'
     'cameras siteSelect'
     'cameras benedicts'
     'cameras chlorophyll'
-    'cache-controls chlorophyll'
-    'cache-controls amino'
+    'cache chlorophyll'
     'cache amino';
   font-family: sans-serif;
   height: auto;
@@ -181,25 +146,12 @@
   grid-area: cameras;
 }
 
-<<<<<<< HEAD
 .benedicts {
   grid-area: benedicts;
-=======
-.cache-controls{
-  grid-area: cache-controls;
 }
 
 .siteSelect {
   grid-area: siteSelect;
->>>>>>> ae5bae38
-}
-
-.siteSelect {
-  grid-area: siteSelect;
-}
-
-.carousel {
-  grid-area: carousel;
 }
 
 .chlorophyll {
@@ -213,5 +165,4 @@
 .amino {
   grid-area: amino;
 }
-</style>
-./AminoBenedict.vue+</style>