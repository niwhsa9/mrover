--- conflicted
+++ resolved
@@ -158,10 +158,6 @@
         this.odom.longitude_deg = msg.longitude
         this.odom.altitude = msg.altitude
         this.odom.status = msg.status
-<<<<<<< HEAD
-        console.log(this.odom.status)
-=======
->>>>>>> a3a64330
       } else if (msg.type == 'auton_tfclient') {
         this.odom.bearing_deg = quaternionToMapAngle(msg.rotation)
       } else if (msg.type == "center_map") {
