<template>
  <div class="wrapper">
    <div class="shadow p-3 mb-5 header">
      <img class="logo" src="/mrover.png" alt="MRover" title="MRover" width="200" />
      <h1>Auton Dashboard</h1>
      <!-- <MCUReset class="mcu_reset"></MCUReset>
        <CommReadout class="comms"></CommReadout> -->
      <div class="help">
        <img src="/help.png" alt="Help" title="Help" width="48" height="48" />
      </div>
      <div class="helpscreen"></div>
      <div
        class="helpimages"
        style="display: flex; align-items: center; justify-content: space-evenly"
      >
        <img
          src="/joystick.png"
          alt="Joystick"
          title="Joystick Controls"
          style="width: auto; height: 70%; display: inline-block"
        />
      </div>
    </div>
    <div :class="['shadow p-3 rounded data', ledColor]">
      <h2>Nav State: {{ navState }}</h2>
      <div style="display: inline-block">
        <CameraFeed></CameraFeed>
      </div>
      <div style="display: inline-block; vertical-align: top">
        <p style="margin-top: 6px">Joystick Values</p>
        <JoystickValues />
      </div>
      <OdometryReading :odom="odom" />
    </div>
    <div class="shadow p-3 rounded map">
      <AutonRoverMap :odom="odom" :center="center" />
    </div>
    <div class="shadow p-3 rounded waypoints">
      <AutonWaypointEditor :odom="odom" @toggleTeleop="teleopEnabledCheck = $event" />
    </div>
    <!--Enable the drive controls if auton is off-->
    <div v-if="!autonEnabled && teleopEnabledCheck" v-show="false" class="driveControls">
      <DriveControls />
    </div>
    <div v-show="false">
      <MastGimbalControls></MastGimbalControls>
    </div>
    <div class="conditions">
      <div v-if="!stuck_status" class="shadow p-3 rounded bg-success text-center">
        <h4>Nominal Conditions</h4>
      </div>
      <div v-else class="shadow p-3 rounded bg-danger text-center">
        <h4>Obstruction Detected</h4>
      </div>
    </div>
    <div class="shadow p-3 rounded cameras">
      <Cameras :primary="true" />
    </div>
    <div class="shadow p-3 rounded moteus">
      <DriveMoteusStateTable :moteus-state-data="moteusState" />
      <MotorsStatusTable :motorData="motorData" :vertical="true" />
    </div>
  </div>
</template>

<script lang="ts">
import { mapActions, mapState, mapGetters } from 'vuex'
import DriveMoteusStateTable from './DriveMoteusStateTable.vue'
import AutonRoverMap from './AutonRoverMap.vue'
import AutonWaypointEditor from './AutonWaypointEditor.vue'
import CameraFeed from './CameraFeed.vue'
import Cameras from './Cameras.vue'
import MotorsStatusTable from './MotorsStatusTable.vue'
import OdometryReading from './OdometryReading.vue'
import JoystickValues from './JoystickValues.vue'
import DriveControls from './DriveControls.vue'
import MastGimbalControls from './MastGimbalControls.vue'
import { quaternionToMapAngle } from '../utils.js'
import { defineComponent } from 'vue'

let interval: number

export default defineComponent({
  components: {
    DriveMoteusStateTable,
    AutonRoverMap,
    AutonWaypointEditor,
    CameraFeed,
    Cameras,
    MotorsStatusTable,
    OdometryReading,
    JoystickValues,
    DriveControls,
    MastGimbalControls
  },

  // add prop where map has the center property and autontask sends it once it gets it

  data() {
    return {
      // Default coordinates are at MDRS
      odom: {
<<<<<<< HEAD
        latitude_deg: 0,
        longitude_deg: 0,
        bearing_deg: 0,
=======
        latitude_deg: 42.293195,
        longitude_deg: -83.7096706,
        bearing_deg: 0,
        altitude: 0
>>>>>>> 467f453f
      },

      teleopEnabledCheck: false,

      ledColor: 'bg-danger', //red

      stuck_status: false,

      navState: 'OffState',

      moteusState: {
        name: [] as string[],
        error: [] as string[],
        state: [] as string[],
        limit_hit: [] as boolean[] /* Each motor stores an array of 4 indicating which limit switches are hit */ 
      },

      motorData: {
        name: [] as string[],
        position: [] as number[],
        velocity: [] as number[],
        effort: [] as number[]
      }
    }
  },

  computed: {
    ...mapState('websocket', ['message']),

    ...mapGetters('autonomy', {
      autonEnabled: 'autonEnabled',
      teleopEnabled: 'teleopEnabled'
    })
  },

  watch: {
    message(msg) {
      if (msg.type == 'drive_status') {
        this.motorData.name = msg.name
        this.motorData.position = msg.position
        this.motorData.velocity = msg.velocity
        this.motorData.effort = msg.effort
        this.motorData.state = msg.state
        this.motorData.error = msg.error
      } else if (msg.type == 'drive_moteus') {
          this.moteusState.name = msg.name
          this.moteusState.state = msg.state
          this.moteusState.error = msg.error
          this.moteusState.limit_hit = msg.limit_hit
      } else if (msg.type == 'led') {
        if (msg.red)
          this.ledColor = 'bg-danger' //red
        else if (msg.green)
          this.ledColor = 'blink' //blinking green
        else if (msg.blue) this.ledColor = 'bg-primary' //blue
      } else if (msg.type == 'nav_state') {
        this.navState = msg.state
      } else if (msg.type == 'nav_sat_fix') {
        this.odom.latitude_deg = msg.latitude
        this.odom.longitude_deg = msg.longitude
        this.odom.altitude = msg.altitude
      } else if (msg.type == 'auton_tfclient') {
        this.odom.bearing_deg = quaternionToMapAngle(msg.rotation)
      }
    }
  },

  methods: {
    ...mapActions('websocket', ['sendMessage'])
  },

  beforeUnmount: function () {
    this.ledColor = 'bg-white'
    window.clearInterval(interval)
  },

  // interval = setInterval(() => {
  //   this.sendMessage({ type: 'auton_tfclient' })
  // }, 1000)
})
</script>

<style scoped>
.wrapper {
  display: grid;
  grid-gap: 10px;
  grid-template-columns: 40% 20% auto;
  grid-template-rows: repeat(5, auto);
  grid-template-areas:
    'header header header'
    'map map waypoints'
    'data data waypoints'
    'data data conditions'
    'cameras moteus moteus';

  font-family: sans-serif;
  height: auto;
  width: auto;
}

.blink {
  animation: blinkAnimation 1s infinite;
  /* Blinks green every second */
}

@keyframes blinkAnimation {
  0%,
  100% {
    background-color: var(--bs-success);
  }

  50% {
    background-color: var(--bs-white);
  }
}

.header {
  grid-area: header;
  display: flex;
  justify-content: space-between;
  align-items: center;
  padding: 10px;
}

.logo {
  position: absolute;
  left: 50%;
  transform: translateX(-50%);
}

h2 {
  padding: 2px;
  margin: 0px;
}

.comms {
  margin-right: 5px;
}

.helpscreen {
  z-index: 1000000000;
  display: block;
  visibility: hidden;
  background-color: black;
  opacity: 0.8;
  position: absolute;
  left: 0px;
  top: 0px;
  width: 100%;
  height: 100%;
}

.helpimages {
  z-index: 1000000001;
  visibility: hidden;
  position: absolute;
  left: 5%;
  top: 5%;
  width: 90%;
  height: 90%;
}

.help {
  z-index: 1000000002;
  display: flex;
  float: right;
  opacity: 0.8;
  cursor: auto;
}

.help:hover {
  opacity: 1;
  cursor: pointer;
}

.help:hover ~ .helpscreen,
.help:hover ~ .helpimages {
  visibility: visible;
}

/* Grid area declarations */
.map {
  grid-area: map;
}

.waypoints {
  grid-area: waypoints;
}

.conditions {
  grid-area: conditions;
}

.cameras {
  grid-area: cameras;
}

.moteus {
  grid-area: moteus;
}

.data {
  grid-area: data;
}
</style><|MERGE_RESOLUTION|>--- conflicted
+++ resolved
@@ -100,16 +100,10 @@
     return {
       // Default coordinates are at MDRS
       odom: {
-<<<<<<< HEAD
-        latitude_deg: 0,
-        longitude_deg: 0,
-        bearing_deg: 0,
-=======
         latitude_deg: 42.293195,
         longitude_deg: -83.7096706,
         bearing_deg: 0,
         altitude: 0
->>>>>>> 467f453f
       },
 
       teleopEnabledCheck: false,
