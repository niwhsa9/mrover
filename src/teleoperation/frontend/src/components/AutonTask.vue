--- conflicted
+++ resolved
@@ -180,20 +180,11 @@
     window.setTimeout(() => {
       this.sendMessage({ "type": "center_map" });
     }, 250)
-<<<<<<< HEAD
       interval = setInterval(() => {
       this.sendMessage({ type: 'auton_tfclient' })
     }, 1000)
   },
 
-=======
-
-    interval = setInterval(() => {
-    this.sendMessage({ type: 'auton_tfclient' })
-  }, 1000)
-  },
-  
->>>>>>> 147668c6
 })
 </script>
 
