--- conflicted
+++ resolved
@@ -14,11 +14,7 @@
         style="display: flex; align-items: center; justify-content: space-evenly"
       >
         <img
-<<<<<<< HEAD
-          src="joystick.png"
-=======
           src="/joystick.png"
->>>>>>> 0e83dd2d
           alt="Joystick"
           title="Joystick Controls"
           style="width: auto; height: 70%; display: inline-block"
