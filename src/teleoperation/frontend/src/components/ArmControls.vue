<template>
  <div class="wrap">
    <h2>Arm Controls</h2>
    <div class="controls-flex">
      <h4>Arm mode</h4>
      <div class="form-check">
        <input
          v-model="arm_mode"
          class="form-check-input"
          type="radio"
          id="dis"
          value="arm_disabled"
        />
        <label class="form-check-label" for="dis">Arm Disabled</label>
      </div>
      <div class="form-check">
        <input v-model="arm_mode" class="form-check-input" type="radio" id="ik" value="ik" />
        <label class="form-check-label" for="ik">IK</label>
      </div>
      <div class="form-check">
        <input v-model="arm_mode" class="form-check-input" type="radio" id="pos" value="position" />
        <label class="form-check-label" for="pos">Position</label>
      </div>
      <div class="form-check">
        <input v-model="arm_mode" class="form-check-input" type="radio" id="vel" value="velocity" />
        <label class="form-check-label" for="vel">Velocity</label>
      </div>
      <div class="form-check">
        <input v-model="arm_mode" class="form-check-input" type="radio" id="thr" value="throttle" />
        <label class="form-check-label" for="thr">Throttle</label>
      </div>
    </div>
    <div class="controls-flex" v-if="arm_mode === 'position'">
      <div class="col" v-for="(joint, key) in temp_positions" :key="key">
        <label>{{ key }}</label>
        <input
          class="form-control"
          type="number"
          :min="joint.min"
          :max="joint.max"
          @input="validateInput(joint, $event)"
          v-model="joint.value"
        />
      </div>
      <div class="col text-center">
        <button class="btn btn-primary" @click="submit_positions">Submit</button>
      </div>
    </div>
    <div class="controls-flex">
      <h4>Misc. Controls</h4>
      <ToggleButton
        id="arm_laser"
        :current-state="laser_enabled"
        label-enable-text="Arm Laser On"
        label-disable-text="Arm Laser Off"
        @change="toggleArmLaser()"
      />
      <div class="limit-switch">
        <h4 style="margin-right: 10px">Limit Switches</h4>
        <!-- TODO: Make switch to toggle all switches on or off, will need to use refs or modify LimitSwitch.vue -->
        <!-- <LimitSwitch :display_name="'All Switches'" :service_name="'all_ra'" /> -->
        <div>
          <LimitSwitch :display_name="'Joint A'" :service_name="'joint_a'" />
          <LimitSwitch :display_name="'Joint B'" :service_name="'joint_b'" />
          <LimitSwitch :display_name="'Joint C'" :service_name="'joint_c'" />
          <LimitSwitch :display_name="'Joint DE Pitch'" :service_name="'joint_de_pitch'" />
        </div>
        <div>
          <LimitSwitch :display_name="'Joint DE Roll'" :service_name="'joint_de_roll'" />
          <LimitSwitch :display_name="'Allen Key'" :service_name="'allen_key'" />
          <LimitSwitch :display_name="'Gripper'" :service_name="'gripper'" />
        </div>
      </div>
    </div>
    <div class="controls-flex">
      <h4>Calibration</h4>
      <CalibrationCheckbox name="All Joints Calibration" topic_name="all_ra" />
      <MotorAdjust
        v-if="arm_mode === 'position'"
        :motors="[
          { esw_name: 'joint_a', display_name: 'Joint A' },
          { esw_name: 'joint_b', display_name: 'Joint B' },
          { esw_name: 'joint_c', display_name: 'Joint C' },
          { esw_name: 'joint_de_pitch', display_name: 'Joint DE Pitch' },
          { esw_name: 'joint_de_roll', display_name: 'Joint DE Yaw' }
        ]"
      />
    </div>
    <Rover3D></Rover3D>
  </div>
</template>

<script lang="ts">
import { defineComponent } from 'vue'
import { mapActions, mapState } from 'vuex'
import ToggleButton from './ToggleButton.vue'
import CalibrationCheckbox from './CalibrationCheckbox.vue'
import MotorAdjust from './MotorAdjust.vue'
import LimitSwitch from './LimitSwitch.vue'
<<<<<<< HEAD
import Rover3D from './Rover3D.vue'

=======
>>>>>>> 06bf210e
// In seconds
const updateRate = 0.05
let interval: number | undefined

export default defineComponent({
  components: {
    ToggleButton,
    CalibrationCheckbox,
    MotorAdjust,
    LimitSwitch,
    Rover3D
  },
  data() {
    return {
      arm_mode: 'arm_disabled',
      laser_enabled: false,
      temp_positions: {
        /* Positions in degrees! */
        /* Joint A, allen_key and gripper don't need positioning */
        joint_b: {
          value: 0,
          min: -45,
          max: 0
        },
        joint_c: {
          value: 0,
          min: -100,
          max: 120
        },
        joint_de_pitch: {
          value: 0,
          min: -135,
          max: 135
        },
        joint_de_roll: {
          value: 0,
          min: -135,
          max: 135
        }
      },
      positions: [],
      send_positions: false // Only send after submit is clicked for the first time
    }
  },

  computed: {
    ...mapState('websocket', ['message'])
  },

  watch: {
    message(msg) {
      if (msg.type == 'laser_service') {
        if (!msg.success) {
          this.laser_enabled = !this.laser_enabled
          alert('Toggling Arm Laser failed.')
        }
      }
    },
    arm_mode(newMode) {
      if (newMode !== 'position') {
        this.positions = []
        this.send_positions = false
      }
    }
  },

  mounted: function () {
    document.addEventListener('keydown', this.keyDown)
  },

  beforeUnmount: function () {
    window.clearInterval(interval)
    document.removeEventListener('keydown', this.keyMonitorDown)
  },

  created: function () {
    interval = window.setInterval(() => {
      if (this.send_positions) {
        this.publishJoystickMessage([], [], this.arm_mode, this.positions)
      } else if (this.arm_mode !== "position") {
        const gamepads = navigator.getGamepads()
        for (let i = 0; i < 4; i++) {
          const gamepad = gamepads[i]
          if (gamepad) {
            // Microsoft and Xbox for old Xbox 360 controllers
            // X-Box for new PowerA Xbox One controllers
            if (
              gamepad.id.includes('Microsoft') ||
              gamepad.id.includes('Xbox') ||
              gamepad.id.includes('X-Box')
            ) {
              let buttons = gamepad.buttons.map((button) => {
                return button.value
              })

              this.publishJoystickMessage(gamepad.axes, buttons, this.arm_mode, [])
            }
          }
        }
      }
    }, updateRate * 1000)
  },

  methods: {
    ...mapActions('websocket', ['sendMessage']),

    validateInput: function (joint, event) {
      if (event.target.value < joint.min) {
        event.target.value = joint.min
      } else if (event.target.value > joint.max) {
        event.target.value = joint.max
      }
      joint.value = event.target.value
    },

    publishJoystickMessage: function (axes: any, buttons: any, arm_mode: any, positions: any) {
      if (arm_mode != 'arm_disabled') {
        this.sendMessage({
          type: 'arm_values',
          axes: axes,
          buttons: buttons,
          arm_mode: arm_mode,
          positions: positions
        })
      }
    },
    toggleArmLaser: function () {
      this.laser_enabled = !this.laser_enabled
      this.sendMessage({ type: 'laser_service', data: this.laser_enabled })
    },

    submit_positions: function () {
      //converts to radians
      this.positions = Object.values(this.temp_positions).map(
        (obj) => (Number(obj.value) * Math.PI) / 180
      )
      this.send_positions = true
      this.publishJoystickMessage([], [], this.arm_mode, this.positions)
    },

    keyDown: function (event: { key: string }) {
      if (event.key == ' ') {
        this.arm_mode = 'arm_disabled'
      }
    }
  }
})
</script>

<style scoped>
.wrap {
  display: flex;
  flex-direction: column;
  align-items: center;
  justify-items: center;
  width: 100%;
  height: auto;
}

.wrap h2 h4 {
  margin: 0;
  padding: 0;
  font-size: 1.5em;
  font-weight: bold;
  text-align: center;
  width: 100%;
  padding-top: 5px;
  padding-bottom: 5px;
}

.controls-flex {
  flex-wrap: wrap;
  display: flex;
  align-items: center;
  width: 100%;
  column-gap: 20px;
  padding-left: 10px;
  margin-bottom: 5px;
  margin-top: 5px;
}

.limit-switch {
  display: flex;
  flex-direction: row;
  justify-content: space-between;
  margin-left: 30px;
}

.limit-switch h4 {
  margin-bottom: 5px;
}

.position-box {
  width: 50px;
}
</style><|MERGE_RESOLUTION|>--- conflicted
+++ resolved
@@ -97,11 +97,8 @@
 import CalibrationCheckbox from './CalibrationCheckbox.vue'
 import MotorAdjust from './MotorAdjust.vue'
 import LimitSwitch from './LimitSwitch.vue'
-<<<<<<< HEAD
 import Rover3D from './Rover3D.vue'
 
-=======
->>>>>>> 06bf210e
 // In seconds
 const updateRate = 0.05
 let interval: number | undefined
