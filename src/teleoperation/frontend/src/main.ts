--- conflicted
+++ resolved
@@ -5,16 +5,6 @@
 
 import './app.scss' //custom CSS override file
 
-<<<<<<< HEAD
-const ws:WebSocket = new WebSocket('ws://localhost:8000/ws/gui');
-
-ws.onopen = () => {
-	  console.log('WebSocket connection opened successfully.');
-	  const app:App<Element> = createApp(App);
-	  app.provide('webSocketService', ws);
-	  app.use(router).use(store).mount('#app');
-}
-=======
 // const ws:WebSocket = new WebSocket('ws://localhost:8000/ws/gui');
 
 // ws.onopen = () => {
@@ -23,5 +13,4 @@
 //   app.provide('webSocketService', ws);
 app.use(router).use(store).mount('#app')
 store.dispatch('websocket/setupWebSocket')
-// }
->>>>>>> 9720704e
+// }