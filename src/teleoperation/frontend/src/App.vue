<template>
  <div id="app">
    <router-view/>
  </div>
</template>

<<<<<<< HEAD
<script>
=======
<script lang="ts">
>>>>>>> 16439038

export default {
  name: 'App',

}
</script>

<style scoped>
#app {
  font-family: 'Avenir', Helvetica, Arial, sans-serif;
}
</style><|MERGE_RESOLUTION|>--- conflicted
+++ resolved
@@ -4,11 +4,7 @@
   </div>
 </template>
 
-<<<<<<< HEAD
-<script>
-=======
 <script lang="ts">
->>>>>>> 16439038
 
 export default {
   name: 'App',
