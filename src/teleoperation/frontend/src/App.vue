<template>
  <div id="app">
<<<<<<< HEAD
    <router-view/>
  </div>
</template>

<script lang="ts">

export default {
  name: 'App',

}
</script>
=======
    <router-view />
  </div>
</template>
>>>>>>> 9720704e

<script lang="ts">
export default {
  name: 'App'
}
</script>

<style scoped>
#app {
  font-family: 'Avenir', Helvetica, Arial, sans-serif;
}
</style><|MERGE_RESOLUTION|>--- conflicted
+++ resolved
@@ -1,22 +1,8 @@
 <template>
   <div id="app">
-<<<<<<< HEAD
-    <router-view/>
-  </div>
-</template>
-
-<script lang="ts">
-
-export default {
-  name: 'App',
-
-}
-</script>
-=======
     <router-view />
   </div>
 </template>
->>>>>>> 9720704e
 
 <script lang="ts">
 export default {
