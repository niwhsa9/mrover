--- conflicted
+++ resolved
@@ -42,15 +42,6 @@
 
 namespace mrover {
 
-<<<<<<< HEAD
-    // NOTE: Change This For Each Motor Controller
-    constexpr static std::uint8_t DEVICE_ID = 0x27; // may change
-    
-    // Usually this is the Jetson
-    constexpr static std::uint8_t DESTINATION_DEVICE_ID = 0x10;
-
-=======
->>>>>>> 2dd84b4a
     FDCAN<InBoundMessage> fdcan_bus;
     Controller controller;
 
