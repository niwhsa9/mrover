--- conflicted
+++ resolved
@@ -1,158 +1,115 @@
-/* USER CODE BEGIN Header */
-/**
-  ******************************************************************************
-  * @file           : main.h
-  * @brief          : Header for main.c file.
-  *                   This file contains the common defines of the application.
-  ******************************************************************************
-  * @attention
-  *
-  * Copyright (c) 2023 STMicroelectronics.
-  * All rights reserved.
-  *
-  * This software is licensed under terms that can be found in the LICENSE file
-  * in the root directory of this software component.
-  * If no LICENSE file comes with this software, it is provided AS-IS.
-  *
-  ******************************************************************************
-  */
-/* USER CODE END Header */
-
-/* Define to prevent recursive inclusion -------------------------------------*/
-#ifndef __MAIN_H
-#define __MAIN_H
-
-#ifdef __cplusplus
-extern "C" {
-#endif
-
-/* Includes ------------------------------------------------------------------*/
-#include "stm32g4xx_hal.h"
-
-/* Private includes ----------------------------------------------------------*/
-/* USER CODE BEGIN Includes */
-
-/* USER CODE END Includes */
-
-/* Exported types ------------------------------------------------------------*/
-/* USER CODE BEGIN ET */
-
-/* USER CODE END ET */
-
-/* Exported constants --------------------------------------------------------*/
-/* USER CODE BEGIN EC */
-
-/* USER CODE END EC */
-
-/* Exported macro ------------------------------------------------------------*/
-/* USER CODE BEGIN EM */
-
-/* USER CODE END EM */
-
-/* Exported functions prototypes ---------------------------------------------*/
-void Error_Handler(void);
-
-/* USER CODE BEGIN EFP */
-
-/* USER CODE END EFP */
-
-/* Private defines -----------------------------------------------------------*/
-<<<<<<< HEAD
-#define UV_LED_0_Pin GPIO_PIN_13
-#define UV_LED_0_GPIO_Port GPIOC
-#define UV_LED_1_Pin GPIO_PIN_14
-#define UV_LED_1_GPIO_Port GPIOC
-#define UV_LED_2_Pin GPIO_PIN_15
-#define UV_LED_2_GPIO_Port GPIOC
-#define THERM_1_Pin GPIO_PIN_0
-#define THERM_1_GPIO_Port GPIOF
-#define THERM_0_Pin GPIO_PIN_3
-#define THERM_0_GPIO_Port GPIOA
-#define WHITE_LED_0_Pin GPIO_PIN_6
-#define WHITE_LED_0_GPIO_Port GPIOA
-#define WHITE_LED_1_Pin GPIO_PIN_7
-#define WHITE_LED_1_GPIO_Port GPIOA
-#define WHITE_LED_2_Pin GPIO_PIN_4
-#define WHITE_LED_2_GPIO_Port GPIOC
-#define THERM_4_Pin GPIO_PIN_0
-#define THERM_4_GPIO_Port GPIOB
-#define THERM_3_Pin GPIO_PIN_1
-#define THERM_3_GPIO_Port GPIOB
-#define THERM_5_Pin GPIO_PIN_11
-#define THERM_5_GPIO_Port GPIOB
-#define THERM_2_Pin GPIO_PIN_12
-#define THERM_2_GPIO_Port GPIOB
-#define HEATER_5_Pin GPIO_PIN_14
-#define HEATER_5_GPIO_Port GPIOB
-#define HEATER_4_Pin GPIO_PIN_15
-#define HEATER_4_GPIO_Port GPIOB
-#define HEATER_3_Pin GPIO_PIN_6
-#define HEATER_3_GPIO_Port GPIOC
-#define HEATER_2_Pin GPIO_PIN_11
-#define HEATER_2_GPIO_Port GPIOC
-#define HEATER_1_Pin GPIO_PIN_3
-#define HEATER_1_GPIO_Port GPIOB
-#define HEATER_0_Pin GPIO_PIN_4
-#define HEATER_0_GPIO_Port GPIOB
-#define I2C_MUX1_Pin GPIO_PIN_6
-#define I2C_MUX1_GPIO_Port GPIOB
-#define I2C_MUX0_Pin GPIO_PIN_7
-#define I2C_MUX0_GPIO_Port GPIOB
-=======
-#define DEBUG_LED_0_Pin GPIO_PIN_13
-#define DEBUG_LED_0_GPIO_Port GPIOC
-#define DEBUG_LED_1_Pin GPIO_PIN_14
-#define DEBUG_LED_1_GPIO_Port GPIOC
-#define DEBUG_LED_2_Pin GPIO_PIN_15
-#define DEBUG_LED_2_GPIO_Port GPIOC
-#define THERM_N2_Pin GPIO_PIN_0
-#define THERM_N2_GPIO_Port GPIOF
-#define UV_LED_2_Pin GPIO_PIN_0
-#define UV_LED_2_GPIO_Port GPIOA
-#define UV_LED_1_Pin GPIO_PIN_1
-#define UV_LED_1_GPIO_Port GPIOA
-#define UV_LED_0_Pin GPIO_PIN_2
-#define UV_LED_0_GPIO_Port GPIOA
-#define THERM_B2_Pin GPIO_PIN_3
-#define THERM_B2_GPIO_Port GPIOA
-#define WHITE_LED_2_Pin GPIO_PIN_6
-#define WHITE_LED_2_GPIO_Port GPIOA
-#define WHITE_LED_1_Pin GPIO_PIN_7
-#define WHITE_LED_1_GPIO_Port GPIOA
-#define WHITE_LED_0_Pin GPIO_PIN_4
-#define WHITE_LED_0_GPIO_Port GPIOC
-#define THERM_N0_Pin GPIO_PIN_0
-#define THERM_N0_GPIO_Port GPIOB
-#define THERM_N1_Pin GPIO_PIN_1
-#define THERM_N1_GPIO_Port GPIOB
-#define THERM_B0_Pin GPIO_PIN_11
-#define THERM_B0_GPIO_Port GPIOB
-#define THERM_B1_Pin GPIO_PIN_12
-#define THERM_B1_GPIO_Port GPIOB
-#define HEATER_B2_Pin GPIO_PIN_13
-#define HEATER_B2_GPIO_Port GPIOB
-#define HEATER_N2_Pin GPIO_PIN_14
-#define HEATER_N2_GPIO_Port GPIOB
-#define HEATER_B1_Pin GPIO_PIN_15
-#define HEATER_B1_GPIO_Port GPIOB
-#define HEATER_N1_Pin GPIO_PIN_6
-#define HEATER_N1_GPIO_Port GPIOC
-#define HEATER_B0_Pin GPIO_PIN_8
-#define HEATER_B0_GPIO_Port GPIOA
-#define HEATER_N0_Pin GPIO_PIN_9
-#define HEATER_N0_GPIO_Port GPIOA
-#define CAN_STANDBY_Pin GPIO_PIN_15
-#define CAN_STANDBY_GPIO_Port GPIOA
-#define I2C_MUX_RST_Pin GPIO_PIN_7
-#define I2C_MUX_RST_GPIO_Port GPIOB
->>>>>>> aae69d51
-
-/* USER CODE BEGIN Private defines */
-
-/* USER CODE END Private defines */
-
-#ifdef __cplusplus
-}
-#endif
-
-#endif /* __MAIN_H */
+/* USER CODE BEGIN Header */
+/**
+  ******************************************************************************
+  * @file           : main.h
+  * @brief          : Header for main.c file.
+  *                   This file contains the common defines of the application.
+  ******************************************************************************
+  * @attention
+  *
+  * Copyright (c) 2023 STMicroelectronics.
+  * All rights reserved.
+  *
+  * This software is licensed under terms that can be found in the LICENSE file
+  * in the root directory of this software component.
+  * If no LICENSE file comes with this software, it is provided AS-IS.
+  *
+  ******************************************************************************
+  */
+/* USER CODE END Header */
+
+/* Define to prevent recursive inclusion -------------------------------------*/
+#ifndef __MAIN_H
+#define __MAIN_H
+
+#ifdef __cplusplus
+extern "C" {
+#endif
+
+/* Includes ------------------------------------------------------------------*/
+#include "stm32g4xx_hal.h"
+
+/* Private includes ----------------------------------------------------------*/
+/* USER CODE BEGIN Includes */
+
+/* USER CODE END Includes */
+
+/* Exported types ------------------------------------------------------------*/
+/* USER CODE BEGIN ET */
+
+/* USER CODE END ET */
+
+/* Exported constants --------------------------------------------------------*/
+/* USER CODE BEGIN EC */
+
+/* USER CODE END EC */
+
+/* Exported macro ------------------------------------------------------------*/
+/* USER CODE BEGIN EM */
+
+/* USER CODE END EM */
+
+/* Exported functions prototypes ---------------------------------------------*/
+void Error_Handler(void);
+
+/* USER CODE BEGIN EFP */
+
+/* USER CODE END EFP */
+
+/* Private defines -----------------------------------------------------------*/
+#define DEBUG_LED_0_Pin GPIO_PIN_13
+#define DEBUG_LED_0_GPIO_Port GPIOC
+#define DEBUG_LED_1_Pin GPIO_PIN_14
+#define DEBUG_LED_1_GPIO_Port GPIOC
+#define DEBUG_LED_2_Pin GPIO_PIN_15
+#define DEBUG_LED_2_GPIO_Port GPIOC
+#define THERM_N2_Pin GPIO_PIN_0
+#define THERM_N2_GPIO_Port GPIOF
+#define UV_LED_2_Pin GPIO_PIN_0
+#define UV_LED_2_GPIO_Port GPIOA
+#define UV_LED_1_Pin GPIO_PIN_1
+#define UV_LED_1_GPIO_Port GPIOA
+#define UV_LED_0_Pin GPIO_PIN_2
+#define UV_LED_0_GPIO_Port GPIOA
+#define THERM_B2_Pin GPIO_PIN_3
+#define THERM_B2_GPIO_Port GPIOA
+#define WHITE_LED_2_Pin GPIO_PIN_6
+#define WHITE_LED_2_GPIO_Port GPIOA
+#define WHITE_LED_1_Pin GPIO_PIN_7
+#define WHITE_LED_1_GPIO_Port GPIOA
+#define WHITE_LED_0_Pin GPIO_PIN_4
+#define WHITE_LED_0_GPIO_Port GPIOC
+#define THERM_N0_Pin GPIO_PIN_0
+#define THERM_N0_GPIO_Port GPIOB
+#define THERM_N1_Pin GPIO_PIN_1
+#define THERM_N1_GPIO_Port GPIOB
+#define THERM_B0_Pin GPIO_PIN_11
+#define THERM_B0_GPIO_Port GPIOB
+#define THERM_B1_Pin GPIO_PIN_12
+#define THERM_B1_GPIO_Port GPIOB
+#define HEATER_B2_Pin GPIO_PIN_13
+#define HEATER_B2_GPIO_Port GPIOB
+#define HEATER_N2_Pin GPIO_PIN_14
+#define HEATER_N2_GPIO_Port GPIOB
+#define HEATER_B1_Pin GPIO_PIN_15
+#define HEATER_B1_GPIO_Port GPIOB
+#define HEATER_N1_Pin GPIO_PIN_6
+#define HEATER_N1_GPIO_Port GPIOC
+#define HEATER_B0_Pin GPIO_PIN_8
+#define HEATER_B0_GPIO_Port GPIOA
+#define HEATER_N0_Pin GPIO_PIN_9
+#define HEATER_N0_GPIO_Port GPIOA
+#define CAN_STANDBY_Pin GPIO_PIN_15
+#define CAN_STANDBY_GPIO_Port GPIOA
+#define I2C_MUX_RST_Pin GPIO_PIN_7
+#define I2C_MUX_RST_GPIO_Port GPIOB
+
+/* USER CODE BEGIN Private defines */
+
+/* USER CODE END Private defines */
+
+#ifdef __cplusplus
+}
+#endif
+
+#endif /* __MAIN_H */