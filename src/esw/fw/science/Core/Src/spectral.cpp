--- conflicted
+++ resolved
@@ -42,19 +42,13 @@
 			else {
 				m_error = true;
 				m_initialized = false;
-<<<<<<< HEAD
 //				return;
-=======
->>>>>>> 2dd84b4a
 			}
 
 			osDelay(5); // Non blocking delay
     	}
 
-<<<<<<< HEAD
     	//throw mrover::I2CRuntimeError("SPECTRAL");
-=======
->>>>>>> 2dd84b4a
     	m_error = true;
     	m_initialized = false;
     }
@@ -72,11 +66,8 @@
 		// DATA_RDY is 0 and RSVD is 0
 		virtual_write(CONTROL_SETUP_REG, control_data);
 		osDelay(50);
-<<<<<<< HEAD
 //		virtual_write(CONTROL_SETUP_REG, control_data);
 //		osDelay(50);
-=======
->>>>>>> 2dd84b4a
 
 		// Integration time = 2.8ms & 0xFF
 		uint8_t int_time_multiplier = 0xFF; //0xFF;
@@ -118,7 +109,6 @@
     	m_error = false;
     	return;
     }
-<<<<<<< HEAD
 
 
     float Spectral::get_channel_data(uint8_t channel) {
@@ -161,47 +151,6 @@
 
     	poll_status_reg(I2C_OP::WRITE);
 
-=======
-
-
-    float Spectral::get_channel_data(uint8_t channel) {
-    	return channel_data.at(channel);
-    }
-
-    void Spectral::virtual_write(uint8_t virtual_reg, uint8_t data){
-		poll_status_reg(I2C_OP::WRITE);
-		uint8_t buf[2];
-		buf[0] = I2C_AS72XX_WRITE_REG;
-		buf[1] = (virtual_reg | 0x80);
-    	HAL_I2C_Master_Transmit(&hi2c1, SPECTRAL_7b_ADDRESS << 1, buf, sizeof(buf), 100);
-
-		poll_status_reg(I2C_OP::WRITE);
-		buf[0] = I2C_AS72XX_WRITE_REG;
-		buf[1] = data;
-
-		HAL_I2C_Master_Transmit(&hi2c1, SPECTRAL_7b_ADDRESS << 1, buf, sizeof(buf), 100);
-
-    }
-
-    uint8_t Spectral::virtual_read(uint8_t virtual_reg){// -> std::optional<uint16_t>{
-    	// Read status register may not work quite how it is described in the datasheet
-
-    	auto status = m_i2c_bus->blocking_transact(SPECTRAL_7b_ADDRESS, I2C_AS72XX_SLAVE_STATUS_REG);
-
-    	if (status.has_value()) {
-			if ((status.value() & I2C_AS72XX_SLAVE_RX_VALID) != 0) {
-				auto not_used = m_i2c_bus->blocking_transact(SPECTRAL_7b_ADDRESS, I2C_AS72XX_READ_REG);
-			}
-    	}
-    	else {
-    		m_error = true;
-    		m_initialized = false;
-    		return 0;
-    	}
-
-    	poll_status_reg(I2C_OP::WRITE);
-
->>>>>>> 2dd84b4a
     	if (m_error) {
     		return 0;
     	}
@@ -209,13 +158,10 @@
 		buf[0] = I2C_AS72XX_WRITE_REG;
 		buf[1] = virtual_reg;
 		HAL_I2C_Master_Transmit(&hi2c1, SPECTRAL_7b_ADDRESS << 1, buf, sizeof(buf), 100);
-<<<<<<< HEAD
 		// UNABLE TO USE this format because TSend is 1 byte, need to double up
 		// TODO resolve this somehow...
 //		m_i2c_bus->blocking_transmit(SPECTRAL_7b_ADDRESS, buf[0]);
 
-=======
->>>>>>> 2dd84b4a
 
 		poll_status_reg(I2C_OP::READ);
 
@@ -224,11 +170,8 @@
 		}
 
 		auto result = m_i2c_bus->blocking_transact(SPECTRAL_7b_ADDRESS, I2C_AS72XX_READ_REG);
-<<<<<<< HEAD
 //		m_i2c_bus->blocking_transmit(SPECTRAL_7b_ADDRESS, I2C_AS72XX_READ_REG);
 //		auto result = m_i2c_bus->blocking_receive(SPECTRAL_7b_ADDRESS);
-=======
->>>>>>> 2dd84b4a
 		if(!result.has_value()){
 			m_error = true;
 			return 0;
