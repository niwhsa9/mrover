//OUR FUNCTIONS :)

#include <numbers>

#include "hardware.hpp"
#include "units/units.hpp"
#include "spectral.hpp"
#include <cassert>

extern I2C_HandleTypeDef hi2c1;

namespace mrover {

    Spectral::Spectral(std::shared_ptr<SMBus<uint8_t, uint8_t>> i2c_bus, std::shared_ptr<I2CMux> i2c_mux, uint8_t i2c_mux_channel)
    	: m_i2c_bus(i2c_bus),
    	  m_i2c_mux(i2c_mux),
		  m_i2c_mux_channel(i2c_mux_channel) {}

    void Spectral::reboot(){
    	m_i2c_bus->reboot();
    }

    void Spectral::poll_status_reg(I2C_OP rw){
    	for(int i = 0; i < 100; ++i){
			auto status = m_i2c_bus->blocking_transact(SPECTRAL_7b_ADDRESS, I2C_AS72XX_SLAVE_STATUS_REG);

			if (status.has_value()) {
				if (rw == READ) {
					if((status.value() & I2C_AS72XX_SLAVE_RX_VALID) != 0) {
						m_error = false;
						return;
					}
				}
				else if (rw == WRITE) {
					if ((status.value() & I2C_AS72XX_SLAVE_TX_VALID) == 0) {
						m_error = false;
						return;
					}
				}
			}
			else {
				m_error = true;
				m_initialized = false;
//				return;
			}

			osDelay(5); // Non blocking delay
    	}

    	//throw mrover::I2CRuntimeError("SPECTRAL");
    	m_error = true;
    	m_initialized = false;
    }

    void Spectral::init(){
    	assert(!m_initialized);
    	m_i2c_mux->set_channel(m_i2c_mux_channel);

    	uint8_t control_data = 0x28;
    	// Control_data = 0x28
    	// RST is 0, so no reset is done
		// INT Is 0, so no interrupt
		// GAIN is 0b10, so it is 16x sensor channel gain
		// BANK is 0b10, so data conversion is Mode 2
		// DATA_RDY is 0 and RSVD is 0
		virtual_write(CONTROL_SETUP_REG, control_data);
		osDelay(50);
//		virtual_write(CONTROL_SETUP_REG, control_data);
//		osDelay(50);

		// Integration time = 2.8ms & 0xFF
		uint8_t int_time_multiplier = 0xFF; //0xFF;
		virtual_write(INT_TIME_REG, int_time_multiplier);

		if (m_error) {
			return;
		}

		m_initialized = true;
    }

    void Spectral::update_channel_data() {
    	if (!m_initialized) {
    		init();
			if (!m_initialized) {
				return;
			}
    	}
    	m_i2c_mux->set_channel(m_i2c_mux_channel);

    	for(uint8_t i = 0; i < CHANNEL_DATA_LENGTH; ++i){
    		// big endian, so msb is at lowest addr (which we read first)
    		uint32_t combined_val = 0;
    		for (int j = 0; j < 4; ++j) {
    			uint8_t msb_reg_addr = CHANNEL_V_CAL + i * 4 + j;
    			uint8_t msb_result = virtual_read(msb_reg_addr);
				if(m_error) {
					m_initialized = false;
					return;
				}
    			combined_val |= msb_result << ((3 - j) * 8);
    		}
    		float converted_val = 0;
    		memcpy(&converted_val, &combined_val, 4);
			channel_data[i] = converted_val;
    	}
    	m_error = false;
    	return;
    }


    float Spectral::get_channel_data(uint8_t channel) {
    	return channel_data.at(channel);
    }

    void Spectral::virtual_write(uint8_t virtual_reg, uint8_t data) {
		poll_status_reg(I2C_OP::WRITE);
<<<<<<< HEAD
		uint8_t buf[2];
		buf[0] = I2C_AS72XX_WRITE_REG;
		buf[1] = (virtual_reg | 0x80);
//		m_i2c_bus->blocking_transmit(SPECTRAL_7b_ADDRESS, buf[0]);
		// How to send multiple bytes?
    	HAL_I2C_Master_Transmit(&hi2c1, SPECTRAL_7b_ADDRESS << 1, buf, sizeof(buf), 100);

=======
		uint8_t buf[2] = {I2C_AS72XX_WRITE_REG, (virtual_reg | 0x80)};
		m_i2c_bus->blocking_transmit<typeof(buf)>(SPECTRAL_7b_ADDRESS, buf);
		
>>>>>>> 1aaff353
		poll_status_reg(I2C_OP::WRITE);
		buf[1] = data;
<<<<<<< HEAD
//		m_i2c_bus->blocking_transmit(SPECTRAL_7b_ADDRESS, buf[0]);

		HAL_I2C_Master_Transmit(&hi2c1, SPECTRAL_7b_ADDRESS << 1, buf, sizeof(buf), 100);

=======
		m_i2c_bus->blocking_transmit<typeof(buf)>(SPECTRAL_7b_ADDRESS, buf);
>>>>>>> 1aaff353
    }

    uint8_t Spectral::virtual_read(uint8_t virtual_reg) {
		// *IMPORTANT*
		// This is necessary to clear the READ register.
		// Otherwise the status bit will not change properly to 
		// indicate new data is available
    	auto status = m_i2c_bus->blocking_transact(SPECTRAL_7b_ADDRESS, I2C_AS72XX_SLAVE_STATUS_REG);

    	if (status.has_value()) {
			
			if ((status.value() & I2C_AS72XX_SLAVE_RX_VALID) != 0) {
				auto not_used = m_i2c_bus->blocking_transact(SPECTRAL_7b_ADDRESS, I2C_AS72XX_READ_REG);
			}
    	}
    	else {
    		m_error = true;
    		m_initialized = false;
    		return 0;
    	}
		// *IMPORTANT*

    	poll_status_reg(I2C_OP::WRITE);

    	if (m_error) {
    		return 0;
    	}
<<<<<<< HEAD
		uint8_t buf[2];
		buf[0] = I2C_AS72XX_WRITE_REG;
		buf[1] = virtual_reg;
		HAL_I2C_Master_Transmit(&hi2c1, SPECTRAL_7b_ADDRESS << 1, buf, sizeof(buf), 100);
		// UNABLE TO USE this format because TSend is 1 byte, need to double up
		// TODO resolve this somehow...
//		m_i2c_bus->blocking_transmit(SPECTRAL_7b_ADDRESS, buf[0]);

=======
		uint8_t buf[2] = {I2C_AS72XX_WRITE_REG, virtual_reg};

		m_i2c_bus->blocking_transmit<typeof(buf)>(SPECTRAL_7b_ADDRESS, buf);
>>>>>>> 1aaff353

		poll_status_reg(I2C_OP::READ);

		if (m_error) {
			return 0;
		}

		auto result = m_i2c_bus->blocking_transact(SPECTRAL_7b_ADDRESS, I2C_AS72XX_READ_REG);
//		m_i2c_bus->blocking_transmit(SPECTRAL_7b_ADDRESS, I2C_AS72XX_READ_REG);
//		auto result = m_i2c_bus->blocking_receive(SPECTRAL_7b_ADDRESS);
		if(!result.has_value()){
			m_error = true;
			return 0;
		}
		m_error = false;
		return result.value();
    }

    bool Spectral::is_error() {
    	return m_error;
    }
} // namespace mrover<|MERGE_RESOLUTION|>--- conflicted
+++ resolved
@@ -115,7 +115,6 @@
 
     void Spectral::virtual_write(uint8_t virtual_reg, uint8_t data) {
 		poll_status_reg(I2C_OP::WRITE);
-<<<<<<< HEAD
 		uint8_t buf[2];
 		buf[0] = I2C_AS72XX_WRITE_REG;
 		buf[1] = (virtual_reg | 0x80);
@@ -123,21 +122,12 @@
 		// How to send multiple bytes?
     	HAL_I2C_Master_Transmit(&hi2c1, SPECTRAL_7b_ADDRESS << 1, buf, sizeof(buf), 100);
 
-=======
-		uint8_t buf[2] = {I2C_AS72XX_WRITE_REG, (virtual_reg | 0x80)};
-		m_i2c_bus->blocking_transmit<typeof(buf)>(SPECTRAL_7b_ADDRESS, buf);
-		
->>>>>>> 1aaff353
 		poll_status_reg(I2C_OP::WRITE);
 		buf[1] = data;
-<<<<<<< HEAD
 //		m_i2c_bus->blocking_transmit(SPECTRAL_7b_ADDRESS, buf[0]);
 
 		HAL_I2C_Master_Transmit(&hi2c1, SPECTRAL_7b_ADDRESS << 1, buf, sizeof(buf), 100);
 
-=======
-		m_i2c_bus->blocking_transmit<typeof(buf)>(SPECTRAL_7b_ADDRESS, buf);
->>>>>>> 1aaff353
     }
 
     uint8_t Spectral::virtual_read(uint8_t virtual_reg) {
@@ -165,7 +155,6 @@
     	if (m_error) {
     		return 0;
     	}
-<<<<<<< HEAD
 		uint8_t buf[2];
 		buf[0] = I2C_AS72XX_WRITE_REG;
 		buf[1] = virtual_reg;
@@ -174,11 +163,6 @@
 		// TODO resolve this somehow...
 //		m_i2c_bus->blocking_transmit(SPECTRAL_7b_ADDRESS, buf[0]);
 
-=======
-		uint8_t buf[2] = {I2C_AS72XX_WRITE_REG, virtual_reg};
-
-		m_i2c_bus->blocking_transmit<typeof(buf)>(SPECTRAL_7b_ADDRESS, buf);
->>>>>>> 1aaff353
 
 		poll_status_reg(I2C_OP::READ);
 
