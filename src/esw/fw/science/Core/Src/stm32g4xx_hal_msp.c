/* USER CODE BEGIN Header */
/**
  ******************************************************************************
  * @file         stm32g4xx_hal_msp.c
  * @brief        This file provides code for the MSP Initialization
  *               and de-Initialization codes.
  ******************************************************************************
  * @attention
  *
  * Copyright (c) 2023 STMicroelectronics.
  * All rights reserved.
  *
  * This software is licensed under terms that can be found in the LICENSE file
  * in the root directory of this software component.
  * If no LICENSE file comes with this software, it is provided AS-IS.
  *
  ******************************************************************************
  */
/* USER CODE END Header */

/* Includes ------------------------------------------------------------------*/
#include "main.h"
/* USER CODE BEGIN Includes */

/* USER CODE END Includes */

/* Private typedef -----------------------------------------------------------*/
/* USER CODE BEGIN TD */

/* USER CODE END TD */

/* Private define ------------------------------------------------------------*/
/* USER CODE BEGIN Define */

/* USER CODE END Define */

/* Private macro -------------------------------------------------------------*/
/* USER CODE BEGIN Macro */

/* USER CODE END Macro */

/* Private variables ---------------------------------------------------------*/
/* USER CODE BEGIN PV */

/* USER CODE END PV */

/* Private function prototypes -----------------------------------------------*/
/* USER CODE BEGIN PFP */

/* USER CODE END PFP */

/* External functions --------------------------------------------------------*/
/* USER CODE BEGIN ExternalFunctions */

/* USER CODE END ExternalFunctions */

/* USER CODE BEGIN 0 */

/* USER CODE END 0 */
/**
  * Initializes the Global MSP.
  */
void HAL_MspInit(void)
{
  /* USER CODE BEGIN MspInit 0 */

  /* USER CODE END MspInit 0 */

  __HAL_RCC_SYSCFG_CLK_ENABLE();
  __HAL_RCC_PWR_CLK_ENABLE();

  /* System interrupt init*/
  /* PendSV_IRQn interrupt configuration */
  HAL_NVIC_SetPriority(PendSV_IRQn, 15, 0);

  /* USER CODE BEGIN MspInit 1 */

  /* USER CODE END MspInit 1 */
}

/**
* @brief ADC MSP Initialization
* This function configures the hardware resources used in this example
* @param hadc: ADC handle pointer
* @retval None
*/
void HAL_ADC_MspInit(ADC_HandleTypeDef* hadc)
{
  GPIO_InitTypeDef GPIO_InitStruct = {0};
  RCC_PeriphCLKInitTypeDef PeriphClkInit = {0};
  if(hadc->Instance==ADC1)
  {
  /* USER CODE BEGIN ADC1_MspInit 0 */

  /* USER CODE END ADC1_MspInit 0 */

  /** Initializes the peripherals clocks
  */
    PeriphClkInit.PeriphClockSelection = RCC_PERIPHCLK_ADC12;
    PeriphClkInit.Adc12ClockSelection = RCC_ADC12CLKSOURCE_SYSCLK;
    if (HAL_RCCEx_PeriphCLKConfig(&PeriphClkInit) != HAL_OK)
    {
      Error_Handler();
    }

    /* Peripheral clock enable */
    __HAL_RCC_ADC12_CLK_ENABLE();

    __HAL_RCC_GPIOF_CLK_ENABLE();
    __HAL_RCC_GPIOA_CLK_ENABLE();
    __HAL_RCC_GPIOB_CLK_ENABLE();
    /**ADC1 GPIO Configuration
    PF0-OSC_IN     ------> ADC1_IN10
    PA3     ------> ADC1_IN4
    PB0     ------> ADC1_IN15
    PB1     ------> ADC1_IN12
    PB11     ------> ADC1_IN14
    PB12     ------> ADC1_IN11
    */
<<<<<<< HEAD
    GPIO_InitStruct.Pin = THERM_1_Pin;
    GPIO_InitStruct.Mode = GPIO_MODE_ANALOG;
    GPIO_InitStruct.Pull = GPIO_NOPULL;
    HAL_GPIO_Init(THERM_1_GPIO_Port, &GPIO_InitStruct);

    GPIO_InitStruct.Pin = THERM_0_Pin;
    GPIO_InitStruct.Mode = GPIO_MODE_ANALOG;
    GPIO_InitStruct.Pull = GPIO_NOPULL;
    HAL_GPIO_Init(THERM_0_GPIO_Port, &GPIO_InitStruct);

    GPIO_InitStruct.Pin = THERM_4_Pin|THERM_3_Pin|THERM_5_Pin|THERM_2_Pin;
=======
    GPIO_InitStruct.Pin = THERM_N2_Pin;
    GPIO_InitStruct.Mode = GPIO_MODE_ANALOG;
    GPIO_InitStruct.Pull = GPIO_NOPULL;
    HAL_GPIO_Init(THERM_N2_GPIO_Port, &GPIO_InitStruct);

    GPIO_InitStruct.Pin = THERM_B2_Pin;
    GPIO_InitStruct.Mode = GPIO_MODE_ANALOG;
    GPIO_InitStruct.Pull = GPIO_NOPULL;
    HAL_GPIO_Init(THERM_B2_GPIO_Port, &GPIO_InitStruct);

    GPIO_InitStruct.Pin = THERM_N0_Pin|THERM_N1_Pin|THERM_B0_Pin|THERM_B1_Pin;
>>>>>>> aae69d51
    GPIO_InitStruct.Mode = GPIO_MODE_ANALOG;
    GPIO_InitStruct.Pull = GPIO_NOPULL;
    HAL_GPIO_Init(GPIOB, &GPIO_InitStruct);

  /* USER CODE BEGIN ADC1_MspInit 1 */

  /* USER CODE END ADC1_MspInit 1 */
  }

}

/**
* @brief ADC MSP De-Initialization
* This function freeze the hardware resources used in this example
* @param hadc: ADC handle pointer
* @retval None
*/
void HAL_ADC_MspDeInit(ADC_HandleTypeDef* hadc)
{
  if(hadc->Instance==ADC1)
  {
  /* USER CODE BEGIN ADC1_MspDeInit 0 */

  /* USER CODE END ADC1_MspDeInit 0 */
    /* Peripheral clock disable */
    __HAL_RCC_ADC12_CLK_DISABLE();

    /**ADC1 GPIO Configuration
    PF0-OSC_IN     ------> ADC1_IN10
    PA3     ------> ADC1_IN4
    PB0     ------> ADC1_IN15
    PB1     ------> ADC1_IN12
    PB11     ------> ADC1_IN14
    PB12     ------> ADC1_IN11
    */
<<<<<<< HEAD
    HAL_GPIO_DeInit(THERM_1_GPIO_Port, THERM_1_Pin);

    HAL_GPIO_DeInit(THERM_0_GPIO_Port, THERM_0_Pin);

    HAL_GPIO_DeInit(GPIOB, THERM_4_Pin|THERM_3_Pin|THERM_5_Pin|THERM_2_Pin);

=======
    HAL_GPIO_DeInit(THERM_N2_GPIO_Port, THERM_N2_Pin);

    HAL_GPIO_DeInit(THERM_B2_GPIO_Port, THERM_B2_Pin);

    HAL_GPIO_DeInit(GPIOB, THERM_N0_Pin|THERM_N1_Pin|THERM_B0_Pin|THERM_B1_Pin);

>>>>>>> aae69d51
  /* USER CODE BEGIN ADC1_MspDeInit 1 */

  /* USER CODE END ADC1_MspDeInit 1 */
  }

}

/**
* @brief FDCAN MSP Initialization
* This function configures the hardware resources used in this example
* @param hfdcan: FDCAN handle pointer
* @retval None
*/
void HAL_FDCAN_MspInit(FDCAN_HandleTypeDef* hfdcan)
{
  GPIO_InitTypeDef GPIO_InitStruct = {0};
  RCC_PeriphCLKInitTypeDef PeriphClkInit = {0};
  if(hfdcan->Instance==FDCAN1)
  {
  /* USER CODE BEGIN FDCAN1_MspInit 0 */

  /* USER CODE END FDCAN1_MspInit 0 */

  /** Initializes the peripherals clocks
  */
    PeriphClkInit.PeriphClockSelection = RCC_PERIPHCLK_FDCAN;
    PeriphClkInit.FdcanClockSelection = RCC_FDCANCLKSOURCE_PCLK1;
    if (HAL_RCCEx_PeriphCLKConfig(&PeriphClkInit) != HAL_OK)
    {
      Error_Handler();
    }

    /* Peripheral clock enable */
    __HAL_RCC_FDCAN_CLK_ENABLE();

    __HAL_RCC_GPIOA_CLK_ENABLE();
    /**FDCAN1 GPIO Configuration
    PA11     ------> FDCAN1_RX
    PA12     ------> FDCAN1_TX
    */
    GPIO_InitStruct.Pin = GPIO_PIN_11|GPIO_PIN_12;
    GPIO_InitStruct.Mode = GPIO_MODE_AF_PP;
    GPIO_InitStruct.Pull = GPIO_NOPULL;
    GPIO_InitStruct.Speed = GPIO_SPEED_FREQ_LOW;
    GPIO_InitStruct.Alternate = GPIO_AF9_FDCAN1;
    HAL_GPIO_Init(GPIOA, &GPIO_InitStruct);

  /* USER CODE BEGIN FDCAN1_MspInit 1 */

  /* USER CODE END FDCAN1_MspInit 1 */
  }

}

/**
* @brief FDCAN MSP De-Initialization
* This function freeze the hardware resources used in this example
* @param hfdcan: FDCAN handle pointer
* @retval None
*/
void HAL_FDCAN_MspDeInit(FDCAN_HandleTypeDef* hfdcan)
{
  if(hfdcan->Instance==FDCAN1)
  {
  /* USER CODE BEGIN FDCAN1_MspDeInit 0 */

  /* USER CODE END FDCAN1_MspDeInit 0 */
    /* Peripheral clock disable */
    __HAL_RCC_FDCAN_CLK_DISABLE();

    /**FDCAN1 GPIO Configuration
    PA11     ------> FDCAN1_RX
    PA12     ------> FDCAN1_TX
    */
    HAL_GPIO_DeInit(GPIOA, GPIO_PIN_11|GPIO_PIN_12);

  /* USER CODE BEGIN FDCAN1_MspDeInit 1 */

  /* USER CODE END FDCAN1_MspDeInit 1 */
  }

}

/**
* @brief I2C MSP Initialization
* This function configures the hardware resources used in this example
* @param hi2c: I2C handle pointer
* @retval None
*/
void HAL_I2C_MspInit(I2C_HandleTypeDef* hi2c)
{
  GPIO_InitTypeDef GPIO_InitStruct = {0};
  RCC_PeriphCLKInitTypeDef PeriphClkInit = {0};
  if(hi2c->Instance==I2C1)
  {
  /* USER CODE BEGIN I2C1_MspInit 0 */

  /* USER CODE END I2C1_MspInit 0 */

  /** Initializes the peripherals clocks
  */
    PeriphClkInit.PeriphClockSelection = RCC_PERIPHCLK_I2C1;
    PeriphClkInit.I2c1ClockSelection = RCC_I2C1CLKSOURCE_PCLK1;
    if (HAL_RCCEx_PeriphCLKConfig(&PeriphClkInit) != HAL_OK)
    {
      Error_Handler();
    }

    __HAL_RCC_GPIOB_CLK_ENABLE();
    /**I2C1 GPIO Configuration
    PB8-BOOT0     ------> I2C1_SCL
    PB9     ------> I2C1_SDA
    */
    GPIO_InitStruct.Pin = GPIO_PIN_8|GPIO_PIN_9;
    GPIO_InitStruct.Mode = GPIO_MODE_AF_OD;
    GPIO_InitStruct.Pull = GPIO_NOPULL;
    GPIO_InitStruct.Speed = GPIO_SPEED_FREQ_LOW;
    GPIO_InitStruct.Alternate = GPIO_AF4_I2C1;
    HAL_GPIO_Init(GPIOB, &GPIO_InitStruct);

    /* Peripheral clock enable */
    __HAL_RCC_I2C1_CLK_ENABLE();
  /* USER CODE BEGIN I2C1_MspInit 1 */

  /* USER CODE END I2C1_MspInit 1 */
  }

}

/**
* @brief I2C MSP De-Initialization
* This function freeze the hardware resources used in this example
* @param hi2c: I2C handle pointer
* @retval None
*/
void HAL_I2C_MspDeInit(I2C_HandleTypeDef* hi2c)
{
  if(hi2c->Instance==I2C1)
  {
  /* USER CODE BEGIN I2C1_MspDeInit 0 */

  /* USER CODE END I2C1_MspDeInit 0 */
    /* Peripheral clock disable */
    __HAL_RCC_I2C1_CLK_DISABLE();

    /**I2C1 GPIO Configuration
    PB8-BOOT0     ------> I2C1_SCL
    PB9     ------> I2C1_SDA
    */
    HAL_GPIO_DeInit(GPIOB, GPIO_PIN_8);

    HAL_GPIO_DeInit(GPIOB, GPIO_PIN_9);

  /* USER CODE BEGIN I2C1_MspDeInit 1 */

  /* USER CODE END I2C1_MspDeInit 1 */
  }

}

/**
* @brief TIM_Base MSP Initialization
* This function configures the hardware resources used in this example
* @param htim_base: TIM_Base handle pointer
* @retval None
*/
void HAL_TIM_Base_MspInit(TIM_HandleTypeDef* htim_base)
{
  if(htim_base->Instance==TIM2)
  {
  /* USER CODE BEGIN TIM2_MspInit 0 */

  /* USER CODE END TIM2_MspInit 0 */
    /* Peripheral clock enable */
    __HAL_RCC_TIM2_CLK_ENABLE();
  /* USER CODE BEGIN TIM2_MspInit 1 */

  /* USER CODE END TIM2_MspInit 1 */
  }

}

/**
* @brief TIM_Base MSP De-Initialization
* This function freeze the hardware resources used in this example
* @param htim_base: TIM_Base handle pointer
* @retval None
*/
void HAL_TIM_Base_MspDeInit(TIM_HandleTypeDef* htim_base)
{
  if(htim_base->Instance==TIM2)
  {
  /* USER CODE BEGIN TIM2_MspDeInit 0 */

  /* USER CODE END TIM2_MspDeInit 0 */
    /* Peripheral clock disable */
    __HAL_RCC_TIM2_CLK_DISABLE();
  /* USER CODE BEGIN TIM2_MspDeInit 1 */

  /* USER CODE END TIM2_MspDeInit 1 */
  }

}

/* USER CODE BEGIN 1 */

/* USER CODE END 1 */
<|MERGE_RESOLUTION|>--- conflicted
+++ resolved
@@ -1,401 +1,378 @@
-/* USER CODE BEGIN Header */
-/**
-  ******************************************************************************
-  * @file         stm32g4xx_hal_msp.c
-  * @brief        This file provides code for the MSP Initialization
-  *               and de-Initialization codes.
-  ******************************************************************************
-  * @attention
-  *
-  * Copyright (c) 2023 STMicroelectronics.
-  * All rights reserved.
-  *
-  * This software is licensed under terms that can be found in the LICENSE file
-  * in the root directory of this software component.
-  * If no LICENSE file comes with this software, it is provided AS-IS.
-  *
-  ******************************************************************************
-  */
-/* USER CODE END Header */
-
-/* Includes ------------------------------------------------------------------*/
-#include "main.h"
-/* USER CODE BEGIN Includes */
-
-/* USER CODE END Includes */
-
-/* Private typedef -----------------------------------------------------------*/
-/* USER CODE BEGIN TD */
-
-/* USER CODE END TD */
-
-/* Private define ------------------------------------------------------------*/
-/* USER CODE BEGIN Define */
-
-/* USER CODE END Define */
-
-/* Private macro -------------------------------------------------------------*/
-/* USER CODE BEGIN Macro */
-
-/* USER CODE END Macro */
-
-/* Private variables ---------------------------------------------------------*/
-/* USER CODE BEGIN PV */
-
-/* USER CODE END PV */
-
-/* Private function prototypes -----------------------------------------------*/
-/* USER CODE BEGIN PFP */
-
-/* USER CODE END PFP */
-
-/* External functions --------------------------------------------------------*/
-/* USER CODE BEGIN ExternalFunctions */
-
-/* USER CODE END ExternalFunctions */
-
-/* USER CODE BEGIN 0 */
-
-/* USER CODE END 0 */
-/**
-  * Initializes the Global MSP.
-  */
-void HAL_MspInit(void)
-{
-  /* USER CODE BEGIN MspInit 0 */
-
-  /* USER CODE END MspInit 0 */
-
-  __HAL_RCC_SYSCFG_CLK_ENABLE();
-  __HAL_RCC_PWR_CLK_ENABLE();
-
-  /* System interrupt init*/
-  /* PendSV_IRQn interrupt configuration */
-  HAL_NVIC_SetPriority(PendSV_IRQn, 15, 0);
-
-  /* USER CODE BEGIN MspInit 1 */
-
-  /* USER CODE END MspInit 1 */
-}
-
-/**
-* @brief ADC MSP Initialization
-* This function configures the hardware resources used in this example
-* @param hadc: ADC handle pointer
-* @retval None
-*/
-void HAL_ADC_MspInit(ADC_HandleTypeDef* hadc)
-{
-  GPIO_InitTypeDef GPIO_InitStruct = {0};
-  RCC_PeriphCLKInitTypeDef PeriphClkInit = {0};
-  if(hadc->Instance==ADC1)
-  {
-  /* USER CODE BEGIN ADC1_MspInit 0 */
-
-  /* USER CODE END ADC1_MspInit 0 */
-
-  /** Initializes the peripherals clocks
-  */
-    PeriphClkInit.PeriphClockSelection = RCC_PERIPHCLK_ADC12;
-    PeriphClkInit.Adc12ClockSelection = RCC_ADC12CLKSOURCE_SYSCLK;
-    if (HAL_RCCEx_PeriphCLKConfig(&PeriphClkInit) != HAL_OK)
-    {
-      Error_Handler();
-    }
-
-    /* Peripheral clock enable */
-    __HAL_RCC_ADC12_CLK_ENABLE();
-
-    __HAL_RCC_GPIOF_CLK_ENABLE();
-    __HAL_RCC_GPIOA_CLK_ENABLE();
-    __HAL_RCC_GPIOB_CLK_ENABLE();
-    /**ADC1 GPIO Configuration
-    PF0-OSC_IN     ------> ADC1_IN10
-    PA3     ------> ADC1_IN4
-    PB0     ------> ADC1_IN15
-    PB1     ------> ADC1_IN12
-    PB11     ------> ADC1_IN14
-    PB12     ------> ADC1_IN11
-    */
-<<<<<<< HEAD
-    GPIO_InitStruct.Pin = THERM_1_Pin;
-    GPIO_InitStruct.Mode = GPIO_MODE_ANALOG;
-    GPIO_InitStruct.Pull = GPIO_NOPULL;
-    HAL_GPIO_Init(THERM_1_GPIO_Port, &GPIO_InitStruct);
-
-    GPIO_InitStruct.Pin = THERM_0_Pin;
-    GPIO_InitStruct.Mode = GPIO_MODE_ANALOG;
-    GPIO_InitStruct.Pull = GPIO_NOPULL;
-    HAL_GPIO_Init(THERM_0_GPIO_Port, &GPIO_InitStruct);
-
-    GPIO_InitStruct.Pin = THERM_4_Pin|THERM_3_Pin|THERM_5_Pin|THERM_2_Pin;
-=======
-    GPIO_InitStruct.Pin = THERM_N2_Pin;
-    GPIO_InitStruct.Mode = GPIO_MODE_ANALOG;
-    GPIO_InitStruct.Pull = GPIO_NOPULL;
-    HAL_GPIO_Init(THERM_N2_GPIO_Port, &GPIO_InitStruct);
-
-    GPIO_InitStruct.Pin = THERM_B2_Pin;
-    GPIO_InitStruct.Mode = GPIO_MODE_ANALOG;
-    GPIO_InitStruct.Pull = GPIO_NOPULL;
-    HAL_GPIO_Init(THERM_B2_GPIO_Port, &GPIO_InitStruct);
-
-    GPIO_InitStruct.Pin = THERM_N0_Pin|THERM_N1_Pin|THERM_B0_Pin|THERM_B1_Pin;
->>>>>>> aae69d51
-    GPIO_InitStruct.Mode = GPIO_MODE_ANALOG;
-    GPIO_InitStruct.Pull = GPIO_NOPULL;
-    HAL_GPIO_Init(GPIOB, &GPIO_InitStruct);
-
-  /* USER CODE BEGIN ADC1_MspInit 1 */
-
-  /* USER CODE END ADC1_MspInit 1 */
-  }
-
-}
-
-/**
-* @brief ADC MSP De-Initialization
-* This function freeze the hardware resources used in this example
-* @param hadc: ADC handle pointer
-* @retval None
-*/
-void HAL_ADC_MspDeInit(ADC_HandleTypeDef* hadc)
-{
-  if(hadc->Instance==ADC1)
-  {
-  /* USER CODE BEGIN ADC1_MspDeInit 0 */
-
-  /* USER CODE END ADC1_MspDeInit 0 */
-    /* Peripheral clock disable */
-    __HAL_RCC_ADC12_CLK_DISABLE();
-
-    /**ADC1 GPIO Configuration
-    PF0-OSC_IN     ------> ADC1_IN10
-    PA3     ------> ADC1_IN4
-    PB0     ------> ADC1_IN15
-    PB1     ------> ADC1_IN12
-    PB11     ------> ADC1_IN14
-    PB12     ------> ADC1_IN11
-    */
-<<<<<<< HEAD
-    HAL_GPIO_DeInit(THERM_1_GPIO_Port, THERM_1_Pin);
-
-    HAL_GPIO_DeInit(THERM_0_GPIO_Port, THERM_0_Pin);
-
-    HAL_GPIO_DeInit(GPIOB, THERM_4_Pin|THERM_3_Pin|THERM_5_Pin|THERM_2_Pin);
-
-=======
-    HAL_GPIO_DeInit(THERM_N2_GPIO_Port, THERM_N2_Pin);
-
-    HAL_GPIO_DeInit(THERM_B2_GPIO_Port, THERM_B2_Pin);
-
-    HAL_GPIO_DeInit(GPIOB, THERM_N0_Pin|THERM_N1_Pin|THERM_B0_Pin|THERM_B1_Pin);
-
->>>>>>> aae69d51
-  /* USER CODE BEGIN ADC1_MspDeInit 1 */
-
-  /* USER CODE END ADC1_MspDeInit 1 */
-  }
-
-}
-
-/**
-* @brief FDCAN MSP Initialization
-* This function configures the hardware resources used in this example
-* @param hfdcan: FDCAN handle pointer
-* @retval None
-*/
-void HAL_FDCAN_MspInit(FDCAN_HandleTypeDef* hfdcan)
-{
-  GPIO_InitTypeDef GPIO_InitStruct = {0};
-  RCC_PeriphCLKInitTypeDef PeriphClkInit = {0};
-  if(hfdcan->Instance==FDCAN1)
-  {
-  /* USER CODE BEGIN FDCAN1_MspInit 0 */
-
-  /* USER CODE END FDCAN1_MspInit 0 */
-
-  /** Initializes the peripherals clocks
-  */
-    PeriphClkInit.PeriphClockSelection = RCC_PERIPHCLK_FDCAN;
-    PeriphClkInit.FdcanClockSelection = RCC_FDCANCLKSOURCE_PCLK1;
-    if (HAL_RCCEx_PeriphCLKConfig(&PeriphClkInit) != HAL_OK)
-    {
-      Error_Handler();
-    }
-
-    /* Peripheral clock enable */
-    __HAL_RCC_FDCAN_CLK_ENABLE();
-
-    __HAL_RCC_GPIOA_CLK_ENABLE();
-    /**FDCAN1 GPIO Configuration
-    PA11     ------> FDCAN1_RX
-    PA12     ------> FDCAN1_TX
-    */
-    GPIO_InitStruct.Pin = GPIO_PIN_11|GPIO_PIN_12;
-    GPIO_InitStruct.Mode = GPIO_MODE_AF_PP;
-    GPIO_InitStruct.Pull = GPIO_NOPULL;
-    GPIO_InitStruct.Speed = GPIO_SPEED_FREQ_LOW;
-    GPIO_InitStruct.Alternate = GPIO_AF9_FDCAN1;
-    HAL_GPIO_Init(GPIOA, &GPIO_InitStruct);
-
-  /* USER CODE BEGIN FDCAN1_MspInit 1 */
-
-  /* USER CODE END FDCAN1_MspInit 1 */
-  }
-
-}
-
-/**
-* @brief FDCAN MSP De-Initialization
-* This function freeze the hardware resources used in this example
-* @param hfdcan: FDCAN handle pointer
-* @retval None
-*/
-void HAL_FDCAN_MspDeInit(FDCAN_HandleTypeDef* hfdcan)
-{
-  if(hfdcan->Instance==FDCAN1)
-  {
-  /* USER CODE BEGIN FDCAN1_MspDeInit 0 */
-
-  /* USER CODE END FDCAN1_MspDeInit 0 */
-    /* Peripheral clock disable */
-    __HAL_RCC_FDCAN_CLK_DISABLE();
-
-    /**FDCAN1 GPIO Configuration
-    PA11     ------> FDCAN1_RX
-    PA12     ------> FDCAN1_TX
-    */
-    HAL_GPIO_DeInit(GPIOA, GPIO_PIN_11|GPIO_PIN_12);
-
-  /* USER CODE BEGIN FDCAN1_MspDeInit 1 */
-
-  /* USER CODE END FDCAN1_MspDeInit 1 */
-  }
-
-}
-
-/**
-* @brief I2C MSP Initialization
-* This function configures the hardware resources used in this example
-* @param hi2c: I2C handle pointer
-* @retval None
-*/
-void HAL_I2C_MspInit(I2C_HandleTypeDef* hi2c)
-{
-  GPIO_InitTypeDef GPIO_InitStruct = {0};
-  RCC_PeriphCLKInitTypeDef PeriphClkInit = {0};
-  if(hi2c->Instance==I2C1)
-  {
-  /* USER CODE BEGIN I2C1_MspInit 0 */
-
-  /* USER CODE END I2C1_MspInit 0 */
-
-  /** Initializes the peripherals clocks
-  */
-    PeriphClkInit.PeriphClockSelection = RCC_PERIPHCLK_I2C1;
-    PeriphClkInit.I2c1ClockSelection = RCC_I2C1CLKSOURCE_PCLK1;
-    if (HAL_RCCEx_PeriphCLKConfig(&PeriphClkInit) != HAL_OK)
-    {
-      Error_Handler();
-    }
-
-    __HAL_RCC_GPIOB_CLK_ENABLE();
-    /**I2C1 GPIO Configuration
-    PB8-BOOT0     ------> I2C1_SCL
-    PB9     ------> I2C1_SDA
-    */
-    GPIO_InitStruct.Pin = GPIO_PIN_8|GPIO_PIN_9;
-    GPIO_InitStruct.Mode = GPIO_MODE_AF_OD;
-    GPIO_InitStruct.Pull = GPIO_NOPULL;
-    GPIO_InitStruct.Speed = GPIO_SPEED_FREQ_LOW;
-    GPIO_InitStruct.Alternate = GPIO_AF4_I2C1;
-    HAL_GPIO_Init(GPIOB, &GPIO_InitStruct);
-
-    /* Peripheral clock enable */
-    __HAL_RCC_I2C1_CLK_ENABLE();
-  /* USER CODE BEGIN I2C1_MspInit 1 */
-
-  /* USER CODE END I2C1_MspInit 1 */
-  }
-
-}
-
-/**
-* @brief I2C MSP De-Initialization
-* This function freeze the hardware resources used in this example
-* @param hi2c: I2C handle pointer
-* @retval None
-*/
-void HAL_I2C_MspDeInit(I2C_HandleTypeDef* hi2c)
-{
-  if(hi2c->Instance==I2C1)
-  {
-  /* USER CODE BEGIN I2C1_MspDeInit 0 */
-
-  /* USER CODE END I2C1_MspDeInit 0 */
-    /* Peripheral clock disable */
-    __HAL_RCC_I2C1_CLK_DISABLE();
-
-    /**I2C1 GPIO Configuration
-    PB8-BOOT0     ------> I2C1_SCL
-    PB9     ------> I2C1_SDA
-    */
-    HAL_GPIO_DeInit(GPIOB, GPIO_PIN_8);
-
-    HAL_GPIO_DeInit(GPIOB, GPIO_PIN_9);
-
-  /* USER CODE BEGIN I2C1_MspDeInit 1 */
-
-  /* USER CODE END I2C1_MspDeInit 1 */
-  }
-
-}
-
-/**
-* @brief TIM_Base MSP Initialization
-* This function configures the hardware resources used in this example
-* @param htim_base: TIM_Base handle pointer
-* @retval None
-*/
-void HAL_TIM_Base_MspInit(TIM_HandleTypeDef* htim_base)
-{
-  if(htim_base->Instance==TIM2)
-  {
-  /* USER CODE BEGIN TIM2_MspInit 0 */
-
-  /* USER CODE END TIM2_MspInit 0 */
-    /* Peripheral clock enable */
-    __HAL_RCC_TIM2_CLK_ENABLE();
-  /* USER CODE BEGIN TIM2_MspInit 1 */
-
-  /* USER CODE END TIM2_MspInit 1 */
-  }
-
-}
-
-/**
-* @brief TIM_Base MSP De-Initialization
-* This function freeze the hardware resources used in this example
-* @param htim_base: TIM_Base handle pointer
-* @retval None
-*/
-void HAL_TIM_Base_MspDeInit(TIM_HandleTypeDef* htim_base)
-{
-  if(htim_base->Instance==TIM2)
-  {
-  /* USER CODE BEGIN TIM2_MspDeInit 0 */
-
-  /* USER CODE END TIM2_MspDeInit 0 */
-    /* Peripheral clock disable */
-    __HAL_RCC_TIM2_CLK_DISABLE();
-  /* USER CODE BEGIN TIM2_MspDeInit 1 */
-
-  /* USER CODE END TIM2_MspDeInit 1 */
-  }
-
-}
-
-/* USER CODE BEGIN 1 */
-
-/* USER CODE END 1 */
+/* USER CODE BEGIN Header */
+/**
+  ******************************************************************************
+  * @file         stm32g4xx_hal_msp.c
+  * @brief        This file provides code for the MSP Initialization
+  *               and de-Initialization codes.
+  ******************************************************************************
+  * @attention
+  *
+  * Copyright (c) 2023 STMicroelectronics.
+  * All rights reserved.
+  *
+  * This software is licensed under terms that can be found in the LICENSE file
+  * in the root directory of this software component.
+  * If no LICENSE file comes with this software, it is provided AS-IS.
+  *
+  ******************************************************************************
+  */
+/* USER CODE END Header */
+
+/* Includes ------------------------------------------------------------------*/
+#include "main.h"
+/* USER CODE BEGIN Includes */
+
+/* USER CODE END Includes */
+
+/* Private typedef -----------------------------------------------------------*/
+/* USER CODE BEGIN TD */
+
+/* USER CODE END TD */
+
+/* Private define ------------------------------------------------------------*/
+/* USER CODE BEGIN Define */
+
+/* USER CODE END Define */
+
+/* Private macro -------------------------------------------------------------*/
+/* USER CODE BEGIN Macro */
+
+/* USER CODE END Macro */
+
+/* Private variables ---------------------------------------------------------*/
+/* USER CODE BEGIN PV */
+
+/* USER CODE END PV */
+
+/* Private function prototypes -----------------------------------------------*/
+/* USER CODE BEGIN PFP */
+
+/* USER CODE END PFP */
+
+/* External functions --------------------------------------------------------*/
+/* USER CODE BEGIN ExternalFunctions */
+
+/* USER CODE END ExternalFunctions */
+
+/* USER CODE BEGIN 0 */
+
+/* USER CODE END 0 */
+/**
+  * Initializes the Global MSP.
+  */
+void HAL_MspInit(void)
+{
+  /* USER CODE BEGIN MspInit 0 */
+
+  /* USER CODE END MspInit 0 */
+
+  __HAL_RCC_SYSCFG_CLK_ENABLE();
+  __HAL_RCC_PWR_CLK_ENABLE();
+
+  /* System interrupt init*/
+  /* PendSV_IRQn interrupt configuration */
+  HAL_NVIC_SetPriority(PendSV_IRQn, 15, 0);
+
+  /* USER CODE BEGIN MspInit 1 */
+
+  /* USER CODE END MspInit 1 */
+}
+
+/**
+* @brief ADC MSP Initialization
+* This function configures the hardware resources used in this example
+* @param hadc: ADC handle pointer
+* @retval None
+*/
+void HAL_ADC_MspInit(ADC_HandleTypeDef* hadc)
+{
+  GPIO_InitTypeDef GPIO_InitStruct = {0};
+  RCC_PeriphCLKInitTypeDef PeriphClkInit = {0};
+  if(hadc->Instance==ADC1)
+  {
+  /* USER CODE BEGIN ADC1_MspInit 0 */
+
+  /* USER CODE END ADC1_MspInit 0 */
+
+  /** Initializes the peripherals clocks
+  */
+    PeriphClkInit.PeriphClockSelection = RCC_PERIPHCLK_ADC12;
+    PeriphClkInit.Adc12ClockSelection = RCC_ADC12CLKSOURCE_SYSCLK;
+    if (HAL_RCCEx_PeriphCLKConfig(&PeriphClkInit) != HAL_OK)
+    {
+      Error_Handler();
+    }
+
+    /* Peripheral clock enable */
+    __HAL_RCC_ADC12_CLK_ENABLE();
+
+    __HAL_RCC_GPIOF_CLK_ENABLE();
+    __HAL_RCC_GPIOA_CLK_ENABLE();
+    __HAL_RCC_GPIOB_CLK_ENABLE();
+    /**ADC1 GPIO Configuration
+    PF0-OSC_IN     ------> ADC1_IN10
+    PA3     ------> ADC1_IN4
+    PB0     ------> ADC1_IN15
+    PB1     ------> ADC1_IN12
+    PB11     ------> ADC1_IN14
+    PB12     ------> ADC1_IN11
+    */
+    GPIO_InitStruct.Pin = THERM_N2_Pin;
+    GPIO_InitStruct.Mode = GPIO_MODE_ANALOG;
+    GPIO_InitStruct.Pull = GPIO_NOPULL;
+    HAL_GPIO_Init(THERM_N2_GPIO_Port, &GPIO_InitStruct);
+
+    GPIO_InitStruct.Pin = THERM_B2_Pin;
+    GPIO_InitStruct.Mode = GPIO_MODE_ANALOG;
+    GPIO_InitStruct.Pull = GPIO_NOPULL;
+    HAL_GPIO_Init(THERM_B2_GPIO_Port, &GPIO_InitStruct);
+
+    GPIO_InitStruct.Pin = THERM_N0_Pin|THERM_N1_Pin|THERM_B0_Pin|THERM_B1_Pin;
+    GPIO_InitStruct.Mode = GPIO_MODE_ANALOG;
+    GPIO_InitStruct.Pull = GPIO_NOPULL;
+    HAL_GPIO_Init(GPIOB, &GPIO_InitStruct);
+
+  /* USER CODE BEGIN ADC1_MspInit 1 */
+
+  /* USER CODE END ADC1_MspInit 1 */
+  }
+
+}
+
+/**
+* @brief ADC MSP De-Initialization
+* This function freeze the hardware resources used in this example
+* @param hadc: ADC handle pointer
+* @retval None
+*/
+void HAL_ADC_MspDeInit(ADC_HandleTypeDef* hadc)
+{
+  if(hadc->Instance==ADC1)
+  {
+  /* USER CODE BEGIN ADC1_MspDeInit 0 */
+
+  /* USER CODE END ADC1_MspDeInit 0 */
+    /* Peripheral clock disable */
+    __HAL_RCC_ADC12_CLK_DISABLE();
+
+    /**ADC1 GPIO Configuration
+    PF0-OSC_IN     ------> ADC1_IN10
+    PA3     ------> ADC1_IN4
+    PB0     ------> ADC1_IN15
+    PB1     ------> ADC1_IN12
+    PB11     ------> ADC1_IN14
+    PB12     ------> ADC1_IN11
+    */
+    HAL_GPIO_DeInit(THERM_N2_GPIO_Port, THERM_N2_Pin);
+
+    HAL_GPIO_DeInit(THERM_B2_GPIO_Port, THERM_B2_Pin);
+
+    HAL_GPIO_DeInit(GPIOB, THERM_N0_Pin|THERM_N1_Pin|THERM_B0_Pin|THERM_B1_Pin);
+
+  /* USER CODE BEGIN ADC1_MspDeInit 1 */
+
+  /* USER CODE END ADC1_MspDeInit 1 */
+  }
+
+}
+
+/**
+* @brief FDCAN MSP Initialization
+* This function configures the hardware resources used in this example
+* @param hfdcan: FDCAN handle pointer
+* @retval None
+*/
+void HAL_FDCAN_MspInit(FDCAN_HandleTypeDef* hfdcan)
+{
+  GPIO_InitTypeDef GPIO_InitStruct = {0};
+  RCC_PeriphCLKInitTypeDef PeriphClkInit = {0};
+  if(hfdcan->Instance==FDCAN1)
+  {
+  /* USER CODE BEGIN FDCAN1_MspInit 0 */
+
+  /* USER CODE END FDCAN1_MspInit 0 */
+
+  /** Initializes the peripherals clocks
+  */
+    PeriphClkInit.PeriphClockSelection = RCC_PERIPHCLK_FDCAN;
+    PeriphClkInit.FdcanClockSelection = RCC_FDCANCLKSOURCE_PCLK1;
+    if (HAL_RCCEx_PeriphCLKConfig(&PeriphClkInit) != HAL_OK)
+    {
+      Error_Handler();
+    }
+
+    /* Peripheral clock enable */
+    __HAL_RCC_FDCAN_CLK_ENABLE();
+
+    __HAL_RCC_GPIOA_CLK_ENABLE();
+    /**FDCAN1 GPIO Configuration
+    PA11     ------> FDCAN1_RX
+    PA12     ------> FDCAN1_TX
+    */
+    GPIO_InitStruct.Pin = GPIO_PIN_11|GPIO_PIN_12;
+    GPIO_InitStruct.Mode = GPIO_MODE_AF_PP;
+    GPIO_InitStruct.Pull = GPIO_NOPULL;
+    GPIO_InitStruct.Speed = GPIO_SPEED_FREQ_LOW;
+    GPIO_InitStruct.Alternate = GPIO_AF9_FDCAN1;
+    HAL_GPIO_Init(GPIOA, &GPIO_InitStruct);
+
+  /* USER CODE BEGIN FDCAN1_MspInit 1 */
+
+  /* USER CODE END FDCAN1_MspInit 1 */
+  }
+
+}
+
+/**
+* @brief FDCAN MSP De-Initialization
+* This function freeze the hardware resources used in this example
+* @param hfdcan: FDCAN handle pointer
+* @retval None
+*/
+void HAL_FDCAN_MspDeInit(FDCAN_HandleTypeDef* hfdcan)
+{
+  if(hfdcan->Instance==FDCAN1)
+  {
+  /* USER CODE BEGIN FDCAN1_MspDeInit 0 */
+
+  /* USER CODE END FDCAN1_MspDeInit 0 */
+    /* Peripheral clock disable */
+    __HAL_RCC_FDCAN_CLK_DISABLE();
+
+    /**FDCAN1 GPIO Configuration
+    PA11     ------> FDCAN1_RX
+    PA12     ------> FDCAN1_TX
+    */
+    HAL_GPIO_DeInit(GPIOA, GPIO_PIN_11|GPIO_PIN_12);
+
+  /* USER CODE BEGIN FDCAN1_MspDeInit 1 */
+
+  /* USER CODE END FDCAN1_MspDeInit 1 */
+  }
+
+}
+
+/**
+* @brief I2C MSP Initialization
+* This function configures the hardware resources used in this example
+* @param hi2c: I2C handle pointer
+* @retval None
+*/
+void HAL_I2C_MspInit(I2C_HandleTypeDef* hi2c)
+{
+  GPIO_InitTypeDef GPIO_InitStruct = {0};
+  RCC_PeriphCLKInitTypeDef PeriphClkInit = {0};
+  if(hi2c->Instance==I2C1)
+  {
+  /* USER CODE BEGIN I2C1_MspInit 0 */
+
+  /* USER CODE END I2C1_MspInit 0 */
+
+  /** Initializes the peripherals clocks
+  */
+    PeriphClkInit.PeriphClockSelection = RCC_PERIPHCLK_I2C1;
+    PeriphClkInit.I2c1ClockSelection = RCC_I2C1CLKSOURCE_PCLK1;
+    if (HAL_RCCEx_PeriphCLKConfig(&PeriphClkInit) != HAL_OK)
+    {
+      Error_Handler();
+    }
+
+    __HAL_RCC_GPIOB_CLK_ENABLE();
+    /**I2C1 GPIO Configuration
+    PB8-BOOT0     ------> I2C1_SCL
+    PB9     ------> I2C1_SDA
+    */
+    GPIO_InitStruct.Pin = GPIO_PIN_8|GPIO_PIN_9;
+    GPIO_InitStruct.Mode = GPIO_MODE_AF_OD;
+    GPIO_InitStruct.Pull = GPIO_NOPULL;
+    GPIO_InitStruct.Speed = GPIO_SPEED_FREQ_LOW;
+    GPIO_InitStruct.Alternate = GPIO_AF4_I2C1;
+    HAL_GPIO_Init(GPIOB, &GPIO_InitStruct);
+
+    /* Peripheral clock enable */
+    __HAL_RCC_I2C1_CLK_ENABLE();
+  /* USER CODE BEGIN I2C1_MspInit 1 */
+
+  /* USER CODE END I2C1_MspInit 1 */
+  }
+
+}
+
+/**
+* @brief I2C MSP De-Initialization
+* This function freeze the hardware resources used in this example
+* @param hi2c: I2C handle pointer
+* @retval None
+*/
+void HAL_I2C_MspDeInit(I2C_HandleTypeDef* hi2c)
+{
+  if(hi2c->Instance==I2C1)
+  {
+  /* USER CODE BEGIN I2C1_MspDeInit 0 */
+
+  /* USER CODE END I2C1_MspDeInit 0 */
+    /* Peripheral clock disable */
+    __HAL_RCC_I2C1_CLK_DISABLE();
+
+    /**I2C1 GPIO Configuration
+    PB8-BOOT0     ------> I2C1_SCL
+    PB9     ------> I2C1_SDA
+    */
+    HAL_GPIO_DeInit(GPIOB, GPIO_PIN_8);
+
+    HAL_GPIO_DeInit(GPIOB, GPIO_PIN_9);
+
+  /* USER CODE BEGIN I2C1_MspDeInit 1 */
+
+  /* USER CODE END I2C1_MspDeInit 1 */
+  }
+
+}
+
+/**
+* @brief TIM_Base MSP Initialization
+* This function configures the hardware resources used in this example
+* @param htim_base: TIM_Base handle pointer
+* @retval None
+*/
+void HAL_TIM_Base_MspInit(TIM_HandleTypeDef* htim_base)
+{
+  if(htim_base->Instance==TIM2)
+  {
+  /* USER CODE BEGIN TIM2_MspInit 0 */
+
+  /* USER CODE END TIM2_MspInit 0 */
+    /* Peripheral clock enable */
+    __HAL_RCC_TIM2_CLK_ENABLE();
+  /* USER CODE BEGIN TIM2_MspInit 1 */
+
+  /* USER CODE END TIM2_MspInit 1 */
+  }
+
+}
+
+/**
+* @brief TIM_Base MSP De-Initialization
+* This function freeze the hardware resources used in this example
+* @param htim_base: TIM_Base handle pointer
+* @retval None
+*/
+void HAL_TIM_Base_MspDeInit(TIM_HandleTypeDef* htim_base)
+{
+  if(htim_base->Instance==TIM2)
+  {
+  /* USER CODE BEGIN TIM2_MspDeInit 0 */
+
+  /* USER CODE END TIM2_MspDeInit 0 */
+    /* Peripheral clock disable */
+    __HAL_RCC_TIM2_CLK_DISABLE();
+  /* USER CODE BEGIN TIM2_MspDeInit 1 */
+
+  /* USER CODE END TIM2_MspDeInit 1 */
+  }
+
+}
+
+/* USER CODE BEGIN 1 */
+
+/* USER CODE END 1 */