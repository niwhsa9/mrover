#pragma once

#include <units/units.hpp>

namespace mrover {

    auto inline convertLinVel(float velocity, float multiplier) {
        return velocity * multiplier;
    }

<<<<<<< HEAD
    auto inline convertLinPos(Meters position, RadiansPerMeter multiplier) {
        return Radians{position * multiplier};
=======
    auto inline convertLinPos(float position, float multiplier) {
        return position * multiplier;
>>>>>>> 4828c3cd
    }
} // namespace mrover<|MERGE_RESOLUTION|>--- conflicted
+++ resolved
@@ -8,12 +8,7 @@
         return velocity * multiplier;
     }
 
-<<<<<<< HEAD
-    auto inline convertLinPos(Meters position, RadiansPerMeter multiplier) {
-        return Radians{position * multiplier};
-=======
     auto inline convertLinPos(float position, float multiplier) {
         return position * multiplier;
->>>>>>> 4828c3cd
     }
 } // namespace mrover