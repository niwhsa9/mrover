--- conflicted
+++ resolved
@@ -22,16 +22,6 @@
         position = std::clamp(position, min_position, max_position);
         // TODO - need to convert to use revs
 
-        can_manager.send_data("position_cmd", position);
-    }
-
-    void BrushlessController::set_desired_velocity(RadiansPerSecond velocity) {
-        velocity = std::clamp(velocity, min_velocity, max_velocity);
-        // TODO - need to convert to use rev/s
-        can_manager.send_data("velocity_cmd", velocity);
-    }
-
-<<<<<<< HEAD
 void BrushlessController::set_desired_velocity(float velocity) {
     velocity = std::clamp(velocity, min_velocity, max_velocity);
     // TODO - need to convert to use rev/s
@@ -44,7 +34,4 @@
     
 
     //can_manager.send_data("velocity_cmd", velocity);
-}
-=======
-} // namespace mrover
->>>>>>> e3e52576
+}