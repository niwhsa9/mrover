#include "brushless.hpp"
#include "moteus/moteus_protocol.h"
#include <units/units.hpp>

namespace mrover {

    BrushlessController::BrushlessController(ros::NodeHandle const& nh, std::string name, std::string controllerName)
        : Controller{nh, std::move(name), std::move(controllerName)} {

        XmlRpc::XmlRpcValue brushlessMotorData;
        assert(mNh.hasParam(std::format("brushless_motors/controllers/{}", mControllerName)));
        mNh.getParam(std::format("brushless_motors/controllers/{}", mControllerName), brushlessMotorData);
        assert(brushlessMotorData.getType() == XmlRpc::XmlRpcValue::TypeStruct);

        mMinVelocity = RadiansPerSecond{xmlRpcValueToTypeOrDefault<double>(
                brushlessMotorData, "min_velocity", 1.0)};
        mMaxVelocity = RadiansPerSecond{xmlRpcValueToTypeOrDefault<double>(
                brushlessMotorData, "max_velocity", 1.0)};
    }

    void BrushlessController::setDesiredThrottle(Percent throttle) {
        throttle = std::clamp(throttle, -1_percent, 1_percent);
<<<<<<< HEAD
        setDesiredVelocity(mMaxVelocity * throttle);
=======
        setDesiredVelocity(mapThrottleToVelocity(throttle));
>>>>>>> 5b78fb44
    }

    void BrushlessController::setDesiredPosition(Radians position) {
        Revolutions position_revs = std::clamp(position, mMinPosition, mMaxPosition);
        moteus::Controller::Options options;
        moteus::Controller controller{options};
        controller.SetStop();
        moteus::PositionMode::Command command{
                .position = position_revs.get(),
                .velocity = 0.0,
        };
        moteus::CanFdFrame positionFrame = controller.MakePosition(command);
        mDevice.publish_moteus_frame(positionFrame);
    }

    // Position     Velocity
    // Nan          2.0         = spin at 2 rev/s
    // 1.0          0.0         = Stay put at 1 rev round
    // Nan          0.0         = Don't move

    void BrushlessController::setDesiredVelocity(RadiansPerSecond velocity) {
        RevolutionsPerSecond velocity_rev_s = std::clamp(velocity, mMinVelocity, mMaxVelocity);
        ROS_WARN("%7.3f   %7.3f",
                 velocity.get(), velocity_rev_s.get());

<<<<<<< HEAD
=======
        // TODO - remove eventually after debugging
        // std::cout << velocity.get() << " " << velocity_rev_s.get() << std::endl;
>>>>>>> 5b78fb44
        moteus::PositionMode::Command command{
                .position = std::numeric_limits<double>::quiet_NaN(),
                .velocity = velocity_rev_s.get(),
        };

        moteus::CanFdFrame positionFrame = mController.MakePosition(command);
        mDevice.publish_moteus_frame(positionFrame);
    }

    void BrushlessController::SetStop() {

        moteus::Controller::Options options;
        moteus::Controller controller{options};
        moteus::CanFdFrame setStopFrame = controller.MakeStop();
        mDevice.publish_moteus_frame(setStopFrame);
    }

    void BrushlessController::processCANMessage(CAN::ConstPtr const& msg) {
        assert(msg->source == mControllerName);
        assert(msg->destination == mName);
        auto result = moteus::Query::Parse(msg->data.data(), msg->data.size());
        ROS_INFO("%3d p/v/t=(%7.3f,%7.3f,%7.3f)  v/t/f=(%5.1f,%5.1f,%3d)",
                 result.mode,
                 result.position,
                 result.velocity,
                 result.torque,
                 result.voltage,
                 result.temperature,
                 result.fault);

        if (result.mode == moteus::Mode::kPositionTimeout || result.mode == moteus::Mode::kFault) {
            moteus::CanFdFrame stopFrame = mController.MakeStop();
            mDevice.publish_moteus_frame(stopFrame);
            ROS_WARN("Position timeout hit");
        }
    }

    double BrushlessController::getEffort() {
        // TODO - need to properly set mMeasuredEFfort elsewhere
        return mMeasuredEffort;
    }

    RadiansPerSecond BrushlessController::mapThrottleToVelocity(Percent throttle) {
        std::clamp(throttle, -1_percent, 1_percent);

        // Map the throttle to the velocity range
        return RadiansPerSecond{(throttle.get() + 1.0f) / 2.0f * (mMaxVelocity.get() - mMinVelocity.get()) + mMinVelocity.get()};
    }

} // namespace mrover<|MERGE_RESOLUTION|>--- conflicted
+++ resolved
@@ -20,11 +20,7 @@
 
     void BrushlessController::setDesiredThrottle(Percent throttle) {
         throttle = std::clamp(throttle, -1_percent, 1_percent);
-<<<<<<< HEAD
-        setDesiredVelocity(mMaxVelocity * throttle);
-=======
         setDesiredVelocity(mapThrottleToVelocity(throttle));
->>>>>>> 5b78fb44
     }
 
     void BrushlessController::setDesiredPosition(Radians position) {
@@ -50,11 +46,8 @@
         ROS_WARN("%7.3f   %7.3f",
                  velocity.get(), velocity_rev_s.get());
 
-<<<<<<< HEAD
-=======
         // TODO - remove eventually after debugging
         // std::cout << velocity.get() << " " << velocity_rev_s.get() << std::endl;
->>>>>>> 5b78fb44
         moteus::PositionMode::Command command{
                 .position = std::numeric_limits<double>::quiet_NaN(),
                 .velocity = velocity_rev_s.get(),
