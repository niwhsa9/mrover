#include "brushless.hpp"
#include "moteus/moteus_protocol.h"
#include <moteus/moteus_multiplex.h>
#include <units/units.hpp>

namespace mrover {

    BrushlessController::BrushlessController(ros::NodeHandle const& nh, std::string name, std::string controllerName)
        : Controller{nh, std::move(name), std::move(controllerName)} {

        XmlRpc::XmlRpcValue brushlessMotorData;
        assert(mNh.hasParam(std::format("brushless_motors/controllers/{}", mControllerName)));
        mNh.getParam(std::format("brushless_motors/controllers/{}", mControllerName), brushlessMotorData);
        assert(brushlessMotorData.getType() == XmlRpc::XmlRpcValue::TypeStruct);

        mVelocityMultiplier = Dimensionless{xmlRpcValueToTypeOrDefault<double>(brushlessMotorData, "velocity_multiplier", 1.0)};
        if (mVelocityMultiplier.get() == 0) {
            throw std::runtime_error("Velocity multiplier can't be 0!");
        }

        mMinVelocity = RadiansPerSecond{xmlRpcValueToTypeOrDefault<double>(brushlessMotorData, "min_velocity", -1.0)};
        mMaxVelocity = RadiansPerSecond{xmlRpcValueToTypeOrDefault<double>(brushlessMotorData, "max_velocity", 1.0)};

        mMinPosition = Radians{xmlRpcValueToTypeOrDefault<double>(brushlessMotorData, "min_position", -1.0)};
        mMaxPosition = Radians{xmlRpcValueToTypeOrDefault<double>(brushlessMotorData, "max_position", 1.0)};

        mMaxTorque = xmlRpcValueToTypeOrDefault<double>(brushlessMotorData, "max_torque", 0.3);
        mWatchdogTimeout = xmlRpcValueToTypeOrDefault<double>(brushlessMotorData, "watchdog_timeout", 0.1);

        limitSwitch0Present = xmlRpcValueToTypeOrDefault<bool>(brushlessMotorData, "limit_0_present", false);
        limitSwitch1Present = xmlRpcValueToTypeOrDefault<bool>(brushlessMotorData, "limit_1_present", false);
        limitSwitch0Enabled = xmlRpcValueToTypeOrDefault<bool>(brushlessMotorData, "limit_0_enabled", true);
        limitSwitch1Enabled = xmlRpcValueToTypeOrDefault<bool>(brushlessMotorData, "limit_1_enabled", true);
        limitSwitch0LimitsFwd = xmlRpcValueToTypeOrDefault<bool>(brushlessMotorData, "limit_0_limits_fwd", false);
        limitSwitch1LimitsFwd = xmlRpcValueToTypeOrDefault<bool>(brushlessMotorData, "limit_1_limits_fwd", false);
        limitSwitch0ActiveHigh = xmlRpcValueToTypeOrDefault<bool>(brushlessMotorData, "limit_0_is_active_high", true);
        limitSwitch1ActiveHigh = xmlRpcValueToTypeOrDefault<bool>(brushlessMotorData, "limit_1_is_active_high", true);
        limitSwitch0UsedForReadjustment = xmlRpcValueToTypeOrDefault<bool>(brushlessMotorData, "limit_0_used_for_readjustment", false);
        limitSwitch1UsedForReadjustment = xmlRpcValueToTypeOrDefault<bool>(brushlessMotorData, "limit_1_used_for_readjustment", false);
        limitSwitch0ReadjustPosition = Radians{xmlRpcValueToTypeOrDefault<double>(brushlessMotorData, "limit_0_readjust_position", 0.0)};
        limitSwitch1ReadjustPosition = Radians{xmlRpcValueToTypeOrDefault<double>(brushlessMotorData, "limit_1_readjust_position", 0.0)};

    }

<<<<<<< HEAD
    void BrushlessController::setDesiredThrottle(Percent throttle) {
        setDesiredVelocity(mapThrottleToVelocity(throttle));
    }

    void BrushlessController::setDesiredPosition(Radians position) {
        // only check for limit switches if at least one limit switch exists and is enabled
        if ((limitSwitch0Enabled && limitSwitch0Present) || (limitSwitch1Enabled && limitSwitch0Present)) {
            sendQuery();

            MoteusLimitSwitchInfo limitSwitchInfo = getPressedLimitSwitchInfo();
            if ((mCurrentPosition < position && limitSwitchInfo.isFwdPressed) || (mCurrentPosition > position && limitSwitchInfo.isBwdPressed)) {
                setBrake();
                return;
            }
=======
    auto BrushlessController::setDesiredThrottle(Percent throttle) -> void {
        updateLastConnection();
        setDesiredVelocity(mapThrottleToVelocity(throttle));
    }

    auto BrushlessController::setDesiredPosition(Radians position) -> void {
        updateLastConnection();
        sendQuery();
        MoteusLimitSwitchInfo limitSwitchInfo = getPressedLimitSwitchInfo();
        if ((mCurrentPosition < position && limitSwitchInfo.isFwdPressed) || (mCurrentPosition > position && limitSwitchInfo.isBwdPressed)) {
            setBrake();
            return;
>>>>>>> 147668c6
        }

        Revolutions position_revs = std::clamp(position, mMinPosition, mMaxPosition);
        moteus::PositionMode::Command command{
                .position = position_revs.get(),
                .velocity = 0.0,
                .maximum_torque = mMaxTorque,
                .watchdog_timeout = mWatchdogTimeout,
        };
        moteus::CanFdFrame positionFrame = mController.MakePosition(command);
        mDevice.publish_moteus_frame(positionFrame);
    }

    // Position     Velocity
    // Nan          2.0         = spin at 2 rev/s
    // 1.0          0.0         = Stay put at 1 rev round
    // Nan          0.0         = Don't move

<<<<<<< HEAD
    void BrushlessController::setDesiredVelocity(RadiansPerSecond velocity) {
        // only check for limit switches if at least one limit switch exists and is enabled
        if ((limitSwitch0Enabled && limitSwitch0Present) || (limitSwitch1Enabled && limitSwitch0Present)) {
            sendQuery();

            MoteusLimitSwitchInfo limitSwitchInfo = getPressedLimitSwitchInfo();
            if ((velocity > Radians{0} && limitSwitchInfo.isFwdPressed) || (velocity < Radians{0} && limitSwitchInfo.isBwdPressed)) {
                setBrake();
                return;
            }
=======
    auto BrushlessController::setDesiredVelocity(RadiansPerSecond velocity) -> void {
        updateLastConnection();
        sendQuery();

        MoteusLimitSwitchInfo limitSwitchInfo = getPressedLimitSwitchInfo();
        if ((velocity > Radians{0} && limitSwitchInfo.isFwdPressed) || (velocity < Radians{0} && limitSwitchInfo.isBwdPressed)) {
            setBrake();
            return;
>>>>>>> 147668c6
        }
        

        velocity = velocity * mVelocityMultiplier;

        // ROS_INFO("my velocity rev s = %f", velocity.get()); 
        ROS_INFO("velocity before clamp (should be in rad): %f", velocity.get());
        RevolutionsPerSecond velocity_rev_s = std::clamp(velocity, mMinVelocity, mMaxVelocity);
        ROS_INFO("velocity in rev/s: %f", velocity_rev_s.get());
        // ROS_WARN("%7.3f   %7.3f",
        //  velocity.get(), velocity_rev_s.get());
        if (abs(velocity_rev_s).get() < 1e-5) {
            setBrake();
        } else {
            moteus::PositionMode::Command command{
                    .position = std::numeric_limits<double>::quiet_NaN(),
                    .velocity = velocity_rev_s.get(),
                    .maximum_torque = mMaxTorque,
                    .watchdog_timeout = mWatchdogTimeout,
            };

            moteus::CanFdFrame positionFrame = mController.MakePosition(command);
            mDevice.publish_moteus_frame(positionFrame);
        }
    }

    auto BrushlessController::setStop() -> void {
        moteus::CanFdFrame setStopFrame = mController.MakeStop();
        mDevice.publish_moteus_frame(setStopFrame);
    }

    auto BrushlessController::setBrake() -> void {
        moteus::CanFdFrame setBrakeFrame = mController.MakeBrake();
        mDevice.publish_moteus_frame(setBrakeFrame);

        ROS_INFO("In brake mode");
    }

    auto BrushlessController::getPressedLimitSwitchInfo() -> MoteusLimitSwitchInfo {
        /*
        Testing 2/9:
        - Connected limit switch (common is input(black), NC to ground)
        - Configured moteus to have all pins set as digital_input and pull_up
        - When limit switch not pressed, aux2 = 0xD
        - When limit switch pressed, aux1 = 0xF
        - Note: has to be active high, so in this scenario we have to flip this bit round.
        - This was connected to just one moteus board, not the one with a motor on it.

        Stuff for Limit Switches (from Guthrie)
        - Read from config about limit switch settings
        - Either 1 or 0 not forward/backward

        - Add a member variable in Brushless.hpp to store limit switch value. Update this limit
          switch variable every round in ProcessCANMessage.
        */
        // TODO - implement this
        MoteusLimitSwitchInfo result{};
    
        ROS_INFO("moteusAux1Info: %i, moteusAux2Info: %i", moteusAux1Info, moteusAux2Info);
        result.isFwdPressed = false;
        result.isBwdPressed = false;

        // TODO do both switch0 and switch1 use aux2?
        if (limitSwitch0Present && limitSwitch0Enabled) {
            int bitMask = 2; // 0b0010
            bool gpioState = bitMask & moteusAux1Info;
            mLimitHit.at(0) = gpioState == limitSwitch0ActiveHigh;
        }
        if (limitSwitch1Present && limitSwitch1Enabled) {
            int bitMask = 2; // 0b0010
            bool gpioState = bitMask & moteusAux2Info;
            mLimitHit.at(1) = gpioState == limitSwitch1ActiveHigh;
        }

        result.isFwdPressed = (mLimitHit.at(0) && limitSwitch0LimitsFwd) || (mLimitHit.at(1) && limitSwitch1LimitsFwd);
        result.isBwdPressed = (mLimitHit.at(0) && !limitSwitch0LimitsFwd) || (mLimitHit.at(1) && !limitSwitch1LimitsFwd);

        if (result.isFwdPressed) {
            adjust(limitSwitch0ReadjustPosition);
        }
        else if (result.isBwdPressed) {
            adjust(limitSwitch1ReadjustPosition);
        }

        ROS_INFO("isFwdPressed: %i  isBwdPress: %i", result.isFwdPressed, result.isBwdPressed);

        return result;
    }

<<<<<<< HEAD
    void BrushlessController::adjust(Radians commandedPosition) {
=======
    auto BrushlessController::adjust(Radians commandedPosition) -> void {
        updateLastConnection();
>>>>>>> 147668c6
        Revolutions commandedPosition_rev = std::clamp(commandedPosition, mMinPosition, mMaxPosition);
        moteus::OutputExact::Command command{
                .position = commandedPosition_rev.get(),
        };
        moteus::OutputExact::Command outputExactCmd{command};
        moteus::CanFdFrame setPositionFrame = mController.MakeOutputExact(outputExactCmd);
        mDevice.publish_moteus_frame(setPositionFrame);
    }

    auto BrushlessController::sendQuery() -> void {
        moteus::Query::Format qFormat{};
        qFormat.aux1_gpio = moteus::kInt8;
        qFormat.aux2_gpio = moteus::kInt8;
        moteus::CanFdFrame queryFrame = mController.MakeQuery(&qFormat);
        mDevice.publish_moteus_frame(queryFrame);
    }

    auto BrushlessController::processCANMessage(CAN::ConstPtr const& msg) -> void {
        ROS_INFO("Message received");
        assert(msg->source == mControllerName);
        assert(msg->destination == mName);
        auto result = moteus::Query::Parse(msg->data.data(), msg->data.size());
        // ROS_INFO("controller: %s    %3d p/a/v/t=(%7.3f,%7.3f,%7.3f,%7.3f)  v/t/f=(%5.1f,%5.1f,%3d) GPIO: Aux1-%X , Aux2-%X",
        //          mControllerName.c_str(),
        //          result.mode,
        //          result.position,
        //          result.abs_position,
        //          result.velocity,
        //          result.torque,
        //          result.voltage,
        //          result.temperature,
        //          result.fault,
        //          result.aux1_gpio,
        //          result.aux2_gpio
        //          );

        mCurrentPosition = mrover::Revolutions{result.position}; // moteus stores position in revolutions.
        mCurrentVelocity = mrover::RevolutionsPerSecond{result.velocity} / mVelocityMultiplier; // moteus stores position in revolutions.

        mErrorState = moteusErrorCodeToErrorState(result.mode, static_cast<ErrorCode>(result.fault));
        mState = moteusModeToState(result.mode);

        moteusAux1Info = (result.aux1_gpio) ? result.aux1_gpio : moteusAux1Info;
        moteusAux2Info = (result.aux1_gpio) ? result.aux2_gpio : moteusAux2Info;

        ROS_INFO("%i", moteusAux1Info);

        if (result.mode == moteus::Mode::kPositionTimeout || result.mode == moteus::Mode::kFault) {
            setStop();
            ROS_WARN("Position timeout hit");
        }
    }

    auto BrushlessController::getEffort() -> double {
        // TODO - need to properly set mMeasuredEFfort elsewhere.
        // (Art Boyarov): return quiet_Nan, same as Brushed Controller
        return std::numeric_limits<double>::quiet_NaN();
    }

    auto BrushlessController::mapThrottleToVelocity(Percent throttle) const -> RadiansPerSecond {
        std::clamp(throttle, -1_percent, 1_percent);

        // Map the throttle to the velocity range
        return RadiansPerSecond{(throttle.get() + 1.0f) / 2.0f * (mMaxVelocity.get() - mMinVelocity.get()) + mMinVelocity.get()};
    }

    auto BrushlessController::moteusErrorCodeToErrorState(moteus::Mode motor_mode, ErrorCode motor_error_code) -> std::string {
        if (motor_mode != moteus::Mode::kFault) return "No Error";
        switch (motor_error_code) {
            case ErrorCode::DmaStreamTransferError:
                return "DMA Stream Transfer Error";
            case ErrorCode::DmaStreamFifiError:
                return "DMA Stream FIFO Error";
            case ErrorCode::UartOverrunError:
                return "UART Overrun Error";
            case ErrorCode::UartFramingError:
                return "UART Framing Error";
            case ErrorCode::UartNoiseError:
                return "UART Noise Error";
            case ErrorCode::UartBufferOverrunError:
                return "UART Buffer Overrun Error";
            case ErrorCode::UartParityError:
                return "UART Parity Error";
            case ErrorCode::CalibrationFault:
                return "Calibration Fault";
            case ErrorCode::MotorDriverFault:
                return "Motor Driver Fault";
            case ErrorCode::OverVoltage:
                return "Over Voltage";
            case ErrorCode::EncoderFault:
                return "Encoder Fault";
            case ErrorCode::MotorNotConfigured:
                return "Motor Not Configured";
            case ErrorCode::PwmCycleOverrun:
                return "PWM Cycle Overrun";
            case ErrorCode::OverTemperature:
                return "Over Temperature";
            case ErrorCode::StartOutsideLimit:
                return "Start Outside Limit";
            case ErrorCode::UnderVoltage:
                return "Under Voltage";
            case ErrorCode::ConfigChanged:
                return "Configuration Changed";
            case ErrorCode::ThetaInvalid:
                return "Theta Invalid";
            case ErrorCode::PositionInvalid:
                return "Position Invalid";
            default:
                return "Unknown Error";
        }
    }

    auto BrushlessController::moteusModeToState(moteus::Mode motor_mode) -> std::string {
        switch (motor_mode) {
            case moteus::Mode::kStopped:
                return "Motor Stopped";
            case moteus::Mode::kFault:
                return "Motor Fault";
            case moteus::Mode::kPwm:
                return "PWM Operating Mode";
            case moteus::Mode::kVoltage:
                return "Voltage Operating Mode";
            case moteus::Mode::kVoltageFoc:
                return "Voltage FOC Operating Mode";
            case moteus::Mode::kVoltageDq:
                return "Voltage DQ Operating Mode";
            case moteus::Mode::kCurrent:
                return "Current Operating Mode";
            case moteus::Mode::kPosition:
                return "Position Operating Mode";
            case moteus::Mode::kPositionTimeout:
                return "Position Timeout";
            case moteus::Mode::kZeroVelocity:
                return "Zero Velocity";
            default:
                return "Unknown Mode";
        }
    }
} // namespace mrover<|MERGE_RESOLUTION|>--- conflicted
+++ resolved
@@ -42,12 +42,11 @@
 
     }
 
-<<<<<<< HEAD
-    void BrushlessController::setDesiredThrottle(Percent throttle) {
+    auto BrushlessController::setDesiredThrottle(Percent throttle) -> void {
         setDesiredVelocity(mapThrottleToVelocity(throttle));
     }
 
-    void BrushlessController::setDesiredPosition(Radians position) {
+    auto BrushlessController::setDesiredPosition(Radians position) -> void {
         // only check for limit switches if at least one limit switch exists and is enabled
         if ((limitSwitch0Enabled && limitSwitch0Present) || (limitSwitch1Enabled && limitSwitch0Present)) {
             sendQuery();
@@ -57,20 +56,6 @@
                 setBrake();
                 return;
             }
-=======
-    auto BrushlessController::setDesiredThrottle(Percent throttle) -> void {
-        updateLastConnection();
-        setDesiredVelocity(mapThrottleToVelocity(throttle));
-    }
-
-    auto BrushlessController::setDesiredPosition(Radians position) -> void {
-        updateLastConnection();
-        sendQuery();
-        MoteusLimitSwitchInfo limitSwitchInfo = getPressedLimitSwitchInfo();
-        if ((mCurrentPosition < position && limitSwitchInfo.isFwdPressed) || (mCurrentPosition > position && limitSwitchInfo.isBwdPressed)) {
-            setBrake();
-            return;
->>>>>>> 147668c6
         }
 
         Revolutions position_revs = std::clamp(position, mMinPosition, mMaxPosition);
@@ -89,8 +74,7 @@
     // 1.0          0.0         = Stay put at 1 rev round
     // Nan          0.0         = Don't move
 
-<<<<<<< HEAD
-    void BrushlessController::setDesiredVelocity(RadiansPerSecond velocity) {
+    auto BrushlessController::setDesiredVelocity(RadiansPerSecond velocity) -> void {
         // only check for limit switches if at least one limit switch exists and is enabled
         if ((limitSwitch0Enabled && limitSwitch0Present) || (limitSwitch1Enabled && limitSwitch0Present)) {
             sendQuery();
@@ -100,16 +84,6 @@
                 setBrake();
                 return;
             }
-=======
-    auto BrushlessController::setDesiredVelocity(RadiansPerSecond velocity) -> void {
-        updateLastConnection();
-        sendQuery();
-
-        MoteusLimitSwitchInfo limitSwitchInfo = getPressedLimitSwitchInfo();
-        if ((velocity > Radians{0} && limitSwitchInfo.isFwdPressed) || (velocity < Radians{0} && limitSwitchInfo.isBwdPressed)) {
-            setBrake();
-            return;
->>>>>>> 147668c6
         }
         
 
@@ -199,12 +173,7 @@
         return result;
     }
 
-<<<<<<< HEAD
-    void BrushlessController::adjust(Radians commandedPosition) {
-=======
     auto BrushlessController::adjust(Radians commandedPosition) -> void {
-        updateLastConnection();
->>>>>>> 147668c6
         Revolutions commandedPosition_rev = std::clamp(commandedPosition, mMinPosition, mMaxPosition);
         moteus::OutputExact::Command command{
                 .position = commandedPosition_rev.get(),
