--- conflicted
+++ resolved
@@ -12,23 +12,11 @@
         mNh.getParam(std::format("brushless_motors/controllers/{}", mControllerName), brushlessMotorData);
         assert(brushlessMotorData.getType() == XmlRpc::XmlRpcValue::TypeStruct);
 
-<<<<<<< HEAD
-        mMinVelocity = RadiansPerSecond{xmlRpcValueToTypeOrDefault<double>(
-                brushlessMotorData, "min_velocity")};
-        mMaxVelocity = RadiansPerSecond{xmlRpcValueToTypeOrDefault<double>(
-                brushlessMotorData, "max_velocity")};
-
-        mMinPosition = Radians{xmlRpcValueToTypeOrDefault<double>(
-                brushlessMotorData, "min_position", std::numeric_limits<double>::quiet_NaN())};
-        mMaxPosition = Radians{xmlRpcValueToTypeOrDefault<double>(
-                brushlessMotorData, "max_position", std::numeric_limits<double>::quiet_NaN())};
-=======
         mMinVelocity = RadiansPerSecond{xmlRpcValueToTypeOrDefault<double>(brushlessMotorData, "min_velocity", -1.0)};
         mMaxVelocity = RadiansPerSecond{xmlRpcValueToTypeOrDefault<double>(brushlessMotorData, "max_velocity", 1.0)};
 
         mMinPosition = Radians{xmlRpcValueToTypeOrDefault<double>(brushlessMotorData, "min_position", -1.0)};
         mMaxPosition = Radians{xmlRpcValueToTypeOrDefault<double>(brushlessMotorData, "max_position", 1.0)};
->>>>>>> aab1d1dd
     }
 
     void BrushlessController::setDesiredThrottle(Percent throttle) {
@@ -103,12 +91,8 @@
         assert(msg->source == mControllerName);
         assert(msg->destination == mName);
         auto result = moteus::Query::Parse(msg->data.data(), msg->data.size());
-<<<<<<< HEAD
-        ROS_INFO("%3d p/v/t=(%7.3f,%7.3f,%7.3f)  v/t/f=(%5.1f,%5.1f,%3d) abs=(%5.1f)",
-=======
         ROS_INFO("controller: %s    %3d p/v/t=(%7.3f,%7.3f,%7.3f)  v/t/f=(%5.1f,%5.1f,%3d)",
                  mControllerName.c_str(),
->>>>>>> aab1d1dd
                  result.mode,
                  result.position,
                  result.velocity,
