--- conflicted
+++ resolved
@@ -133,11 +133,7 @@
         // TODO - implement this
         MoteusLimitSwitchInfo result;
     
-<<<<<<< HEAD
-        ROS_INFO("moteusAux1Info: %x, moteusAux2Info: %x", moteusAux1Info, moteusAux2Info);
-=======
         // ROS_INFO("moteusAux1Info: %i, moteusAux2Info: %i", moteusAux1Info, moteusAux2Info);
->>>>>>> b753d8a0
         result.isFwdPressed = false;
         result.isBwdPressed = false;
 
