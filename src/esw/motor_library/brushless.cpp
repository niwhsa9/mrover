#include "brushless.hpp"

namespace mrover {

    BrushlessController::BrushlessController(ros::NodeHandle const& nh, std::string name, std::string controllerName)
        : Controller{nh, std::move(name), std::move(controllerName)} {

        // TODO: change
        torque = 0.3f;
    }

    void BrushlessController::setDesiredThrottle(Percent throttle) {
        throttle = std::clamp(throttle, -1_percent, 1_percent);
        // TODO - need to convert from throttle to rev/s
        // TODO - create a CAN frame
    }

    void BrushlessController::setDesiredPosition(Radians position) {
        position = std::clamp(position, mMinPosition, mMaxPosition);
        // TODO - need to convert to use revs

        moteus::Controller::Options options;
        moteus::Controller controller{options};

        moteus::PositionMode::Command command{
                .position = position.get(),
                .velocity = 0.0,
        };
        moteus::CanFdFrame positionFrame = controller.MakePosition(command);
        mDevice.publish_moteus_frame(positionFrame);
    }

<<<<<<< HEAD
    // Position     Velocity
    // Nan          2.0         = spin at 2 rev/s
    // 1.0          0.0         = Stay put at 1 rev round
    // Nan          0.0         = Don't move

    void BrushlessController::set_desired_velocity(RadiansPerSecond velocity) {
        // TODO: Convert radians per second to revolutions per second
=======
    void BrushlessController::setDesiredVelocity(RadiansPerSecond velocity) {
>>>>>>> 9731d13b
        velocity = std::clamp(velocity, mMinVelocity, mMaxVelocity);

        moteus::Controller::Options options;
        moteus::Controller controller{options};

        moteus::PositionMode::Command command{
                .position = std::numeric_limits<double>::quiet_NaN(),
                .velocity = velocity.get(),
        };
        moteus::CanFdFrame positionFrame = controller.MakePosition(command);
        mDevice.publish_moteus_frame(positionFrame);
    }

    void BrushlessController::processCANMessage(CAN::ConstPtr const& msg) {
    }

    double BrushlessController::getEffort() {
        // TODO - actually do something
        return mMeasuredEffort;
    }

} // namespace mrover<|MERGE_RESOLUTION|>--- conflicted
+++ resolved
@@ -18,7 +18,6 @@
     void BrushlessController::setDesiredPosition(Radians position) {
         position = std::clamp(position, mMinPosition, mMaxPosition);
         // TODO - need to convert to use revs
-
         moteus::Controller::Options options;
         moteus::Controller controller{options};
 
@@ -30,17 +29,13 @@
         mDevice.publish_moteus_frame(positionFrame);
     }
 
-<<<<<<< HEAD
     // Position     Velocity
     // Nan          2.0         = spin at 2 rev/s
     // 1.0          0.0         = Stay put at 1 rev round
     // Nan          0.0         = Don't move
 
-    void BrushlessController::set_desired_velocity(RadiansPerSecond velocity) {
+    void BrushlessController::setDesiredVelocity(RadiansPerSecond velocity) {
         // TODO: Convert radians per second to revolutions per second
-=======
-    void BrushlessController::setDesiredVelocity(RadiansPerSecond velocity) {
->>>>>>> 9731d13b
         velocity = std::clamp(velocity, mMinVelocity, mMaxVelocity);
 
         moteus::Controller::Options options;
