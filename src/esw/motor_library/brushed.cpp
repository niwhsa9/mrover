#include "brushed.hpp"

namespace mrover {

    BrushedController::BrushedController(ros::NodeHandle const& nh, std::string name, std::string controllerName)
        : Controller{nh, std::move(name), std::move(controllerName)} {

        XmlRpc::XmlRpcValue brushedMotorData;
        assert(mNh.hasParam(std::format("brushed_motors/controllers/{}", mControllerName)));
        mNh.getParam(std::format("brushed_motors/controllers/{}", mControllerName), brushedMotorData);
        assert(brushedMotorData.getType() == XmlRpc::XmlRpcValue::TypeStruct);

        mVelocityMultiplier = Dimensionless{xmlRpcValueToTypeOrDefault<double>(brushedMotorData, "velocity_multiplier", 1.0)};
        if (mVelocityMultiplier.get() == 0) {
            throw std::runtime_error("Velocity multiplier can't be 0!");
        }

        mConfigCommand.gear_ratio = xmlRpcValueToTypeOrDefault<double>(brushedMotorData, "gear_ratio");

        for (std::size_t i = 0; i < 4; ++i) {
            SET_BIT_AT_INDEX(mConfigCommand.limit_switch_info.present, i, xmlRpcValueToTypeOrDefault<bool>(brushedMotorData, std::format("limit_{}_present", i), false));
            SET_BIT_AT_INDEX(mConfigCommand.limit_switch_info.enabled, i, xmlRpcValueToTypeOrDefault<bool>(brushedMotorData, std::format("limit_{}_enabled", i), false));
            SET_BIT_AT_INDEX(mConfigCommand.limit_switch_info.active_high, i, xmlRpcValueToTypeOrDefault<bool>(brushedMotorData, std::format("limit_{}_is_active_high", i), true)); // might switch default value to false depending on wiring
            SET_BIT_AT_INDEX(mConfigCommand.limit_switch_info.limits_forward, i, xmlRpcValueToTypeOrDefault<bool>(brushedMotorData, std::format("limit_{}_limits_fwd", i), true));
            SET_BIT_AT_INDEX(mConfigCommand.limit_switch_info.use_for_readjustment, i, xmlRpcValueToTypeOrDefault<bool>(brushedMotorData, std::format("limit_{}_used_for_readjustment", i), true));
            mConfigCommand.limit_switch_info.limit_readj_pos.at(i) = Radians{static_cast<double>(brushedMotorData[std::format("limit_{}_readjust_position", i)])};
        }

        mConfigCommand.enc_info.quad_present = xmlRpcValueToTypeOrDefault<bool>(brushedMotorData, "quad_present", false);
        mConfigCommand.enc_info.quad_is_forward_polarity = xmlRpcValueToTypeOrDefault<bool>(brushedMotorData, "quad_is_fwd_polarity", false);
        mConfigCommand.enc_info.quad_ratio = xmlRpcValueToTypeOrDefault<double>(brushedMotorData, "quad_ratio", 1.0);

        mConfigCommand.enc_info.abs_present = xmlRpcValueToTypeOrDefault<bool>(brushedMotorData, "abs_present", false);
        mConfigCommand.enc_info.abs_is_forward_polarity = xmlRpcValueToTypeOrDefault<bool>(brushedMotorData, "abs_is_fwd_polarity", false);
        mConfigCommand.enc_info.abs_ratio = xmlRpcValueToTypeOrDefault<double>(brushedMotorData, "abs_ratio", 1.0);
        mConfigCommand.enc_info.abs_offset = Radians{xmlRpcValueToTypeOrDefault<double>(brushedMotorData, "abs_offset", 0.0)};

        auto driver_voltage = xmlRpcValueToTypeOrDefault<double>(brushedMotorData, "driver_voltage");
        assert(driver_voltage > 0);
        auto motor_max_voltage = xmlRpcValueToTypeOrDefault<double>(brushedMotorData, "motor_max_voltage");
        assert(0 < motor_max_voltage && motor_max_voltage <= driver_voltage);

        mConfigCommand.max_pwm = motor_max_voltage / driver_voltage;

        mConfigCommand.limit_switch_info.limit_max_forward_position = xmlRpcValueToTypeOrDefault<bool>(brushedMotorData, "limit_max_forward_pos", false);
        mConfigCommand.limit_switch_info.limit_max_backward_position = xmlRpcValueToTypeOrDefault<bool>(brushedMotorData, "limit_max_backward_pos", false);

        mConfigCommand.min_position = Radians{xmlRpcValueToTypeOrDefault<double>(brushedMotorData, "min_position", -std::numeric_limits<double>::infinity())};
        mConfigCommand.max_position = Radians{xmlRpcValueToTypeOrDefault<double>(brushedMotorData, "max_position", std::numeric_limits<double>::infinity())};

        mConfigCommand.min_velocity = RadiansPerSecond{xmlRpcValueToTypeOrDefault<double>(brushedMotorData, "min_velocity", -std::numeric_limits<double>::infinity())};
        mConfigCommand.max_velocity = RadiansPerSecond{xmlRpcValueToTypeOrDefault<double>(brushedMotorData, "max_velocity", std::numeric_limits<double>::infinity())};

        mPositionGains.p = xmlRpcValueToTypeOrDefault<double>(brushedMotorData, "position_p", 0.0);
        mPositionGains.i = xmlRpcValueToTypeOrDefault<double>(brushedMotorData, "position_i", 0.0);
        mPositionGains.d = xmlRpcValueToTypeOrDefault<double>(brushedMotorData, "position_d", 0.0);
        mPositionGains.ff = xmlRpcValueToTypeOrDefault<double>(brushedMotorData, "position_ff", 0.0);

        mVelocityGains.p = xmlRpcValueToTypeOrDefault<double>(brushedMotorData, "velocity_p", 0.0);
        mVelocityGains.i = xmlRpcValueToTypeOrDefault<double>(brushedMotorData, "velocity_i", 0.0);
        mVelocityGains.d = xmlRpcValueToTypeOrDefault<double>(brushedMotorData, "velocity_d", 0.0);
        mVelocityGains.ff = xmlRpcValueToTypeOrDefault<double>(brushedMotorData, "velocity_ff", 0.0);

        for (int i = 0; i < 4; ++i) {
            mhasLimit |= xmlRpcValueToTypeOrDefault<bool>(brushedMotorData, std::format("limit_{}_enabled", i), false);
        }
        mCalibrationThrottle = Percent{xmlRpcValueToTypeOrDefault<double>(brushedMotorData, "calibration_throttle", 0.0)};
        mErrorState = "Unknown";
        mState = "Unknown";
    }

<<<<<<< HEAD
    void BrushedController::setDesiredThrottle(Percent throttle) {
=======
    auto BrushedController::setDesiredThrottle(Percent throttle) -> void {
        updateLastConnection();
>>>>>>> 147668c6
        if (!mIsConfigured) {
            sendConfiguration();
            return;
        }

        assert(throttle >= -1_percent && throttle <= 1_percent);

        mDevice.publish_message(InBoundMessage{ThrottleCommand{.throttle = throttle}});
    }

<<<<<<< HEAD
    void BrushedController::setDesiredPosition(Radians position) {
=======
    auto BrushedController::setDesiredPosition(Radians position) -> void {
        updateLastConnection();
>>>>>>> 147668c6
        if (!mIsConfigured) {
            sendConfiguration();
            return;
        }

        assert(position >= mConfigCommand.min_position && position <= mConfigCommand.max_position);

        mDevice.publish_message(InBoundMessage{PositionCommand{
                .position = position,
                .p = static_cast<float>(mPositionGains.p),
                .i = static_cast<float>(mPositionGains.i),
                .d = static_cast<float>(mPositionGains.d),
        }});
    }

<<<<<<< HEAD
    void BrushedController::setDesiredVelocity(RadiansPerSecond velocity) {
=======
    auto BrushedController::setDesiredVelocity(RadiansPerSecond velocity) -> void {
        updateLastConnection();
>>>>>>> 147668c6
        if (!mIsConfigured) {
            sendConfiguration();
            return;
        }

        assert(velocity >= mConfigCommand.min_velocity && velocity <= mConfigCommand.max_velocity);

        velocity = velocity * mVelocityMultiplier;

        mDevice.publish_message(InBoundMessage{VelocityCommand{
                .velocity = velocity,
                .p = static_cast<float>(mVelocityGains.p),
                .i = static_cast<float>(mVelocityGains.i),
                .d = static_cast<float>(mVelocityGains.d),
                .ff = static_cast<float>(mVelocityGains.ff),
        }});
    }

    auto BrushedController::sendConfiguration() -> void {
        mDevice.publish_message(InBoundMessage{mConfigCommand});

        // Need to await configuration. Can NOT directly set mIsConfigured to true.
    }

<<<<<<< HEAD
    void BrushedController::adjust(Radians position) {
=======
    auto BrushedController::adjust(Radians position) -> void {
        updateLastConnection();
>>>>>>> 147668c6
        if (!mIsConfigured) {
            sendConfiguration();
            return;
        }

        assert(position >= mConfigCommand.min_position && position <= mConfigCommand.max_position);

        mDevice.publish_message(InBoundMessage{AdjustCommand{.position = position}});
    }

    auto BrushedController::processMessage(ControllerDataState const& state) -> void {
        mCurrentPosition = state.position;
        mCurrentVelocity = state.velocity / mVelocityMultiplier;
        ROS_INFO("Vel: %f | Pos: %f", mCurrentVelocity.get(), mCurrentPosition.get());
        ConfigCalibErrorInfo configCalibErrInfo = state.config_calib_error_data;
        mIsConfigured = configCalibErrInfo.configured;
        mIsCalibrated = configCalibErrInfo.calibrated;
        mErrorState = errorToString(configCalibErrInfo.error);
        auto const& [_, hit] = state.limit_switches;
        for (std::size_t i = 0; i < mLimitHit.size(); ++i) {
            mLimitHit.at(i) = GET_BIT_AT_INDEX(hit, i);
        }
        if (mIsCalibrated) {
            mState = "Armed";
        } else {
            mState = "Not Armed";
        }
    }

    auto BrushedController::processCANMessage(CAN::ConstPtr const& msg) -> void {
        assert(msg->source == mControllerName);
        assert(msg->destination == mName);

        OutBoundMessage const& message = *reinterpret_cast<OutBoundMessage const*>(msg->data.data());

        // This calls the correct process function based on the current value of the alternative
        std::visit([&](auto const& messageAlternative) { processMessage(messageAlternative); }, message);
    }

    auto BrushedController::getEffort() -> double {
        return std::numeric_limits<double>::quiet_NaN();
    }

    auto BrushedController::errorToString(BDCMCErrorInfo errorCode) -> std::string {
        switch (errorCode) {
            case BDCMCErrorInfo::NO_ERROR:
                return "NO_ERROR";
            case BDCMCErrorInfo::DEFAULT_START_UP_NOT_CONFIGURED:
                return "DEFAULT_START_UP_NOT_CONFIGURED";
            case BDCMCErrorInfo::RECEIVING_COMMANDS_WHEN_NOT_CONFIGURED:
                return "RECEIVING_COMMANDS_WHEN_NOT_CONFIGURED";
            case BDCMCErrorInfo::RECEIVING_POSITION_COMMANDS_WHEN_NOT_CALIBRATED:
                return "RECEIVING_POSITION_COMMANDS_WHEN_NOT_CALIBRATED";
            case BDCMCErrorInfo::OUTPUT_SET_TO_ZERO_SINCE_EXCEEDING_LIMITS:
                return "OUTPUT_SET_TO_ZERO_SINCE_EXCEEDING_LIMITS";
            case BDCMCErrorInfo::RECEIVING_PID_COMMANDS_WHEN_NO_READER_EXISTS:
                return "RECEIVING_PID_COMMANDS_WHEN_NO_READER_EXISTS";
            default:
                return "UNKNOWN_ERROR_CODE";
        }
    }

    auto BrushedController::calibrateServiceCallback([[maybe_unused]] std_srvs::Trigger::Request& req, std_srvs::Trigger::Response& res) -> bool {
        if (!mhasLimit) {
            res.success = false;
            res.message = mControllerName + " does not have limit switches, cannot calibrate";
            return true;
        } else if (mIsCalibrated) {
            res.success = false;
            res.message = mControllerName + " already calibrated";
            return true;
        } else {
            // sends throttle command until a limit switch is hit
            // mIsCalibrated is set with CAN message coming from BDCMC
            setDesiredThrottle(mCalibrationThrottle);
            res.success = true;
            return true;
        }
    }

} // namespace mrover<|MERGE_RESOLUTION|>--- conflicted
+++ resolved
@@ -69,12 +69,7 @@
         mState = "Unknown";
     }
 
-<<<<<<< HEAD
-    void BrushedController::setDesiredThrottle(Percent throttle) {
-=======
     auto BrushedController::setDesiredThrottle(Percent throttle) -> void {
-        updateLastConnection();
->>>>>>> 147668c6
         if (!mIsConfigured) {
             sendConfiguration();
             return;
@@ -85,12 +80,7 @@
         mDevice.publish_message(InBoundMessage{ThrottleCommand{.throttle = throttle}});
     }
 
-<<<<<<< HEAD
-    void BrushedController::setDesiredPosition(Radians position) {
-=======
     auto BrushedController::setDesiredPosition(Radians position) -> void {
-        updateLastConnection();
->>>>>>> 147668c6
         if (!mIsConfigured) {
             sendConfiguration();
             return;
@@ -106,12 +96,7 @@
         }});
     }
 
-<<<<<<< HEAD
-    void BrushedController::setDesiredVelocity(RadiansPerSecond velocity) {
-=======
     auto BrushedController::setDesiredVelocity(RadiansPerSecond velocity) -> void {
-        updateLastConnection();
->>>>>>> 147668c6
         if (!mIsConfigured) {
             sendConfiguration();
             return;
@@ -136,12 +121,7 @@
         // Need to await configuration. Can NOT directly set mIsConfigured to true.
     }
 
-<<<<<<< HEAD
-    void BrushedController::adjust(Radians position) {
-=======
     auto BrushedController::adjust(Radians position) -> void {
-        updateLastConnection();
->>>>>>> 147668c6
         if (!mIsConfigured) {
             sendConfiguration();
             return;
@@ -209,17 +189,17 @@
             res.success = false;
             res.message = mControllerName + " does not have limit switches, cannot calibrate";
             return true;
-        } else if (mIsCalibrated) {
+        }
+        if (mIsCalibrated) {
             res.success = false;
             res.message = mControllerName + " already calibrated";
             return true;
-        } else {
-            // sends throttle command until a limit switch is hit
-            // mIsCalibrated is set with CAN message coming from BDCMC
-            setDesiredThrottle(mCalibrationThrottle);
-            res.success = true;
-            return true;
-        }
+        }
+        // sends throttle command until a limit switch is hit
+        // mIsCalibrated is set with CAN message coming from BDCMC
+        setDesiredThrottle(mCalibrationThrottle);
+        res.success = true;
+        return true;
     }
 
 } // namespace mrover