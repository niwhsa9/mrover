#pragma once

#include "controller.hpp"
<<<<<<< HEAD
#include "moteus.h"

=======
#include "can_manager.hpp"
>>>>>>> 42684dc9

#include <optional>
#include <unistd.h>
#include <iostream>

using namespace mjbots;

enum class Mode {
    Stopped = 0,
    Fault = 1,
    PreparingToOperate1 = 2,
    PreparingToOperate2 = 3,
    PreparingToOperate3 = 4,
    PWMMode = 5,
    VoltageMode = 6,
    VoltageFOC = 7,
    VoltageDQ = 8,
    Current = 9,
    Position = 10,
    Timeout = 11,
    ZeroVelocity = 12,
    StayWithin = 13,
    MeasureInductance = 14,
    Brake = 15
};

enum class ErrorCode {
    DmaStreamTransferError = 1,
    DmaStreamFifiError = 2,
    UartOverrunError = 3,
    UartFramingError = 4,
    UartNoiseError = 5,
    UartBufferOverrunError = 6,
    UartParityError = 7,
    CalibrationFault = 32,
    MotorDriverFault = 33,
    OverVoltage = 34,
    EncoderFault = 35,
    MotorNotConfigured = 36,
    PwmCycleOverrun = 37,
    OverTemperature = 38,
    StartOutsideLimit = 39,
    UnderVoltage = 40,
    ConfigChanged = 41,
    ThetaInvalid = 42,
    PositionInvalid = 43,
};

class BrushlessController : public Controller {
public:
    void update(const std::vector<uint8_t> &frame) override;

<<<<<<< HEAD
    void set_desired_speed_unit(double speed) override // from -1.0 to 1.0
    void set_desired_speed_rev_s(double speed)  // in rev/s

    void set_desired_torque() override {
        moteus::Controller::Options options;
        options.id = 1;

        moteus::Controller controller(options);
        auto transport = moteus::Controller::MakeSingletonTransport({});


        // Command a stop to the controller in order to clear any faults.
        controller.SetStop();

            std::vector<moteus::CanFdFrame> send_frames;
            //std::vector<moteus::CanFdFrame> receive_frames;


            moteus::CurrentMode::Command cmd;

            TorqueModel dut(0.41f, 17.0f, 0.002f, 97.0f);
            const float calculated_current = dut.torque_to_current(torque);

            cmd.q_A = // TODO
            cmd.d_A = // TODO
            

            
            send_frames.push_back(controller.MakeCurrent(cmd));
        
            transport->BlockingCycle(&send_frames[0], send_frames.size(),
                                &receive_frames);
    
    }

    void set_desired_position(int position) override {
        moteus::Controller::Options options;
        options.id = 1;

        moteus::Controller controller(options);

        // Command a stop to the controller in order to clear any faults.
        controller.SetStop();

        moteus::PositionMode::Command cmd;

        // Here we will just command a position of NaN and a velocity of
        // 0.0.  This means "hold position wherever you are".
        cmd.position = position;
        //cmd.velocity = 0.0;

        const auto maybe_result = controller.SetPositionWaitComplete(cmd, 0.01);

        //debug
        if (maybe_result) {
        const auto r = maybe_result->values;
        ::printf("%3d p/v/t=(%7.3f,%7.3f,%7.3f)  v/t/f=(%5.1f,%5.1f,%3d)   \r",
                static_cast<int>(r.mode),
                r.position,
                r.velocity,
                r.torque,
                r.voltage,
                r.temperature,
                r.fault);
        ::fflush(stdout);
        }    

    }

    MotorType get_type() override {
        return MotorType::Brushless;
    }
    
    void test_set_velocity(double speed) {

    // The following DefaultArgProcess is an optional call.  If made,
    // then command line arguments will be handled which allow setting
    // and configuring the default 'transport' to be used if none is
    // specified in Controller::Options::transport.
    //moteus::Controller::DefaultArgProcess(argc, argv);

    // There are many possible options to set for each controller
    // instance.  Here we re-set the ID to the default (1), just to show
    // how it is done.
    moteus::Controller::Options options;
    options.id = 1;

    moteus::Controller controller(options);
    auto transport = moteus::Controller::MakeSingletonTransport({});


    // Command a stop to the controller in order to clear any faults.
    controller.SetStop();

        std::vector<moteus::CanFdFrame> send_frames;
        std::vector<moteus::CanFdFrame> receive_frames;


        moteus::PositionMode::Command cmd;

        // Here we will just command a position of NaN and a velocity of
        // 0.0.  This means "hold position wherever you are".

        cmd.position = std::numeric_limits<double>::quiet_NaN();
        cmd.velocity = speed;
        

        
        send_frames.push_back(controller.MakePosition(cmd));
       
        transport->BlockingCycle(&send_frames[0], send_frames.size(),
                             &receive_frames);
    }
=======
    void set_desired_throttle(float throttle) override; // from -1.0 to 1.0
    void set_desired_velocity(float velocity) override; // in rev/s
    void set_desired_position(float position) override;

    BrushlessController(ros::NodeHandle& nh, const std::string& name) : Controller(nh, name) {
        torque = 0.3f;
    }
    ~BrushlessController() override = default;
>>>>>>> 42684dc9

private:
    std::optional<ErrorCode> err;
    float torque{};
};
<|MERGE_RESOLUTION|>--- conflicted
+++ resolved
@@ -1,12 +1,9 @@
 #pragma once
 
 #include "controller.hpp"
-<<<<<<< HEAD
 #include "moteus.h"
 
-=======
 #include "can_manager.hpp"
->>>>>>> 42684dc9
 
 #include <optional>
 #include <unistd.h>
@@ -59,7 +56,6 @@
 public:
     void update(const std::vector<uint8_t> &frame) override;
 
-<<<<<<< HEAD
     void set_desired_speed_unit(double speed) override // from -1.0 to 1.0
     void set_desired_speed_rev_s(double speed)  // in rev/s
 
@@ -173,7 +169,6 @@
         transport->BlockingCycle(&send_frames[0], send_frames.size(),
                              &receive_frames);
     }
-=======
     void set_desired_throttle(float throttle) override; // from -1.0 to 1.0
     void set_desired_velocity(float velocity) override; // in rev/s
     void set_desired_position(float position) override;
@@ -182,7 +177,6 @@
         torque = 0.3f;
     }
     ~BrushlessController() override = default;
->>>>>>> 42684dc9
 
 private:
     std::optional<ErrorCode> err;
