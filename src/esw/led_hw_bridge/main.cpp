#include "can_device.hpp"
#include "messaging.hpp"
#include <ros/ros.h>

#include <mrover/CAN.h>
#include <mrover/LED.h>

std::unique_ptr<mrover::CanDevice> ledCanDevice;

void changeLED(const mrover::LED::ConstPtr& msg);

<<<<<<< HEAD
int main(int argc, char** argv) {
=======
ros::Publisher CANPublisher;

auto main(int argc, char** argv) -> int {
>>>>>>> 147668c6
    // Initialize the ROS node
    ros::init(argc, argv, "led_hw_bridge");
    ros::NodeHandle nh;

    ledCanDevice = std::make_unique<mrover::CanDevice>(nh, "jetson", "pdlb");

    ros::Subscriber changeLEDSubscriber = nh.subscribe<mrover::LED>("led", 1, changeLED);

    // Enter the ROS event loop
    ros::spin();

    return 0;
}

auto changeLED(mrover::LED::ConstPtr const& msg) -> void {
    mrover::LEDInfo ledInfo{};
    ledInfo.red = msg->red;
    ledInfo.green = msg->green;
    ledInfo.blue = msg->blue;
    ledInfo.blinking = msg->is_blinking;
    ledCanDevice->publish_message(mrover::InBoundPDLBMessage{mrover::LEDCommand{.led_info = ledInfo}});
}<|MERGE_RESOLUTION|>--- conflicted
+++ resolved
@@ -9,13 +9,9 @@
 
 void changeLED(const mrover::LED::ConstPtr& msg);
 
-<<<<<<< HEAD
-int main(int argc, char** argv) {
-=======
 ros::Publisher CANPublisher;
 
 auto main(int argc, char** argv) -> int {
->>>>>>> 147668c6
     // Initialize the ROS node
     ros::init(argc, argv, "led_hw_bridge");
     ros::NodeHandle nh;
