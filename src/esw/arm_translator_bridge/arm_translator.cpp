#include "arm_translator.hpp"

#include "joint_de_translation.hpp"
#include "linear_joint_translation.hpp"

#include <numbers>

#include <units/units.hpp>
#include <params_utils.hpp>

namespace mrover {

    ArmTranslator::ArmTranslator(ros::NodeHandle& nh) {
        assert(mJointDEPitchIndex == mJointDE0Index);
        assert(mJointDERollIndex == mJointDE1Index);
        assert(mArmHWNames.size() == mRawArmNames.size());

        for (std::size_t i = 0; i < mRawArmNames.size(); ++i) {
            if (i != mJointDEPitchIndex && i != mJointDERollIndex) {
                assert(mArmHWNames.at(i) == mRawArmNames.at(i));
            }

            // adjust and calibrate services
<<<<<<< HEAD
            auto rawName = static_cast<std::string>(mRawArmNames[i]);
            mAdjustServersByRawArmNames[rawName] = std::make_unique<ros::ServiceServer>(nh.advertiseService(std::format("{}_adjust", rawName), &ArmTranslator::adjustServiceCallback, this));

            auto hwName = static_cast<std::string>(mArmHWNames[i]);
            mAdjustClientsByArmHWNames[hwName] = nh.serviceClient<AdjustMotor>(std::format("{}_adjust", hwName));
        }

        mJointDEPitchOffset = requireParamAsUnit<Radians>(nh, "joint_de/pitch_offset");
        mJointDERollOffset = requireParamAsUnit<Radians>(nh, "joint_de/roll_offset");

        mMinRadPerSecDE0 = requireParamAsUnit<RadiansPerSecond>(nh, "brushless_motors/controllers/joint_de_0/min_velocity");
        mMaxRadPerSecDE0 = requireParamAsUnit<RadiansPerSecond>(nh, "brushless_motors/controllers/joint_de_0/max_velocity");
        mMinRadPerSecDE1 = requireParamAsUnit<RadiansPerSecond>(nh, "brushless_motors/controllers/joint_de_1/min_velocity");
        mMaxRadPerSecDE1 = requireParamAsUnit<RadiansPerSecond>(nh, "brushless_motors/controllers/joint_de_1/max_velocity");
=======
            std::string rawName = mRawArmNames[i];
            mAdjustServersByRawArmNames[rawName] = std::make_unique<ros::ServiceServer>(nh.advertiseService(std::format("{}_adjust", rawName), &ArmTranslator::adjustServiceCallback, this));

            std::string hwName = mArmHWNames[i];
            mAdjustClientsByArmHWNames[hwName] = nh.serviceClient<AdjustMotor>(std::format("{}_adjust", hwName));
        }

        mJointDEPitchOffset = Radians{getFloatFromRosParam(nh, "joint_de/pitch_offset")};
        mJointDERollOffset = Radians{getFloatFromRosParam(nh, "joint_de/roll_offset")};

        mMinRadPerSecDE0 = RadiansPerSecond{getFloatFromRosParam(nh, "brushless_motors/controllers/joint_de_0/min_velocity")};
        mMaxRadPerSecDE0 = RadiansPerSecond{getFloatFromRosParam(nh, "brushless_motors/controllers/joint_de_0/max_velocity")};
        mMinRadPerSecDE1 = RadiansPerSecond{getFloatFromRosParam(nh, "brushless_motors/controllers/joint_de_1/min_velocity")};
        mMaxRadPerSecDE1 = RadiansPerSecond{getFloatFromRosParam(nh, "brushless_motors/controllers/joint_de_1/max_velocity")};
>>>>>>> 147668c6

        mJointDEPitchPosSub = nh.subscribe<std_msgs::Float32>("joint_de_pitch_raw_position_data", 1, &ArmTranslator::processPitchRawPositionData, this);
        mJointDERollPosSub = nh.subscribe<std_msgs::Float32>("joint_de_roll_raw_position_data", 1, &ArmTranslator::processRollRawPositionData, this);

<<<<<<< HEAD
        mJointALinMult = requireParamAsUnit<RadiansPerMeter>(nh, "brushless_motors/controllers/joint_a/rad_to_meters_ratio");
=======
        mJointALinMult = RadiansPerMeter{getFloatFromRosParam(nh, "brushless_motors/controllers/joint_a/rad_to_meters_ratio")};
>>>>>>> 147668c6

        mThrottleSub = nh.subscribe<Throttle>("arm_throttle_cmd", 1, &ArmTranslator::processThrottleCmd, this);
        mVelocitySub = nh.subscribe<Velocity>("arm_velocity_cmd", 1, &ArmTranslator::processVelocityCmd, this);
        mPositionSub = nh.subscribe<Position>("arm_position_cmd", 1, &ArmTranslator::processPositionCmd, this);
        mArmHWJointDataSub = nh.subscribe<sensor_msgs::JointState>("arm_hw_joint_data", 1, &ArmTranslator::processArmHWJointData, this);

        mThrottlePub = std::make_unique<ros::Publisher>(nh.advertise<Throttle>("arm_hw_throttle_cmd", 1));
        mVelocityPub = std::make_unique<ros::Publisher>(nh.advertise<Velocity>("arm_hw_velocity_cmd", 1));
        mPositionPub = std::make_unique<ros::Publisher>(nh.advertise<Position>("arm_hw_position_cmd", 1));
        mJointDataPub = std::make_unique<ros::Publisher>(nh.advertise<sensor_msgs::JointState>("arm_joint_data", 1));
    }

<<<<<<< HEAD
    auto ArmTranslator::clampValues(float& val1, float& val2, float minValue1, float maxValue1, float minValue2, float maxValue2) -> void {
        // val1 = (val1 - (-80)) / (maxValue1 - minValue1) * ();
        // val2 if (val1 < minValue1) {
        //     float const ratio = minValue1 / val1;
        //     val1 *= ratio;
        //     val2 *= ratio;
        // }
        // if (maxValue1 < val1) {
        //     float const ratio = maxValue1 / val1;
        //     val1 *= ratio;
        //     val2 *= ratio;
        // }
        // if (val2 < minValue2) {
        //     float const ratio = minValue2 / val2;
        //     val1 *= ratio;
        //     val2 *= ratio;
        // }
        // if (maxValue2 < val2) {
        //     float const ratio = maxValue2 / val2;
        //     val1 *= ratio;
        //     val2 *= ratio;
        // }
    }
=======
    // void ArmTranslator::clampValues(float& val1, float& val2, float minValue1, float maxValue1, float minValue2, float maxValue2) {
    // val1 = (val1 - (-80)) / (maxValue1 - minValue1) * ();
    // val2 if (val1 < minValue1) {
    //     float const ratio = minValue1 / val1;
    //     val1 *= ratio;
    //     val2 *= ratio;
    // }
    // if (maxValue1 < val1) {
    //     float const ratio = maxValue1 / val1;
    //     val1 *= ratio;
    //     val2 *= ratio;
    // }
    // if (val2 < minValue2) {
    //     float const ratio = minValue2 / val2;
    //     val1 *= ratio;
    //     val2 *= ratio;
    // }
    // if (maxValue2 < val2) {
    //     float const ratio = maxValue2 / val2;
    //     val1 *= ratio;
    //     val2 *= ratio;
    // }
    // }
>>>>>>> 147668c6

    auto ArmTranslator::mapValue(float& val, float inputMinValue, float inputMaxValue, float outputMinValue, float outputMaxValue) -> void {
        val = (val - inputMinValue) / (inputMaxValue - inputMinValue) * (outputMaxValue - outputMinValue) + outputMinValue;
    }

<<<<<<< HEAD
    auto ArmTranslator::processThrottleCmd(Throttle::ConstPtr const& msg) -> void {
=======
    auto ArmTranslator::processThrottleCmd(Throttle::ConstPtr const& msg) const -> void {
>>>>>>> 147668c6
        if (mRawArmNames != msg->names || mRawArmNames.size() != msg->throttles.size()) {
            ROS_ERROR("Throttle requests for arm is ignored!");
            return;
        }

        Throttle throttle = *msg;
        ROS_INFO("pitch throttle: %f    roll throttle: %f", msg->throttles.at(mJointDEPitchIndex), msg->throttles.at(mJointDERollIndex));

        auto [joint_de_0_throttle, joint_de_1_throttle] = transformPitchRollToMotorOutputs(
                msg->throttles.at(mJointDEPitchIndex),
                msg->throttles.at(mJointDERollIndex));

        ROS_INFO("pre-mapped values: de_0 %f   de_1 %f", joint_de_0_throttle, joint_de_1_throttle);

        mapValue(
                joint_de_0_throttle,
                -80.0f,
                80.0f,
                -1.0f,
                1.0f);

        mapValue(
                joint_de_1_throttle,
                -80.0f,
                80.0f,
                -1.0f,
                1.0f);

        throttle.names.at(mJointDEPitchIndex) = "joint_de_0";
        throttle.names.at(mJointDERollIndex) = "joint_de_1";
        throttle.throttles.at(mJointDEPitchIndex) = joint_de_0_throttle;
        throttle.throttles.at(mJointDERollIndex) = joint_de_1_throttle;

        ROS_INFO("post-mapped values: de_0 %f   de_1 %f", joint_de_0_throttle, joint_de_1_throttle);

        mThrottlePub->publish(throttle);
    }

    auto ArmTranslator::jointDEIsCalibrated() const -> bool {
        return mJointDE0PosOffset.has_value() && mJointDE1PosOffset.has_value();
    }

    auto ArmTranslator::updatePositionOffsets() -> void {
        if (!mCurrentRawJointDEPitch.has_value() || !mCurrentRawJointDERoll.has_value() || !mCurrentRawJointDE0Position.has_value() || !mCurrentRawJointDE1Position.has_value()) {
            return;
        }

        std::pair<float, float> expected_motor_outputs = transformPitchRollToMotorOutputs(mCurrentRawJointDEPitch->get(), mCurrentRawJointDERoll->get());
        if (mCurrentRawJointDE0Position.has_value()) {
            mJointDE0PosOffset = *mCurrentRawJointDE0Position - Radians{expected_motor_outputs.first};
        }
        if (mCurrentRawJointDE1Position.has_value()) {
            mJointDE1PosOffset = *mCurrentRawJointDE1Position - Radians{expected_motor_outputs.second};
        }
    }

    auto ArmTranslator::processPitchRawPositionData(std_msgs::Float32::ConstPtr const& msg) -> void {
        mCurrentRawJointDEPitch = Radians{msg->data};
        updatePositionOffsets();
    }

    auto ArmTranslator::processRollRawPositionData(std_msgs::Float32::ConstPtr const& msg) -> void {
        mCurrentRawJointDERoll = Radians{msg->data};
        updatePositionOffsets();
    }

<<<<<<< HEAD

=======
>>>>>>> 147668c6
    auto ArmTranslator::processVelocityCmd(Velocity::ConstPtr const& msg) -> void {
        if (mRawArmNames != msg->names || mRawArmNames.size() != msg->velocities.size()) {
            ROS_ERROR("Velocity requests for arm is ignored!");
            return;
        }

        Velocity velocity = *msg;

        auto [joint_de_0_vel, joint_de_1_vel] = transformPitchRollToMotorOutputs(
                msg->velocities.at(mJointDEPitchIndex),
                msg->velocities.at(mJointDERollIndex));

        mapValue(
                joint_de_0_vel,
                -800.0,
                800.0,
                mMinRadPerSecDE1.get(),
                mMaxRadPerSecDE1.get());

        mapValue(
                joint_de_1_vel,
                -800.0,
                800.0,
                mMinRadPerSecDE1.get(),
                mMaxRadPerSecDE1.get());

        velocity.names.at(mJointDEPitchIndex) = "joint_de_0";
        velocity.names.at(mJointDERollIndex) = "joint_de_1";
        velocity.velocities.at(mJointDEPitchIndex) = joint_de_0_vel;
        velocity.velocities.at(mJointDERollIndex) = joint_de_1_vel;

        // joint a convert linear velocity (meters/s) to revolution/s
<<<<<<< HEAD
        auto joint_a_vel = convertLinVel(msg->velocities.at(mJointAIndex), static_cast<float>(mJointALinMult.get()));
=======
        auto joint_a_vel = convertLinVel(msg->velocities.at(mJointAIndex), static_cast<float>(mJointALinMult.get() / (2 * std::numbers::pi)));
>>>>>>> 147668c6
        velocity.velocities.at(mJointAIndex) = joint_a_vel;
        ROS_INFO("joint a velocity after conversion: %f", joint_a_vel);

        mVelocityPub->publish(velocity);
    }

    auto ArmTranslator::processPositionCmd(Position::ConstPtr const& msg) -> void {
        if (mRawArmNames != msg->names || mRawArmNames.size() != msg->positions.size()) {
            ROS_ERROR("Position requests for arm is ignored!");
            return;
        }

        if (!jointDEIsCalibrated()) {
            ROS_ERROR("Position requests for arm is ignored because jointDEIsNotCalibrated!");
            return;
        }

        Position position = *msg;

        auto [joint_de_0_raw_pos, joint_de_1_raw_pos] = transformPitchRollToMotorOutputs(
                msg->positions.at(mJointDEPitchIndex),
                msg->positions.at(mJointDERollIndex));

        float joint_de_0_pos = joint_de_0_raw_pos + mJointDE0PosOffset->get();
        float joint_de_1_pos = joint_de_1_raw_pos + mJointDE1PosOffset->get();

        position.names.at(mJointDEPitchIndex) = "joint_de_0";
        position.names.at(mJointDERollIndex) = "joint_de_1";
        position.positions.at(mJointDEPitchIndex) = joint_de_0_pos;
        position.positions.at(mJointDERollIndex) = joint_de_1_pos;

        // joint a convert linear position (meters) to radians
        auto joint_a_pos = convertLinPos(msg->positions.at(mJointAIndex), mJointALinMult.get());
        position.positions.at(mJointAIndex) = joint_a_pos;

        mPositionPub->publish(position);
    }

    auto ArmTranslator::processArmHWJointData(sensor_msgs::JointState::ConstPtr const& msg) -> void {
        if (mArmHWNames != msg->name || mArmHWNames.size() != msg->position.size() || mArmHWNames.size() != msg->velocity.size() || mArmHWNames.size() != msg->effort.size()) {
            ROS_ERROR("Forwarding joint data for arm is ignored!");
            return;
        }

        // Convert joint state of joint a from radians/revolutions to meters
<<<<<<< HEAD
        auto jointALinVel = convertLinVel(static_cast<float>(msg->velocity.at(mJointAIndex)), mJointALinMult.get());
=======
        auto jointALinVel = convertLinVel(static_cast<float>(msg->velocity.at(mJointAIndex)), static_cast<float>(mJointALinMult.get() / (2 * std::numbers::pi)));
>>>>>>> 147668c6
        auto jointALinPos = convertLinPos(static_cast<float>(msg->position.at(mJointAIndex)), mJointALinMult.get());


        sensor_msgs::JointState jointState = *msg;

        auto [jointDEPitchVel, jointDERollVel] = transformMotorOutputsToPitchRoll(
                static_cast<float>(msg->velocity.at(mJointDE0Index)),
                static_cast<float>(msg->velocity.at(mJointDE1Index)));

        [[maybe_unused]] auto [jointDEPitchPos, jointDERollPos] = transformMotorOutputsToPitchRoll(
                static_cast<float>(msg->position.at(mJointDE0Index)),
                static_cast<float>(msg->position.at(mJointDE1Index)));

        auto [jointDEPitchEff, jointDERollEff] = transformMotorOutputsToPitchRoll(
                static_cast<float>(msg->effort.at(mJointDE0Index)),
                static_cast<float>(msg->effort.at(mJointDE1Index)));

        mCurrentRawJointDE0Position = Radians{msg->position.at(mJointDE0Index)};
        mCurrentRawJointDE1Position = Radians{msg->position.at(mJointDE1Index)};

        jointState.name.at(mJointDE0Index) = "joint_de_0";
        jointState.name.at(mJointDE1Index) = "joint_de_1";
        jointState.velocity.at(mJointDE0Index) = jointDEPitchVel;
        jointState.velocity.at(mJointDE1Index) = jointDERollVel;
        jointState.position.at(mJointDE0Index) = jointDEPitchVel;
        jointState.position.at(mJointDE1Index) = jointDERollVel;
        jointState.effort.at(mJointDE0Index) = jointDEPitchEff;
        jointState.effort.at(mJointDE1Index) = jointDERollEff;

        jointState.velocity.at(mJointAIndex) = jointALinVel;
        jointState.position.at(mJointAIndex) = jointALinPos;

        mJointDataPub->publish(jointState);
    }

    auto ArmTranslator::adjustServiceCallback(AdjustMotor::Request& req, AdjustMotor::Response& res) -> bool {

        if (req.name == "joint_de_roll") {
            mJointDERollAdjust = req.value;
        } else if (req.name == "joint_de_pitch") {
            mJointDEPitchAdjust = req.value;
        } else if (req.name == "joint_a") {
            AdjustMotor::Request controllerReq;
            AdjustMotor::Response controllerRes = res;
            controllerReq.value = convertLinPos(static_cast<float>(req.value), mJointALinMult.get());

            mAdjustClientsByArmHWNames[req.name].call(controllerReq, controllerRes);
            res.success = controllerRes.success;
        } else {
            AdjustMotor::Request controllerReq = req;
            AdjustMotor::Response controllerRes = res;
            mAdjustClientsByArmHWNames[req.name].call(controllerReq, controllerRes);
            res.success = controllerRes.success;
        }

        if (mJointDEPitchAdjust && mJointDERollAdjust) {
            // convert DE_roll and DE_pitch into DE_0 and DE_1 (outgoing message to arm_hw_bridge)
            auto [joint_de_0_raw_value, joint_de_1_raw_value] = transformPitchRollToMotorOutputs(
                    mJointDEPitchAdjust.value(),
                    mJointDERollAdjust.value());
            mJointDEPitchAdjust = std::nullopt;
            mJointDERollAdjust = std::nullopt;

            float joint_de_0_value = joint_de_0_raw_value + mJointDE0PosOffset->get();
            float joint_de_1_value = joint_de_1_raw_value + mJointDE1PosOffset->get();

            AdjustMotor::Response controllerResDE0;
            AdjustMotor::Request controllerReqDE0;
            controllerReqDE0.name = "joint_de_0";
            controllerReqDE0.value = joint_de_0_value;
            mAdjustClientsByArmHWNames[controllerReqDE0.name].call(controllerResDE0, controllerReqDE0);

            AdjustMotor::Response controllerResDE1;
            AdjustMotor::Request controllerReqDE1;
            controllerReqDE1.name = "joint_de_1";
            controllerReqDE1.value = joint_de_1_value;
            mAdjustClientsByArmHWNames[controllerReqDE1.name].call(controllerReqDE1, controllerResDE1);

            res.success = controllerResDE0.success && controllerResDE1.success;
        } else {
            // adjust service was for de, but both de joints have not adjusted yet
            res.success = false;
        }
        return true;
    }


} // namespace mrover<|MERGE_RESOLUTION|>--- conflicted
+++ resolved
@@ -2,8 +2,6 @@
 
 #include "joint_de_translation.hpp"
 #include "linear_joint_translation.hpp"
-
-#include <numbers>
 
 #include <units/units.hpp>
 #include <params_utils.hpp>
@@ -19,14 +17,16 @@
             if (i != mJointDEPitchIndex && i != mJointDERollIndex) {
                 assert(mArmHWNames.at(i) == mRawArmNames.at(i));
             }
-
-            // adjust and calibrate services
-<<<<<<< HEAD
-            auto rawName = static_cast<std::string>(mRawArmNames[i]);
-            mAdjustServersByRawArmNames[rawName] = std::make_unique<ros::ServiceServer>(nh.advertiseService(std::format("{}_adjust", rawName), &ArmTranslator::adjustServiceCallback, this));
-
-            auto hwName = static_cast<std::string>(mArmHWNames[i]);
-            mAdjustClientsByArmHWNames[hwName] = nh.serviceClient<AdjustMotor>(std::format("{}_adjust", hwName));
+            {
+                auto rawName = static_cast<std::string>(mRawArmNames[i]);
+                auto [_, was_inserted] = mAdjustServersByRawArmNames.try_emplace(rawName, nh.advertiseService(std::format("{}_adjust", rawName), &ArmTranslator::adjustServiceCallback, this));
+                assert(was_inserted);
+            }
+            {
+                auto hwName = static_cast<std::string>(mArmHWNames[i]);
+                auto [_, was_inserted] = mAdjustClientsByArmHWNames.try_emplace(hwName, nh.serviceClient<AdjustMotor>(std::format("{}_adjust", hwName)));
+                assert(was_inserted);
+            }
         }
 
         mJointDEPitchOffset = requireParamAsUnit<Radians>(nh, "joint_de/pitch_offset");
@@ -36,31 +36,11 @@
         mMaxRadPerSecDE0 = requireParamAsUnit<RadiansPerSecond>(nh, "brushless_motors/controllers/joint_de_0/max_velocity");
         mMinRadPerSecDE1 = requireParamAsUnit<RadiansPerSecond>(nh, "brushless_motors/controllers/joint_de_1/min_velocity");
         mMaxRadPerSecDE1 = requireParamAsUnit<RadiansPerSecond>(nh, "brushless_motors/controllers/joint_de_1/max_velocity");
-=======
-            std::string rawName = mRawArmNames[i];
-            mAdjustServersByRawArmNames[rawName] = std::make_unique<ros::ServiceServer>(nh.advertiseService(std::format("{}_adjust", rawName), &ArmTranslator::adjustServiceCallback, this));
-
-            std::string hwName = mArmHWNames[i];
-            mAdjustClientsByArmHWNames[hwName] = nh.serviceClient<AdjustMotor>(std::format("{}_adjust", hwName));
-        }
-
-        mJointDEPitchOffset = Radians{getFloatFromRosParam(nh, "joint_de/pitch_offset")};
-        mJointDERollOffset = Radians{getFloatFromRosParam(nh, "joint_de/roll_offset")};
-
-        mMinRadPerSecDE0 = RadiansPerSecond{getFloatFromRosParam(nh, "brushless_motors/controllers/joint_de_0/min_velocity")};
-        mMaxRadPerSecDE0 = RadiansPerSecond{getFloatFromRosParam(nh, "brushless_motors/controllers/joint_de_0/max_velocity")};
-        mMinRadPerSecDE1 = RadiansPerSecond{getFloatFromRosParam(nh, "brushless_motors/controllers/joint_de_1/min_velocity")};
-        mMaxRadPerSecDE1 = RadiansPerSecond{getFloatFromRosParam(nh, "brushless_motors/controllers/joint_de_1/max_velocity")};
->>>>>>> 147668c6
 
         mJointDEPitchPosSub = nh.subscribe<std_msgs::Float32>("joint_de_pitch_raw_position_data", 1, &ArmTranslator::processPitchRawPositionData, this);
         mJointDERollPosSub = nh.subscribe<std_msgs::Float32>("joint_de_roll_raw_position_data", 1, &ArmTranslator::processRollRawPositionData, this);
 
-<<<<<<< HEAD
         mJointALinMult = requireParamAsUnit<RadiansPerMeter>(nh, "brushless_motors/controllers/joint_a/rad_to_meters_ratio");
-=======
-        mJointALinMult = RadiansPerMeter{getFloatFromRosParam(nh, "brushless_motors/controllers/joint_a/rad_to_meters_ratio")};
->>>>>>> 147668c6
 
         mThrottleSub = nh.subscribe<Throttle>("arm_throttle_cmd", 1, &ArmTranslator::processThrottleCmd, this);
         mVelocitySub = nh.subscribe<Velocity>("arm_velocity_cmd", 1, &ArmTranslator::processVelocityCmd, this);
@@ -73,31 +53,6 @@
         mJointDataPub = std::make_unique<ros::Publisher>(nh.advertise<sensor_msgs::JointState>("arm_joint_data", 1));
     }
 
-<<<<<<< HEAD
-    auto ArmTranslator::clampValues(float& val1, float& val2, float minValue1, float maxValue1, float minValue2, float maxValue2) -> void {
-        // val1 = (val1 - (-80)) / (maxValue1 - minValue1) * ();
-        // val2 if (val1 < minValue1) {
-        //     float const ratio = minValue1 / val1;
-        //     val1 *= ratio;
-        //     val2 *= ratio;
-        // }
-        // if (maxValue1 < val1) {
-        //     float const ratio = maxValue1 / val1;
-        //     val1 *= ratio;
-        //     val2 *= ratio;
-        // }
-        // if (val2 < minValue2) {
-        //     float const ratio = minValue2 / val2;
-        //     val1 *= ratio;
-        //     val2 *= ratio;
-        // }
-        // if (maxValue2 < val2) {
-        //     float const ratio = maxValue2 / val2;
-        //     val1 *= ratio;
-        //     val2 *= ratio;
-        // }
-    }
-=======
     // void ArmTranslator::clampValues(float& val1, float& val2, float minValue1, float maxValue1, float minValue2, float maxValue2) {
     // val1 = (val1 - (-80)) / (maxValue1 - minValue1) * ();
     // val2 if (val1 < minValue1) {
@@ -121,17 +76,12 @@
     //     val2 *= ratio;
     // }
     // }
->>>>>>> 147668c6
 
     auto ArmTranslator::mapValue(float& val, float inputMinValue, float inputMaxValue, float outputMinValue, float outputMaxValue) -> void {
         val = (val - inputMinValue) / (inputMaxValue - inputMinValue) * (outputMaxValue - outputMinValue) + outputMinValue;
     }
 
-<<<<<<< HEAD
-    auto ArmTranslator::processThrottleCmd(Throttle::ConstPtr const& msg) -> void {
-=======
     auto ArmTranslator::processThrottleCmd(Throttle::ConstPtr const& msg) const -> void {
->>>>>>> 147668c6
         if (mRawArmNames != msg->names || mRawArmNames.size() != msg->throttles.size()) {
             ROS_ERROR("Throttle requests for arm is ignored!");
             return;
@@ -198,10 +148,6 @@
         updatePositionOffsets();
     }
 
-<<<<<<< HEAD
-
-=======
->>>>>>> 147668c6
     auto ArmTranslator::processVelocityCmd(Velocity::ConstPtr const& msg) -> void {
         if (mRawArmNames != msg->names || mRawArmNames.size() != msg->velocities.size()) {
             ROS_ERROR("Velocity requests for arm is ignored!");
@@ -234,11 +180,7 @@
         velocity.velocities.at(mJointDERollIndex) = joint_de_1_vel;
 
         // joint a convert linear velocity (meters/s) to revolution/s
-<<<<<<< HEAD
         auto joint_a_vel = convertLinVel(msg->velocities.at(mJointAIndex), static_cast<float>(mJointALinMult.get()));
-=======
-        auto joint_a_vel = convertLinVel(msg->velocities.at(mJointAIndex), static_cast<float>(mJointALinMult.get() / (2 * std::numbers::pi)));
->>>>>>> 147668c6
         velocity.velocities.at(mJointAIndex) = joint_a_vel;
         ROS_INFO("joint a velocity after conversion: %f", joint_a_vel);
 
@@ -284,11 +226,7 @@
         }
 
         // Convert joint state of joint a from radians/revolutions to meters
-<<<<<<< HEAD
         auto jointALinVel = convertLinVel(static_cast<float>(msg->velocity.at(mJointAIndex)), mJointALinMult.get());
-=======
-        auto jointALinVel = convertLinVel(static_cast<float>(msg->velocity.at(mJointAIndex)), static_cast<float>(mJointALinMult.get() / (2 * std::numbers::pi)));
->>>>>>> 147668c6
         auto jointALinPos = convertLinPos(static_cast<float>(msg->position.at(mJointAIndex)), mJointALinMult.get());
 
 
