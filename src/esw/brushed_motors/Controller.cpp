#include "Controller.h"

// REQUIRES: _name is the name of the motor,
// mcu_id is the mcu id of the controller which dictates the slave address,
// motor_id is the motor id of the motor that is to be controlled,
// motorMaxVoltage is the max allowed voltage of the motor,
// and driverVoltage is the input voltage of the driver.
// 0 < _motorMaxVoltage <= _driverVoltage <= 36.
// It is very important that the _driverVoltage is accurate,
// or else you will end up giving too much voltage to a motor,
// which is dangerous.
// MODIFIES: Controller object
// EFFECTS: Creates a virtual controller object
// that when live, will control the
// physical controller (the STM32).
Controller::Controller(
        std::string& _name,
        uint8_t mcuID,
        uint8_t _motorID,
        float _motorMaxVoltage,
        float _driverVoltage) {
    assert(0.0f < _motorMaxVoltage);
    assert(_motorMaxVoltage <= _driverVoltage);
    assert(_driverVoltage <= 36.0f);
    assert((motorID & 0b111) == motorID);
    name = _name;
    deviceAddress = mcuID;
    motorID = _motorID;
    motorIDRegMask = motorID << 5;
    motorMaxVoltage = _motorMaxVoltage;
    driverVoltage = _driverVoltage;
    currentAngle = 0.0f;
    limit_switch_data.name = _name;
    limit_switch_data.calibrated = false;
    limit_switch_data.limit_a_pressed = false;
    limit_switch_data.limit_b_pressed = false;
}


// REQUIRES: nothing
// MODIFIES: nothing
// EFFECTS: Returns last saved value of angle.
// Expect a value between -M_PI and M_PI.
float Controller::getCurrentAngle() const {
    return currentAngle;
}

// REQUIRES: newAngleRad to be in radians
// MODIFIES: currentAngle
// EFFECTS: I2C bus, forces the angle of the controller to be a certain value
void Controller::overrideCurrentAngle(float newAngleRad) {
    auto ticks = (int32_t) (((newAngleRad) / (2 * M_PI)) * quadCPR); // convert to quad units

    try {
        makeLive();

        uint8_t buffer[4];
        memcpy(buffer, UINT8_POINTER_T(&ticks), sizeof(ticks));
        I2C::transact(deviceAddress, motorIDRegMask | ADJUST_OP, ADJUST_WB,
                      ADJUST_RB, buffer, nullptr);

    } catch (IOFailure& e) {
        ROS_ERROR("overrideCurrentAngle failed on %s", name.c_str());
    }
}

// REQUIRES: nothing
// MODIFIES: nothing
// EFFECTS: Returns true if Controller is live.
// bool Controller::isControllerLive() const {
//     return isLive;
// }

// REQUIRES: -1.0 <= input <= 1.0
// MODIFIES: currentAngle. Also makes controller live if not already.
// EFFECTS: I2C bus, Sends an open loop command scaled to PWM limits
// based on allowed voltage of the motor. Also updates angle.
void Controller::moveOpenLoop(float input) {
    try {
        if (!(-1.0f <= input && input <= 1.0f)) {
            ROS_ERROR("moveOpenLoop on %s should only take values between -1.0 and 1.0", name.c_str());
            return;
        }

        makeLive();

        float speed = input * inversion;

        // When closing the gripper,
        // We only want to apply 10 Volts
        if (name == "HAND_GRIP") {
            float handGripClosingVoltage = 10.0f;
            float handGripClosingPercent = handGripClosingVoltage / motorMaxVoltage;
            speed = speed > handGripClosingPercent ? handGripClosingPercent : speed;
        }

        uint8_t buffer[4];
        memcpy(buffer, UINT8_POINTER_T(&speed), sizeof(speed));
        int32_t angle;

        I2C::transact(deviceAddress, motorIDRegMask | OPEN_PLUS_OP, OPEN_PLUS_WB,
                      OPEN_PLUS_RB, buffer, UINT8_POINTER_T(&angle));
        currentAngle = (float) (((float) angle / quadCPR) * 2 * M_PI);
    } catch (IOFailure& e) {
        ROS_ERROR("moveOpenLoop failed on %s", name.c_str());
    }
}

// REQUIRES: -1.0 <= input <= 1.0
// MODIFIES: currentAngle. Also makes controller live if not already.
// EFFECTS: UART bus, Sends an open loop command scaled to PWM limits
// based on allowed voltage of the motor. Also updates angle.
void Controller::moveOpenLoopViaUART(float input) {
    try {
        if (!(-1.0f <= input && input <= 1.0f)) {
            ROS_ERROR("moveOpenLoopViaUART on %s should only take values between -1.0 and 1.0", name.c_str());
            return;
        }

        makeLiveViaUART();

        float speed = input * inversion;

        // When closing the gripper,
        // We only want to apply 10 Volts
        if (name == "HAND_GRIP") {
            float handGripClosingVoltage = 10.0f;
            float handGripClosingPercent = handGripClosingVoltage / motorMaxVoltage;
            speed = speed > handGripClosingPercent ? handGripClosingPercent : speed;
        }

        uint8_t buffer[4];
        memcpy(buffer, UINT8_POINTER_T(&speed), sizeof(speed));

        UART::transact(deviceAddress, motorIDRegMask | OPEN_OP, OPEN_WB, buffer);
    } catch (IOFailure& e) {
        ROS_ERROR("moveOpenLoopViaUART failed on %s", name.c_str());
    }
}

// REQUIRES: nothing
// MODIFIES: nothing
// EFFECTS: I2C bus, returns if the MCU is calibrated
bool Controller::isCalibrated() {
    uint8_t calibration_status;

    try {
        makeLive();
        if (isControllerCalibrated) return true;

        I2C::transact(deviceAddress, motorIDRegMask | IS_CALIBRATED_OP, IS_CALIBRATED_WB,
                      IS_CALIBRATED_RB, nullptr, UINT8_POINTER_T(&calibration_status));

        isControllerCalibrated = calibration_status;

    } catch (IOFailure& e) {
        ROS_ERROR("isCalibrated failed on %s", name.c_str());
        return isControllerCalibrated;
    }

    return calibration_status;
}

// REQUIRES: nothing
// MODIFIES: nothing
// EFFECTS: I2C bus, enables or disables limit switches
void Controller::enableLimitSwitches(bool enable) {
    if (limitAPresent) {
        enableLimitSwitch(enable, limitAEnable, motorIDRegMask | ENABLE_LIMIT_A_OP);
    }
    if (limitBPresent) {
        enableLimitSwitch(enable, limitBEnable, motorIDRegMask | ENABLE_LIMIT_B_OP);
    }
}

// REQUIRES: nothing
// MODIFIES: nothing
// EFFECTS: UART bus, enables or disables limit switches
void Controller::enableLimitSwitchesViaUART(bool enable) {
    if (limitAPresent) {
        enableLimitSwitchViaUART(enable, limitAEnable, motorIDRegMask | ENABLE_LIMIT_A_OP);
    }
    if (limitBPresent) {
        enableLimitSwitchViaUART(enable, limitBEnable, motorIDRegMask | ENABLE_LIMIT_B_OP);
    }
}

// REQUIRES: buffer is valid
// MODIFIES: limitEnable
// EFFECTS: I2C bus, enables limit switch if it is present
void Controller::enableLimitSwitch(bool enable, bool& limitEnable, uint8_t operation) {
    uint8_t buffer[ENABLE_LIMIT_WB];

    try {
        makeLive();

        memcpy(buffer, UINT8_POINTER_T(&limitEnable), sizeof(limitEnable));
        I2C::transact(deviceAddress, motorIDRegMask | operation, ENABLE_LIMIT_WB,
                      ENABLE_LIMIT_RB, buffer, nullptr);

        // Only set limitEnable if transaction was successful.
        limitEnable = enable;
    } catch (IOFailure& e) {
        ROS_ERROR("enableLimitSwitch failed on %s", name.c_str());
    }
}

// REQUIRES: buffer is valid
// MODIFIES: limitEnable
// EFFECTS: UART bus, enables limit switch if it is present
void Controller::enableLimitSwitchViaUART(bool enable, bool& limitEnable, uint8_t operation) {
    uint8_t buffer[ENABLE_LIMIT_WB];

    try {
        makeLiveViaUART();

        memcpy(buffer, UINT8_POINTER_T(&limitEnable), sizeof(limitEnable));
        UART::transact(deviceAddress, motorIDRegMask | operation, ENABLE_LIMIT_WB, buffer);

        // Only set limitEnable if transaction was successful.
        limitEnable = enable;
    } catch (IOFailure& e) {
        ROS_ERROR("enableLimitSwitch failed on %s", name.c_str());
    }
}


// REQUIRES: nothing
// MODIFIES: nothing
// EFFECTS: I2C bus, gets current absolute encoder value of MCU
float Controller::getAbsoluteEncoderValue() {
    try {
        makeLive();

        float abs_enc_radians_raw;

        I2C::transact(deviceAddress, motorIDRegMask | ABS_ENC_OP, ABS_ENC_WB,
                      ABS_ENC_RB, nullptr, UINT8_POINTER_T(&abs_enc_radians_raw));

        abs_enc_radians = abs_enc_radians_raw;

    } catch (IOFailure& e) {
        ROS_ERROR("getAbsoluteEncoderValue failed on %s", name.c_str());
        return abs_enc_radians;
    }

    return abs_enc_radians;
}

// REQUIRES: nothing
// MODIFIES: nothing
// EFFECTS: Returns true if Controller has a (one or both) limit switch(s) is enabled.
bool Controller::getLimitSwitchEnabled() const {
    return limitAEnable || limitBEnable;
}

// REQUIRES: nothing
// MODIFIES: nothing
// EFFECTS: I2C bus, and returns limit data (calibrated, limit a/b pressed).
mrover::LimitSwitchData Controller::getLimitSwitchData() {

    uint8_t limit_switch_data_raw;

    try {
        makeLive();

        I2C::transact(deviceAddress, motorIDRegMask | LIMIT_DATA_OP, LIMIT_DATA_WB,
                      LIMIT_DATA_RB, nullptr, UINT8_POINTER_T(&limit_switch_data_raw));

        // 0th (least significant) bit is a boolean (bit) that tells if the motor has been calibrated or not.
        // 1st bit is a boolean (bit) that is the state of limit switch a.
        // 2nd bit is a boolean (bit) that is the state of limit switch b.
        // A lock is unnecessary since the data does not need to be updated in sync.
        limit_switch_data.calibrated = limit_switch_data_raw & 0x1;
        limit_switch_data.limit_a_pressed = (limit_switch_data_raw >> 1) & 0x1;
        limit_switch_data.limit_b_pressed = (limit_switch_data_raw >> 2) & 0x1;

        isControllerCalibrated = limit_switch_data.calibrated;

    } catch (IOFailure& e) {
        ROS_ERROR("getLimitSwitchData failed on %s", name.c_str());
        return limit_switch_data;
    }

    return limit_switch_data;
}

// REQUIRES: nothing
// MODIFIES: nothing
// EFFECTS: I2C bus, and turns on the controller. Can be used as a way to tick the watchdog for a particular mcu.
void Controller::turnOn() const {
    try {
        I2C::transact(deviceAddress, motorIDRegMask | ON_OP, ON_WB, ON_RB,
                      nullptr, nullptr);
    } catch (IOFailure& e) {
        ROS_ERROR("turnOn failed on %s", name.c_str());
    }
}

// REQUIRES: nothing
// MODIFIES: nothing
<<<<<<< HEAD
// EFFECTS: Returns a combined ID for both the deviceAddress and motorID
// MotorID can only be max 3 bits (0-5), and device address is max 2 bits (1 or 2)
uint8_t Controller::combineDeviceMotorID() const {
    return (deviceAddress << 3) | motorID;
}

// REQUIRES: nothing
// MODIFIES: liveMap
=======
// EFFECTS: UART bus, and turns on the controller. Can be used as a way to tick the watchdog for a particular mcu.
void Controller::turnOnViaUART() const {
    try {
        UART::transact(deviceAddress, motorIDRegMask | ON_OP, ON_WB,
                       nullptr);
    } catch (IOFailure& e) {
        ROS_ERROR("turnOnViaUART failed on %s", name.c_str());
    }
}

// REQUIRES: nothing
// MODIFIES: isLive
>>>>>>> 2997997c
// EFFECTS: I2C bus, if not already live,
// configures the physical controller.
// Then makes live.

std::unordered_map<uint8_t, std::string> Controller::liveMap;
std::mutex Controller::liveMapLock;

void Controller::makeLive() {
    std::unique_lock<std::mutex>
        lock(liveMapLock);

    uint8_t key = combineDeviceMotorID();

    // if key is absent, no motor with that key has been made live
    auto it = liveMap.find(key);
    if (it == liveMap.end()) {
        // Map entry starts with an empty string until that joint is live
        it = liveMap.emplace(key, "").first;
    }

    // already live and configured to correct motor
    if (it->second == name) {
        return;
    }

    try {
        // turn on
        I2C::transact(deviceAddress, motorIDRegMask | ON_OP, ON_WB, ON_RB,
                      nullptr, nullptr);

        uint8_t buffer[32];

        assert(motorMaxVoltage >= 0);
        assert(driverVoltage >= 0);
        auto maxPWM = (uint16_t) (100.0 * motorMaxVoltage / driverVoltage);
        assert(maxPWM <= 100);

        memcpy(buffer, UINT8_POINTER_T(&maxPWM), sizeof(maxPWM));
        I2C::transact(deviceAddress, motorIDRegMask | CONFIG_PWM_OP, CONFIG_PWM_WB,
                      CONFIG_PWM_RB, buffer, nullptr);

        memcpy(buffer, UINT8_POINTER_T(&(kP)), sizeof(kP));
        memcpy(buffer + 4, UINT8_POINTER_T(&(kI)), sizeof(kI));
        memcpy(buffer + 8, UINT8_POINTER_T(&(kD)), sizeof(kD));
        I2C::transact(deviceAddress, motorIDRegMask | CONFIG_K_OP, CONFIG_K_WB,
                      CONFIG_K_RB, buffer, nullptr);

        memcpy(buffer, UINT8_POINTER_T(&limitAIsActiveHigh), sizeof(limitAIsActiveHigh));
        I2C::transact(deviceAddress, motorIDRegMask | ACTIVE_LIMIT_A_OP, ACTIVE_LIMIT_WB,
                      ACTIVE_LIMIT_RB, buffer, nullptr);

        memcpy(buffer, UINT8_POINTER_T(&limitBIsActiveHigh), sizeof(limitBIsActiveHigh));
        I2C::transact(deviceAddress, motorIDRegMask | ACTIVE_LIMIT_B_OP, ACTIVE_LIMIT_WB,
                      ACTIVE_LIMIT_RB, buffer, nullptr);

        memcpy(buffer, UINT8_POINTER_T(&limitAAdjustedCounts), sizeof(limitAAdjustedCounts));
        I2C::transact(deviceAddress, motorIDRegMask | COUNTS_LIMIT_A_OP, COUNTS_LIMIT_WB,
                      COUNTS_LIMIT_RB, buffer, nullptr);

        memcpy(buffer, UINT8_POINTER_T(&limitBAdjustedCounts), sizeof(limitBAdjustedCounts));
        I2C::transact(deviceAddress, motorIDRegMask | COUNTS_LIMIT_B_OP, COUNTS_LIMIT_WB,
                      COUNTS_LIMIT_RB, buffer, nullptr);

        memcpy(buffer, UINT8_POINTER_T(&limitAIsFwd), sizeof(limitAIsFwd));
        I2C::transact(deviceAddress, motorIDRegMask | LIMIT_A_IS_FWD_OP, LIMIT_A_IS_FWD_WB,
                      LIMIT_A_IS_FWD_RB, buffer, nullptr);

        memcpy(buffer, UINT8_POINTER_T(&limitAPresent), sizeof(limitAPresent));
        I2C::transact(deviceAddress, motorIDRegMask | ENABLE_LIMIT_A_OP, ENABLE_LIMIT_WB,
                      ENABLE_LIMIT_RB, buffer, nullptr);

        memcpy(buffer, UINT8_POINTER_T(&limitBPresent), sizeof(limitBPresent));
        I2C::transact(deviceAddress, motorIDRegMask | ENABLE_LIMIT_B_OP, ENABLE_LIMIT_WB,
                      ENABLE_LIMIT_RB, buffer, nullptr);

        // update liveMap
        it->second = name;

    } catch (IOFailure& e) {
        ROS_ERROR("makeLive failed on %s", name.c_str());
        throw IOFailure();
    }
}

// REQUIRES: nothing
// MODIFIES: isLive
// EFFECTS: UART bus, if not already live,
// configures the physical controller.
// Then makes live.
void Controller::makeLiveViaUART() {
    if (isLive) {
        return;
    }

    try {
        // turn on
        UART::transact(deviceAddress, motorIDRegMask | ON_OP, ON_WB,
                       nullptr);

        uint8_t buffer[32];

        assert(motorMaxVoltage >= 0);
        assert(driverVoltage >= 0);
        auto maxPWM = (uint16_t) (100.0 * motorMaxVoltage / driverVoltage);
        assert(maxPWM <= 100);

        memcpy(buffer, UINT8_POINTER_T(&maxPWM), sizeof(maxPWM));
        static_assert(sizeof(maxPWM) == CONFIG_PWM_WB);
        UART::transact(deviceAddress, motorIDRegMask | CONFIG_PWM_OP, CONFIG_PWM_WB,
                       buffer);

        memcpy(buffer, UINT8_POINTER_T(&(kP)), sizeof(kP));
        memcpy(buffer + sizeof(kP), UINT8_POINTER_T(&(kI)), sizeof(kI));
        memcpy(buffer + sizeof(kP) + sizeof(kI), UINT8_POINTER_T(&(kD)), sizeof(kD));
        static_assert(sizeof(kP) + sizeof(kI) + sizeof(kD) == CONFIG_K_WB);
        UART::transact(deviceAddress, motorIDRegMask | CONFIG_K_OP, CONFIG_K_WB,
                       buffer);

        memcpy(buffer, UINT8_POINTER_T(&limitAIsActiveHigh), sizeof(limitAIsActiveHigh));
        static_assert(sizeof(limitAIsActiveHigh) == ACTIVE_LIMIT_WB);
        UART::transact(deviceAddress, motorIDRegMask | ACTIVE_LIMIT_A_OP, ACTIVE_LIMIT_WB,
                       buffer);

        memcpy(buffer, UINT8_POINTER_T(&limitBIsActiveHigh), sizeof(limitBIsActiveHigh));
        static_assert(sizeof(limitBIsActiveHigh) == ACTIVE_LIMIT_WB);
        UART::transact(deviceAddress, motorIDRegMask | ACTIVE_LIMIT_B_OP, ACTIVE_LIMIT_WB,
                       buffer);

        memcpy(buffer, UINT8_POINTER_T(&limitAAdjustedCounts), sizeof(limitAAdjustedCounts));
        static_assert(sizeof(limitAAdjustedCounts) == COUNTS_LIMIT_WB);
        UART::transact(deviceAddress, motorIDRegMask | COUNTS_LIMIT_A_OP, COUNTS_LIMIT_WB,
                       buffer);

        memcpy(buffer, UINT8_POINTER_T(&limitBAdjustedCounts), sizeof(limitBAdjustedCounts));
        static_assert(sizeof(limitBAdjustedCounts) == COUNTS_LIMIT_WB);
        UART::transact(deviceAddress, motorIDRegMask | COUNTS_LIMIT_B_OP, COUNTS_LIMIT_WB,
                       buffer);

        memcpy(buffer, UINT8_POINTER_T(&limitAIsFwd), sizeof(limitAIsFwd));
        static_assert(sizeof(limitAIsFwd) == LIMIT_A_IS_FWD_WB);
        UART::transact(deviceAddress, motorIDRegMask | LIMIT_A_IS_FWD_OP, LIMIT_A_IS_FWD_WB,
                       buffer);

        memcpy(buffer, UINT8_POINTER_T(&limitAPresent), sizeof(limitAPresent));
        static_assert(sizeof(limitAPresent) == ENABLE_LIMIT_WB);
        UART::transact(deviceAddress, motorIDRegMask | ENABLE_LIMIT_A_OP, ENABLE_LIMIT_WB,
                       buffer);

        memcpy(buffer, UINT8_POINTER_T(&limitBPresent), sizeof(limitBPresent));
        static_assert(sizeof(limitBPresent) == ENABLE_LIMIT_WB);
        UART::transact(deviceAddress, motorIDRegMask | ENABLE_LIMIT_B_OP, ENABLE_LIMIT_WB,
                       buffer);

        isLive = true;

    } catch (IOFailure& e) {
        ROS_ERROR("makeLiveViaUART failed on %s", name.c_str());
        throw IOFailure();
    }
}<|MERGE_RESOLUTION|>--- conflicted
+++ resolved
@@ -1,4 +1,7 @@
 #include "Controller.h"
+
+std::unordered_map<uint8_t, std::string> Controller::liveMap;
+std::mutex Controller::liveMapLock;
 
 // REQUIRES: _name is the name of the motor,
 // mcu_id is the mcu id of the controller which dictates the slave address,
@@ -298,8 +301,20 @@
 }
 
 // REQUIRES: nothing
-// MODIFIES: nothing
-<<<<<<< HEAD
+// MODIFIES: liveMap
+// EFFECTS: UART bus, and turns on the controller.
+// Can be used as a way to tick the watchdog for a particular mcu.
+void Controller::turnOnViaUART() const {
+    try {
+        UART::transact(deviceAddress, motorIDRegMask | ON_OP, ON_WB,
+                       nullptr);
+    } catch (IOFailure& e) {
+        ROS_ERROR("turnOnViaUART failed on %s", name.c_str());
+    }
+}
+
+// REQUIRES: nothing
+// MODIFIES: nothing
 // EFFECTS: Returns a combined ID for both the deviceAddress and motorID
 // MotorID can only be max 3 bits (0-5), and device address is max 2 bits (1 or 2)
 uint8_t Controller::combineDeviceMotorID() const {
@@ -307,31 +322,13 @@
 }
 
 // REQUIRES: nothing
-// MODIFIES: liveMap
-=======
-// EFFECTS: UART bus, and turns on the controller. Can be used as a way to tick the watchdog for a particular mcu.
-void Controller::turnOnViaUART() const {
-    try {
-        UART::transact(deviceAddress, motorIDRegMask | ON_OP, ON_WB,
-                       nullptr);
-    } catch (IOFailure& e) {
-        ROS_ERROR("turnOnViaUART failed on %s", name.c_str());
-    }
-}
-
-// REQUIRES: nothing
 // MODIFIES: isLive
->>>>>>> 2997997c
 // EFFECTS: I2C bus, if not already live,
 // configures the physical controller.
 // Then makes live.
-
-std::unordered_map<uint8_t, std::string> Controller::liveMap;
-std::mutex Controller::liveMapLock;
-
 void Controller::makeLive() {
     std::unique_lock<std::mutex>
-        lock(liveMapLock);
+            lock(liveMapLock);
 
     uint8_t key = combineDeviceMotorID();
 
@@ -412,7 +409,20 @@
 // configures the physical controller.
 // Then makes live.
 void Controller::makeLiveViaUART() {
-    if (isLive) {
+    std::unique_lock<std::mutex>
+            lock(liveMapLock);
+
+    uint8_t key = combineDeviceMotorID();
+
+    // if key is absent, no motor with that key has been made live
+    auto it = liveMap.find(key);
+    if (it == liveMap.end()) {
+        // Map entry starts with an empty string until that joint is live
+        it = liveMap.emplace(key, "").first;
+    }
+
+    // already live and configured to correct motor
+    if (it->second == name) {
         return;
     }
 
@@ -475,7 +485,8 @@
         UART::transact(deviceAddress, motorIDRegMask | ENABLE_LIMIT_B_OP, ENABLE_LIMIT_WB,
                        buffer);
 
-        isLive = true;
+        // update liveMap
+        it->second = name;
 
     } catch (IOFailure& e) {
         ROS_ERROR("makeLiveViaUART failed on %s", name.c_str());
