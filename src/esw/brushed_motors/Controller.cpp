--- conflicted
+++ resolved
@@ -110,11 +110,7 @@
 // based on allowed voltage of the motor. Also updates angle.
 void Controller::moveOpenLoopViaUART(float input) {
     try {
-<<<<<<< HEAD
-        if (!(-1.0f < input && input < 1.0f)) {
-=======
         if (!(-1.0f <= input && input <= 1.0f)) {
->>>>>>> 2997997c
             ROS_ERROR("moveOpenLoopViaUART on %s should only take values between -1.0 and 1.0", name.c_str());
             return;
         }
@@ -135,14 +131,8 @@
         memcpy(buffer, UINT8_POINTER_T(&speed), sizeof(speed));
 
         UART::transact(deviceAddress, motorIDRegMask | OPEN_OP, OPEN_WB, buffer);
-<<<<<<< HEAD
-    }
-    catch (IOFailure& e) {
-        ROS_ERROR("UART moveOpenLoop failed on %s", name.c_str());
-=======
     } catch (IOFailure& e) {
         ROS_ERROR("moveOpenLoopViaUART failed on %s", name.c_str());
->>>>>>> 2997997c
     }
 }
 
@@ -311,11 +301,7 @@
 void Controller::turnOnViaUART() const {
     try {
         UART::transact(deviceAddress, motorIDRegMask | ON_OP, ON_WB,
-<<<<<<< HEAD
-                      nullptr);
-=======
                        nullptr);
->>>>>>> 2997997c
     } catch (IOFailure& e) {
         ROS_ERROR("turnOnViaUART failed on %s", name.c_str());
     }
@@ -401,13 +387,8 @@
 
     try {
         // turn on
-<<<<<<< HEAD
-        I2C::transact(deviceAddress, motorIDRegMask | ON_OP, ON_WB, ON_RB,
-                      nullptr, nullptr);
-=======
         UART::transact(deviceAddress, motorIDRegMask | ON_OP, ON_WB,
                        nullptr);
->>>>>>> 2997997c
 
         uint8_t buffer[32];
 
@@ -419,85 +400,49 @@
         memcpy(buffer, UINT8_POINTER_T(&maxPWM), sizeof(maxPWM));
         static_assert(sizeof(maxPWM) == CONFIG_PWM_WB);
         UART::transact(deviceAddress, motorIDRegMask | CONFIG_PWM_OP, CONFIG_PWM_WB,
-<<<<<<< HEAD
-                      buffer);
-=======
-                       buffer);
->>>>>>> 2997997c
+                       buffer);
 
         memcpy(buffer, UINT8_POINTER_T(&(kP)), sizeof(kP));
         memcpy(buffer + sizeof(kP), UINT8_POINTER_T(&(kI)), sizeof(kI));
         memcpy(buffer + sizeof(kP) + sizeof(kI), UINT8_POINTER_T(&(kD)), sizeof(kD));
         static_assert(sizeof(kP) + sizeof(kI) + sizeof(kD) == CONFIG_K_WB);
         UART::transact(deviceAddress, motorIDRegMask | CONFIG_K_OP, CONFIG_K_WB,
-<<<<<<< HEAD
-                      buffer);
-=======
-                       buffer);
->>>>>>> 2997997c
+                       buffer);
 
         memcpy(buffer, UINT8_POINTER_T(&limitAIsActiveHigh), sizeof(limitAIsActiveHigh));
         static_assert(sizeof(limitAIsActiveHigh) == ACTIVE_LIMIT_WB);
         UART::transact(deviceAddress, motorIDRegMask | ACTIVE_LIMIT_A_OP, ACTIVE_LIMIT_WB,
-<<<<<<< HEAD
-                      buffer);
-=======
-                       buffer);
->>>>>>> 2997997c
+                       buffer);
 
         memcpy(buffer, UINT8_POINTER_T(&limitBIsActiveHigh), sizeof(limitBIsActiveHigh));
         static_assert(sizeof(limitBIsActiveHigh) == ACTIVE_LIMIT_WB);
         UART::transact(deviceAddress, motorIDRegMask | ACTIVE_LIMIT_B_OP, ACTIVE_LIMIT_WB,
-<<<<<<< HEAD
-                      buffer);
-=======
-                       buffer);
->>>>>>> 2997997c
+                       buffer);
 
         memcpy(buffer, UINT8_POINTER_T(&limitAAdjustedCounts), sizeof(limitAAdjustedCounts));
         static_assert(sizeof(limitAAdjustedCounts) == COUNTS_LIMIT_WB);
         UART::transact(deviceAddress, motorIDRegMask | COUNTS_LIMIT_A_OP, COUNTS_LIMIT_WB,
-<<<<<<< HEAD
-                      buffer);
-=======
-                       buffer);
->>>>>>> 2997997c
+                       buffer);
 
         memcpy(buffer, UINT8_POINTER_T(&limitBAdjustedCounts), sizeof(limitBAdjustedCounts));
         static_assert(sizeof(limitBAdjustedCounts) == COUNTS_LIMIT_WB);
         UART::transact(deviceAddress, motorIDRegMask | COUNTS_LIMIT_B_OP, COUNTS_LIMIT_WB,
-<<<<<<< HEAD
-                      buffer);
-=======
-                       buffer);
->>>>>>> 2997997c
+                       buffer);
 
         memcpy(buffer, UINT8_POINTER_T(&limitAIsFwd), sizeof(limitAIsFwd));
         static_assert(sizeof(limitAIsFwd) == LIMIT_A_IS_FWD_WB);
         UART::transact(deviceAddress, motorIDRegMask | LIMIT_A_IS_FWD_OP, LIMIT_A_IS_FWD_WB,
-<<<<<<< HEAD
-                      buffer);
-=======
-                       buffer);
->>>>>>> 2997997c
+                       buffer);
 
         memcpy(buffer, UINT8_POINTER_T(&limitAPresent), sizeof(limitAPresent));
         static_assert(sizeof(limitAPresent) == ENABLE_LIMIT_WB);
         UART::transact(deviceAddress, motorIDRegMask | ENABLE_LIMIT_A_OP, ENABLE_LIMIT_WB,
-<<<<<<< HEAD
-                      buffer);
-=======
-                       buffer);
->>>>>>> 2997997c
+                       buffer);
 
         memcpy(buffer, UINT8_POINTER_T(&limitBPresent), sizeof(limitBPresent));
         static_assert(sizeof(limitBPresent) == ENABLE_LIMIT_WB);
         UART::transact(deviceAddress, motorIDRegMask | ENABLE_LIMIT_B_OP, ENABLE_LIMIT_WB,
-<<<<<<< HEAD
-                      buffer);
-=======
-                       buffer);
->>>>>>> 2997997c
+                       buffer);
 
         isLive = true;
 
