#include "ControllerMap.h" // for ControllerMap
#include "I2C.h"           // for I2C
#include "ROSHandler.h"    // for ROSHandler
#include "Test.h"          // for mainTest
#include <ros/ros.h>       // for ros and ROS_INFO

int main(int argc, char **argv) {

    ros::init(argc, argv, "brushed_motors");
    ros::NodeHandle nh;

    bool isTest;
    nh.getParam("brushed_motors/test", isTest);

    XmlRpc::XmlRpcValue controllersRoot;
    nh.getParam("brushed_motors/controllers", controllersRoot);

    ControllerMap::init(controllersRoot);

    std::string i2cDeviceFile;
    nh.getParam("brushed_motors/i2c_device_file", i2cDeviceFile);
    I2C::init(i2cDeviceFile);

    if (isTest) {
        for (auto& [name, controller]: ControllerMap::controllersByName) {
            ROS_INFO("Conducting tests on %s \n", name.c_str());
            Test::testOpenLoop(controller);
            bool isCalibrated = Test::testCalibrated(controller);
<<<<<<< HEAD
            ROS_INFO("Calibration status on %s is %c\n", name.c_str(), isCalibrated);
=======
            ROS_INFO("Calibration status on %s is %d\n", name.c_str(), isCalibrated);
>>>>>>> e50f73fe
        }
    } else {
        ROSHandler::init(&nh);

        ROS_INFO("Initialization Done. \nLooping. \n");

        ros::spin();
    }

    return 0;
}<|MERGE_RESOLUTION|>--- conflicted
+++ resolved
@@ -26,11 +26,7 @@
             ROS_INFO("Conducting tests on %s \n", name.c_str());
             Test::testOpenLoop(controller);
             bool isCalibrated = Test::testCalibrated(controller);
-<<<<<<< HEAD
-            ROS_INFO("Calibration status on %s is %c\n", name.c_str(), isCalibrated);
-=======
             ROS_INFO("Calibration status on %s is %d\n", name.c_str(), isCalibrated);
->>>>>>> e50f73fe
         }
     } else {
         ROSHandler::init(&nh);
