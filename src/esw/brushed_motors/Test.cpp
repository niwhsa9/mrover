#include "Test.h"

// Helper sleep function
void Test::sleepHelper(int ms) {
    std::this_thread::sleep_for(std::chrono::milliseconds(ms));
}

// Test function movement types, with focus on open loop
void Test::testOpenLoop(Controller* controller) {
    std::vector<float> openLoopSpeeds = {-1.0f, 0.0f, 1.0f, 0.0f};
    const int timePerAction = 500;

    for (auto speed: openLoopSpeeds) {
        for (int i = 0; i < (int) (timePerAction / SLEEP_MS); ++i) {
            controller->moveOpenLoop(speed);
            sleepHelper(SLEEP_MS);
        }
    }
}

// Test function movement types, with focus on open loop
void Test::testOpenLoopViaUART(Controller* controller) {
<<<<<<< HEAD
    std::vector<float> openLoopSpeeds = {-1.0f, 0.0f, 1.0f, 0.0f};
=======
    std::vector<float> openLoopSpeeds = {-0.9f, 0.0f, 0.9f, 0.0f};
>>>>>>> 2997997c
    const int timePerAction = 500;

    for (auto speed: openLoopSpeeds) {
        for (int i = 0; i < (int) (timePerAction / SLEEP_MS); ++i) {
            controller->moveOpenLoopViaUART(speed);
            sleepHelper(SLEEP_MS);
        }
    }
}

// Test to see if calibrated
bool Test::testCalibrated(Controller* controller) {
    return controller->isCalibrated();
}<|MERGE_RESOLUTION|>--- conflicted
+++ resolved
@@ -20,11 +20,7 @@
 
 // Test function movement types, with focus on open loop
 void Test::testOpenLoopViaUART(Controller* controller) {
-<<<<<<< HEAD
-    std::vector<float> openLoopSpeeds = {-1.0f, 0.0f, 1.0f, 0.0f};
-=======
     std::vector<float> openLoopSpeeds = {-0.9f, 0.0f, 0.9f, 0.0f};
->>>>>>> 2997997c
     const int timePerAction = 500;
 
     for (auto speed: openLoopSpeeds) {
