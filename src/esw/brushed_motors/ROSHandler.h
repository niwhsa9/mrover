#pragma once

#include "ControllerMap.h"          // for ControllerMap
#include <array>                    // for array
#include <cmath>                    // for nan
#include <mrover/CalibrateMotors.h> // for CalibrateMotors
#include <mrover/AdjustMotors.h>    // for AdjustMotors
<<<<<<< HEAD
=======
#include <mrover/EnableDevice.h>    // for EnableDevice
>>>>>>> e50f73fe
#include <mrover/Calibrated.h>      // for Calibrated
#include <mrover/Carousel.h>        // for Carousel
#include <mrover/MastGimbal.h>      // for MastGimbal
#include <optional>                 // for optional
#include <ros/console.h>            // for ROS_ERROR
#include <ros/ros.h>                // for ros
#include <sensor_msgs/JointState.h> // for JointState
#include <unordered_map>            // for unordered_map
#include <vector>                   // for vector

/*
ROSHandler.h is responsible for handling incoming and outgoing ROS messages.
Incoming ROS messages will trigger functions which call the functions
on the appropriate virtual Controllers. With each incoming ROS message,
if there exists a corresponding publisher, data will be published.
*/
class ROSHandler {
private:
    // This holds the ROS Node.
    inline static ros::NodeHandle* n;

    // Calibrate service
    inline static ros::ServiceServer calibrateService;
    inline static ros::ServiceServer adjustService;
<<<<<<< HEAD
=======
    inline static ros::ServiceServer enableLimitSwitchService;
>>>>>>> e50f73fe

    // RA
    inline static std::array<std::string, 5> RANames;
    inline static ros::Subscriber moveRASubscriber;
    inline static ros::Publisher jointDataPublisherRA;
    inline static sensor_msgs::JointState jointDataRA;
    inline static ros::Publisher calibrationStatusPublisherRA;
    inline static mrover::Calibrated calibrationStatusRA;

    // SA
    inline static std::array<std::string, 5> SANames;
    inline static ros::Subscriber moveSASubscriber;
    inline static ros::Publisher jointDataPublisherSA;
    inline static sensor_msgs::JointState jointDataSA;
    inline static ros::Publisher calibrationStatusPublisherSA;
    inline static mrover::Calibrated calibrationStatusSA;

    // Cache
    inline static ros::Subscriber moveCacheSubscriber;

    // Carousel
    inline static ros::Subscriber moveCarouselSubscriber;
    inline static ros::Publisher calibrationStatusPublisherCarousel;
    inline static mrover::Calibrated calibrationStatusCarousel;
<<<<<<< HEAD

    inline static float carousel_site_a_angle = 0;
    inline static float carousel_site_b_angle = M_PI * 2.0 / 3.0;
    inline static float carousel_site_c_angle = M_PI * 4.0 / 3.0;

=======
>>>>>>> e50f73fe

    // Mast
    inline static ros::Subscriber moveMastGimbalSubscriber;

    // REQUIRES: nothing
    // MODIFIES: nothing
    // EFFECTS: Moves a controller in open loop.
    static std::optional<float> moveControllerOpenLoop(const std::string& name, float velocity);

    // REQUIRES: nothing
    // MODIFIES: nothing
<<<<<<< HEAD
    // EFFECTS: Moves a controller in closed loop.
    static std::optional<float> moveControllerClosedLoop(const std::string& name, float position);

    // REQUIRES: nothing
    // MODIFIES: nothing
=======
>>>>>>> e50f73fe
    // EFFECTS: Determine if a controller is calibrated
    static std::optional<bool> getControllerCalibrated(const std::string& name);

    // REQUIRES: nothing
    // MODIFIES: nothing
    // EFFECTS: Moves the RA joints in open loop and publishes angle data right after.
    static void moveRA(const sensor_msgs::JointState::ConstPtr& msg);

    // REQUIRES: nothing
    // MODIFIES: nothing
    // EFFECTS: Moves the SA joints in open loop
    // and publishes angle data right after.
    static void moveSA(const sensor_msgs::JointState::ConstPtr& msg);

    // REQUIRES: nothing
    // MODIFIES: nothing
    // EFFECTS: Moves the cache in open loop
    static void moveCache(const sensor_msgs::JointState::ConstPtr& msg);

    // REQUIRES: nothing
    // MODIFIES: nothing
    // EFFECTS: Moves the carousel in either open loop or closed loop depending on the msg
    static void moveCarousel(const mrover::Carousel::ConstPtr& msg);

    // REQUIRES: nothing
    // MODIFIES: nothing
    // EFFECTS: Moves a mast gimbal.
    static void moveMastGimbal(const mrover::MastGimbal::ConstPtr& msg);

    // REQUIRES: valid req and res objects
    // MODIFIES: res
    // EFFECTS: sends a move/calibration command to the mcu
    static bool processMotorCalibrate(mrover::CalibrateMotors::Request& req, mrover::CalibrateMotors::Response& res);

    // REQUIRES: valid req and res objects
    // MODIFIES: res
    // EFFECTS: hard sets the requested controller angle
    static bool processMotorAdjust(mrover::AdjustMotors::Request& req, mrover::AdjustMotors::Response& res);

<<<<<<< HEAD
=======
    // REQUIRES: valid req and res objects
    // MODIFIES: res
    // EFFECTS: disables or enables limit switches
    static bool processMotorEnableLimitSwitches(mrover::EnableDevice::Request& req, mrover::EnableDevice::Response& res);

>>>>>>> e50f73fe
public:
    // REQUIRES: rosNode is a pointer to the created node.
    // MODIFIES: static variables
    // EFFECTS: Initializes all subscribers and publishers.
    static void init(ros::NodeHandle* rosNode);
};<|MERGE_RESOLUTION|>--- conflicted
+++ resolved
@@ -5,10 +5,7 @@
 #include <cmath>                    // for nan
 #include <mrover/CalibrateMotors.h> // for CalibrateMotors
 #include <mrover/AdjustMotors.h>    // for AdjustMotors
-<<<<<<< HEAD
-=======
 #include <mrover/EnableDevice.h>    // for EnableDevice
->>>>>>> e50f73fe
 #include <mrover/Calibrated.h>      // for Calibrated
 #include <mrover/Carousel.h>        // for Carousel
 #include <mrover/MastGimbal.h>      // for MastGimbal
@@ -33,10 +30,7 @@
     // Calibrate service
     inline static ros::ServiceServer calibrateService;
     inline static ros::ServiceServer adjustService;
-<<<<<<< HEAD
-=======
     inline static ros::ServiceServer enableLimitSwitchService;
->>>>>>> e50f73fe
 
     // RA
     inline static std::array<std::string, 5> RANames;
@@ -61,14 +55,11 @@
     inline static ros::Subscriber moveCarouselSubscriber;
     inline static ros::Publisher calibrationStatusPublisherCarousel;
     inline static mrover::Calibrated calibrationStatusCarousel;
-<<<<<<< HEAD
 
     inline static float carousel_site_a_angle = 0;
     inline static float carousel_site_b_angle = M_PI * 2.0 / 3.0;
     inline static float carousel_site_c_angle = M_PI * 4.0 / 3.0;
 
-=======
->>>>>>> e50f73fe
 
     // Mast
     inline static ros::Subscriber moveMastGimbalSubscriber;
@@ -80,14 +71,11 @@
 
     // REQUIRES: nothing
     // MODIFIES: nothing
-<<<<<<< HEAD
     // EFFECTS: Moves a controller in closed loop.
     static std::optional<float> moveControllerClosedLoop(const std::string& name, float position);
 
     // REQUIRES: nothing
     // MODIFIES: nothing
-=======
->>>>>>> e50f73fe
     // EFFECTS: Determine if a controller is calibrated
     static std::optional<bool> getControllerCalibrated(const std::string& name);
 
@@ -127,14 +115,11 @@
     // EFFECTS: hard sets the requested controller angle
     static bool processMotorAdjust(mrover::AdjustMotors::Request& req, mrover::AdjustMotors::Response& res);
 
-<<<<<<< HEAD
-=======
     // REQUIRES: valid req and res objects
     // MODIFIES: res
     // EFFECTS: disables or enables limit switches
     static bool processMotorEnableLimitSwitches(mrover::EnableDevice::Request& req, mrover::EnableDevice::Response& res);
 
->>>>>>> e50f73fe
 public:
     // REQUIRES: rosNode is a pointer to the created node.
     // MODIFIES: static variables
