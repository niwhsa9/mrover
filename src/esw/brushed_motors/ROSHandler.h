#pragma once

#include "ControllerMap.h"          // for ControllerMap
#include <array>        
#include <cmath>                    // for nan
<<<<<<< HEAD
#include <mrover/GimbalCmd.h>       // for GimbalCmd
#include <mrover/CalibrateMotors.h> // for CalibrateMotors
#include <mrover/Calibrated.h>      // for Calibrated
=======
#include <mrover/Carousel.h>        // for Carousel
#include <mrover/MastGimbal.h>      // for MastGimbal
#include <optional>                 // for optional
#include <ros/console.h>            // for ROS_ERROR
>>>>>>> bc88b787
#include <ros/ros.h>                // for ros
#include <sensor_msgs/JointState.h> // for JointState
#include <unordered_map>            // for unordered_map
#include <vector>                   // for vector

/*
ROSHandler.h is responsible for handling incoming and outgoing ROS messages.
Incoming ROS messages will trigger functions which call the functions
on the appropriate virtual Controllers. With each incoming ROS message,
if there exists a corresponding publisher, data will be published.
*/
class ROSHandler {
private:
    // This holds the ROS Node.
    inline static ros::NodeHandle* n;

<<<<<<< HEAD
    // This keeps track of all the open loop subscribers and publishers
    inline static std::vector<std::string> RANames;

    inline static ros::Subscriber openLoopSubscriberRA;
    inline static ros::Subscriber openLoopSubscriberMast;

    inline static ros::ServiceServer calibrateService;

    inline static ros::Publisher calibrationStatusPublisherRA;
    inline static mrover::Calibrated calibrationStatusRA;

=======
    // RA
    inline static std::array<std::string, 5> RANames;
    inline static ros::Subscriber moveRASubscriber;
>>>>>>> bc88b787
    inline static ros::Publisher jointDataPublisherRA;
    inline static sensor_msgs::JointState jointDataRA;

    // SA
    inline static std::array<std::string, 5> SANames;
    inline static ros::Subscriber moveSASubscriber;
    inline static ros::Publisher jointDataPublisherSA;
    inline static sensor_msgs::JointState jointDataSA;

    // Cache
    inline static ros::Subscriber moveCacheSubscriber;

    // Carousel
    inline static ros::Subscriber moveCarouselSubscriber;

    // Mast
    inline static ros::Subscriber moveMastGimbalSubscriber;

    // REQUIRES: nothing
    // MODIFIES: nothing
    // EFFECTS: Moves a controller in open loop.
    static std::optional<float> moveControllerOpenLoop(const std::string& name, float velocity);

    // REQUIRES: nothing
    // MODIFIES: nothing
    // EFFECTS: Moves the RA joints in open loop and publishes angle data right after.
    static void moveRA(const sensor_msgs::JointState::ConstPtr& msg);

    // REQUIRES: nothing
    // MODIFIES: nothing
    // EFFECTS: Moves the SA joints in open loop
    // and publishes angle data right after.
    static void moveSA(const sensor_msgs::JointState::ConstPtr& msg);

    // REQUIRES: nothing
    // MODIFIES: nothing
    // EFFECTS: Moves the cache in open loop
    static void moveCache(const sensor_msgs::JointState::ConstPtr& msg);

    // REQUIRES: nothing
    // MODIFIES: nothing
    // EFFECTS: Moves the carousel in either open loop or closed loop depending on the msg
    static void moveCarousel(const mrover::Carousel::ConstPtr& msg);

    // REQUIRES: nothing
    // MODIFIES: nothing
    // EFFECTS: Moves a mast gimbal.
    static void moveMastGimbal(const mrover::MastGimbal::ConstPtr& msg);

    // REQUIRES: valid req and res objects
    // MODIFIES: res
    // EFFECTS: sends a move/calibration command to the mcu
    static bool processMotorCalibrate(mrover::CalibrateMotors::Request &req, mrover::CalibrateMotors::Response &res);

public:
    // REQUIRES: rosNode is a pointer to the created node.
    // MODIFIES: static variables
    // EFFECTS: Initializes all subscribers and publishers.
    static void init(ros::NodeHandle* rosNode);
};<|MERGE_RESOLUTION|>--- conflicted
+++ resolved
@@ -1,18 +1,14 @@
 #pragma once
 
 #include "ControllerMap.h"          // for ControllerMap
-#include <array>        
+#include <array>                    // for array
 #include <cmath>                    // for nan
-<<<<<<< HEAD
-#include <mrover/GimbalCmd.h>       // for GimbalCmd
 #include <mrover/CalibrateMotors.h> // for CalibrateMotors
 #include <mrover/Calibrated.h>      // for Calibrated
-=======
 #include <mrover/Carousel.h>        // for Carousel
 #include <mrover/MastGimbal.h>      // for MastGimbal
 #include <optional>                 // for optional
 #include <ros/console.h>            // for ROS_ERROR
->>>>>>> bc88b787
 #include <ros/ros.h>                // for ros
 #include <sensor_msgs/JointState.h> // for JointState
 #include <unordered_map>            // for unordered_map
@@ -29,37 +25,32 @@
     // This holds the ROS Node.
     inline static ros::NodeHandle* n;
 
-<<<<<<< HEAD
-    // This keeps track of all the open loop subscribers and publishers
-    inline static std::vector<std::string> RANames;
-
-    inline static ros::Subscriber openLoopSubscriberRA;
-    inline static ros::Subscriber openLoopSubscriberMast;
-
+    // All Calibrate services
     inline static ros::ServiceServer calibrateService;
 
-    inline static ros::Publisher calibrationStatusPublisherRA;
-    inline static mrover::Calibrated calibrationStatusRA;
-
-=======
     // RA
     inline static std::array<std::string, 5> RANames;
     inline static ros::Subscriber moveRASubscriber;
->>>>>>> bc88b787
     inline static ros::Publisher jointDataPublisherRA;
     inline static sensor_msgs::JointState jointDataRA;
+    inline static ros::Publisher calibrationStatusPublisherRA;
+    inline static mrover::Calibrated calibrationStatusRA;
 
     // SA
     inline static std::array<std::string, 5> SANames;
     inline static ros::Subscriber moveSASubscriber;
     inline static ros::Publisher jointDataPublisherSA;
     inline static sensor_msgs::JointState jointDataSA;
+    inline static ros::Publisher calibrationStatusPublisherSA;
+    inline static mrover::Calibrated calibrationStatusSA;
 
     // Cache
     inline static ros::Subscriber moveCacheSubscriber;
 
     // Carousel
     inline static ros::Subscriber moveCarouselSubscriber;
+    inline static ros::Publisher calibrationStatusPublisherCarousel;
+    inline static mrover::Calibrated calibrationStatusCarousel;
 
     // Mast
     inline static ros::Subscriber moveMastGimbalSubscriber;
@@ -68,6 +59,11 @@
     // MODIFIES: nothing
     // EFFECTS: Moves a controller in open loop.
     static std::optional<float> moveControllerOpenLoop(const std::string& name, float velocity);
+
+    // REQUIRES: nothing
+    // MODIFIES: nothing
+    // EFFECTS: Determine if a controller is calibrated
+    static std::optional<bool> getControllerCalibrated(const std::string& name);
 
     // REQUIRES: nothing
     // MODIFIES: nothing
@@ -98,7 +94,7 @@
     // REQUIRES: valid req and res objects
     // MODIFIES: res
     // EFFECTS: sends a move/calibration command to the mcu
-    static bool processMotorCalibrate(mrover::CalibrateMotors::Request &req, mrover::CalibrateMotors::Response &res);
+    static bool processMotorCalibrate(mrover::CalibrateMotors::Request& req, mrover::CalibrateMotors::Response& res);
 
 public:
     // REQUIRES: rosNode is a pointer to the created node.
