#pragma once

#include "ControllerMap.h"          // for ControllerMap
#include <array>                    // for array
#include <cmath>                    // for nan
#include <mrover/CalibrateMotors.h> // for CalibrateMotors
#include <mrover/AdjustMotors.h>    // for AdjustMotors
#include <mrover/Calibrated.h>      // for Calibrated
#include <mrover/Carousel.h>        // for Carousel
#include <mrover/MastGimbal.h>      // for MastGimbal
#include <optional>                 // for optional
#include <ros/console.h>            // for ROS_ERROR
#include <ros/ros.h>                // for ros
#include <sensor_msgs/JointState.h> // for JointState
#include <unordered_map>            // for unordered_map
#include <vector>                   // for vector

/*
ROSHandler.h is responsible for handling incoming and outgoing ROS messages.
Incoming ROS messages will trigger functions which call the functions
on the appropriate virtual Controllers. With each incoming ROS message,
if there exists a corresponding publisher, data will be published.
*/
class ROSHandler {
private:
    // This holds the ROS Node.
    inline static ros::NodeHandle* n;

    // Calibrate service
    inline static ros::ServiceServer calibrateService;
    inline static ros::ServiceServer adjustService;

    // RA
    inline static std::array<std::string, 5> RANames;
    inline static ros::Subscriber moveRASubscriber;
    inline static ros::Publisher jointDataPublisherRA;
    inline static sensor_msgs::JointState jointDataRA;
    inline static ros::Publisher calibrationStatusPublisherRA;
    inline static mrover::Calibrated calibrationStatusRA;

    // SA
    inline static std::array<std::string, 5> SANames;
    inline static ros::Subscriber moveSASubscriber;
    inline static ros::Publisher jointDataPublisherSA;
    inline static sensor_msgs::JointState jointDataSA;
    inline static ros::Publisher calibrationStatusPublisherSA;
    inline static mrover::Calibrated calibrationStatusSA;

    // Cache
    inline static ros::Subscriber moveCacheSubscriber;

    // Carousel
    inline static ros::Subscriber moveCarouselSubscriber;
    inline static ros::Publisher calibrationStatusPublisherCarousel;
    inline static mrover::Calibrated calibrationStatusCarousel;

    // Mast
    inline static ros::Subscriber moveMastGimbalSubscriber;

    // REQUIRES: nothing
    // MODIFIES: nothing
    // EFFECTS: Moves a controller in open loop.
    static std::optional<float> moveControllerOpenLoop(const std::string& name, float velocity);

    // REQUIRES: nothing
    // MODIFIES: nothing
<<<<<<< HEAD
    // EFFECTS: Moves a controller in closed loop.
    static std::optional<float> moveControllerClosedLoop(const std::string& name, float position);
=======
    // EFFECTS: Determine if a controller is calibrated
    static std::optional<bool> getControllerCalibrated(const std::string& name);
>>>>>>> fb56e5a7

    // REQUIRES: nothing
    // MODIFIES: nothing
    // EFFECTS: Moves the RA joints in open loop and publishes angle data right after.
    static void moveRA(const sensor_msgs::JointState::ConstPtr& msg);

    // REQUIRES: nothing
    // MODIFIES: nothing
    // EFFECTS: Moves the SA joints in open loop
    // and publishes angle data right after.
    static void moveSA(const sensor_msgs::JointState::ConstPtr& msg);

    // REQUIRES: nothing
    // MODIFIES: nothing
    // EFFECTS: Moves the cache in open loop
    static void moveCache(const sensor_msgs::JointState::ConstPtr& msg);

    // REQUIRES: nothing
    // MODIFIES: nothing
    // EFFECTS: Moves the carousel in either open loop or closed loop depending on the msg
    static void moveCarousel(const mrover::Carousel::ConstPtr& msg);

    // REQUIRES: nothing
    // MODIFIES: nothing
    // EFFECTS: Moves a mast gimbal.
    static void moveMastGimbal(const mrover::MastGimbal::ConstPtr& msg);

    // REQUIRES: valid req and res objects
    // MODIFIES: res
    // EFFECTS: sends a move/calibration command to the mcu
    static bool processMotorCalibrate(mrover::CalibrateMotors::Request& req, mrover::CalibrateMotors::Response& res);

    // REQUIRES: valid req and res objects
    // MODIFIES: res
    // EFFECTS: hard sets the requested controller angle
    static bool processMotorAdjust(mrover::AdjustMotors::Request& req, mrover::AdjustMotors::Response& res);

public:
    // REQUIRES: rosNode is a pointer to the created node.
    // MODIFIES: static variables
    // EFFECTS: Initializes all subscribers and publishers.
    static void init(ros::NodeHandle* rosNode);
};<|MERGE_RESOLUTION|>--- conflicted
+++ resolved
@@ -64,13 +64,13 @@
 
     // REQUIRES: nothing
     // MODIFIES: nothing
-<<<<<<< HEAD
     // EFFECTS: Moves a controller in closed loop.
     static std::optional<float> moveControllerClosedLoop(const std::string& name, float position);
-=======
+
+    // REQUIRES: nothing
+    // MODIFIES: nothing
     // EFFECTS: Determine if a controller is calibrated
-    static std::optional<bool> getControllerCalibrated(const std::string& name);
->>>>>>> fb56e5a7
+    static std::optional<bool> getControllerCalibrated(const std::string& name);\
 
     // REQUIRES: nothing
     // MODIFIES: nothing
