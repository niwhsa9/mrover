--- conflicted
+++ resolved
@@ -103,7 +103,7 @@
 */
 
 // struct LiveState {
-//     bool isLive{false}; 
+//     bool isLive{false};
 //     std::string jointName;
 //     inline static std::mutex liveMutex;
 // };
@@ -211,15 +211,16 @@
     void turnOn() const;
 
     // REQUIRES: nothing
-    // MODIFIES: nothing
-<<<<<<< HEAD
+    // MODIFIES: liveMap
+    // EFFECTS: UART bus, and turns on the controller.
+    // Can be used as a way to tick the watchdog for a particular mcu.
+    void turnOnViaUART() const;
+
+    // REQUIRES: nothing
+    // MODIFIES: nothing
     // EFFECTS: Returns a combined ID for both the deviceAddress and motorID
     // MotorID can only be max 3 bits (0-5), and device address is max 2 bits (1 or 2)
     uint8_t combineDeviceMotorID() const;
-=======
-    // EFFECTS: UART bus, and turns on the controller. Can be used as a way to tick the watchdog for a particular mcu.
-    void turnOnViaUART() const;
->>>>>>> 2997997c
 
 
 private:
@@ -255,13 +256,13 @@
     std::string name;
 
     float currentAngle;
-    
+
     // key is deviceAddress and motorID (eg. if deviceAddress = 2(0b10) and motorID = 1(0b1), then key = 17(0b10001) )
     static std::unordered_map<uint8_t, std::string> liveMap;
     static std::mutex liveMapLock;
 
     bool isControllerCalibrated = false;
-  
+
     float abs_enc_radians = 0;
     mrover::LimitSwitchData limit_switch_data;
-};
+};