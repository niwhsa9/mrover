--- conflicted
+++ resolved
@@ -1,20 +1,10 @@
 #pragma once
 
-<<<<<<< HEAD
-#include "I2C.h"         // for I2C and IOFailure
-#include "UART.h"        // for UART
-#include <assert.h>      // for assert
-#include <cmath>         // for M_PI
-#include <limits>        // for numeric limits
-#include <mutex>         // for mutex
-#include <ros/console.h> // for ROS_ERROR
-=======
 #include "I2C.h"                    // for I2C and IOFailure
 #include "UART.h"                   // for UART
 #include <assert.h>                 // for assert
 #include <cmath>                    // for M_PI
 #include <limits>                   // for numeric limits
->>>>>>> 2997997c
 #include <mrover/LimitSwitchData.h> // for LimitSwitchData
 #include <mutex>                    // for mutex
 #include <ros/console.h>            // for ROS_ERROR
