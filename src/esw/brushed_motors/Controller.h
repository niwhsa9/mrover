#pragma once

#include "I2C.h"         // for I2C and IOFailure
#include <assert.h>      // for assert
#include <cmath>         // for M_PI
#include <limits>        // for numeric limits
#include <mutex>         // for mutex
#include <ros/console.h> // for ROS_ERROR
#include <mrover/LimitSwitchData.h> // for LimitSwitchData
#include <string.h>      // for string and memcpy

#define OFF_OP 0x00
#define OFF_WB 0
#define OFF_RB 0

#define ON_OP 0x01
#define ON_WB 0
#define ON_RB 0

#define OPEN_OP 0x02
#define OPEN_WB 4
#define OPEN_RB 0

#define OPEN_PLUS_OP 0x03
#define OPEN_PLUS_WB 4
#define OPEN_PLUS_RB 4

#define CLOSED_OP 0x04
#define CLOSED_WB 8
#define CLOSED_RB 0

#define CLOSED_PLUS_OP 0x05
#define CLOSED_PLUS_WB 8
#define CLOSED_PLUS_RB 4

#define CONFIG_PWM_OP 0x06
#define CONFIG_PWM_WB 2
#define CONFIG_PWM_RB 0

#define CONFIG_K_OP 0x07
#define CONFIG_K_WB 12
#define CONFIG_K_RB 0

#define QUAD_ENC_OP 0x08
#define QUAD_ENC_WB 0
#define QUAD_ENC_RB 4

#define ADJUST_OP 0x09
#define ADJUST_WB 4
#define ADJUST_RB 0

#define ABS_ENC_OP 0x0A
#define ABS_ENC_WB 0
#define ABS_ENC_RB 4

#define IS_CALIBRATED_OP 0x0B
#define IS_CALIBRATED_WB 0
#define IS_CALIBRATED_RB 1

#define ENABLE_LIMIT_A_OP 0x0C
#define ENABLE_LIMIT_B_OP 0x0D
#define ENABLE_LIMIT_WB 1
#define ENABLE_LIMIT_RB 0

#define ACTIVE_LIMIT_A_OP 0x0E
#define ACTIVE_LIMIT_B_OP 0x0F
#define ACTIVE_LIMIT_WB 1
#define ACTIVE_LIMIT_RB 0

#define COUNTS_LIMIT_A_OP 0x10
#define COUNTS_LIMIT_B_OP 0x11
#define COUNTS_LIMIT_WB 4
#define COUNTS_LIMIT_RB 0

#define LIMIT_A_OP 0x12
#define LIMIT_B_OP 0x13
#define LIMIT_WB 0
#define LIMIT_RB 1

#define LIMIT_A_IS_FWD_OP 0x14
#define LIMIT_A_IS_FWD_WB 1
#define LIMIT_A_IS_FWD_RB 0

#define LIMIT_DATA_OP 0x15
#define LIMIT_DATA_WB 0
#define LIMIT_DATA_RB 1

#define UINT8_POINTER_T reinterpret_cast<uint8_t*>

/*
Virtual Controllers store information about various
controller-specific parameters (such as encoder cpr).
The virtual Controller class also has functions representing
the possible transactions that can be had with the physical controller.
The virtual Controller will not attempt to communicate with its
physical controller unless "activated" by an appropriate ROS
message relayed by ROSHandler.h.
(e.g. A virtual RA Controller will never attempt to communicate
with its physical RA controller unless an RA-related ROS message is
sent. This is to prevent multiple virtual Controller objects from
trying to contact the same physical Controller object.)
*/

// struct LiveState {
//     bool isLive{false}; 
//     std::string jointName;
//     inline static std::mutex liveMutex;
// };

class Controller {
public:
    float quadCPR = std::numeric_limits<float>::infinity();
    float kP = 0.01f;
    float kI = 0.0f;
    float kD = 0.0f;
    float inversion = 1.0f;
    bool limitAPresent = false;
    bool limitBPresent = false;
    bool limitAEnable = false;
    bool limitBEnable = false;
    float calibrationVel = 0.0f;
    bool limitAIsActiveHigh = false;
    bool limitBIsActiveHigh = false;
    bool limitAIsFwd = true;
    int32_t limitAAdjustedCounts = 0;
    int32_t limitBAdjustedCounts = 0;


    // REQUIRES: _name is the name of the motor,
    // mcuID is the mcu id of the controller which dictates the slave address,
    // _motorID is the motor id of the motor that is to be controlled,
    // motorMaxVoltage is the max allowed voltage of the motor,
    // and driverVoltage is the input voltage of the driver.
    // 0 < motorMaxVoltage <= driverVoltage <= 36.
    // It is very important that the driverVoltage is 100% accurate,
    // or else you will end up giving too much voltage to a motor,
    // which is dangerous.
    // MODIFIES: Controller object
    // EFFECTS: Creates a virtual controller object
    // that when live, will control the
    // physical controller (the STM32).
    Controller(
            std::string& _name,
            uint8_t mcuID,
            uint8_t _motorID,
            float _motorMaxVoltage,
            float _driverVoltage);

    // REQUIRES: nothing
    // MODIFIES: nothing
    // EFFECTS: Returns true if Controller is live.
    bool isControllerLive() const;

    // REQUIRES: nothing
    // MODIFIES: nothing
    // EFFECTS: Returns last saved value of angle.
    // Expect a value between -M_PI and M_PI.
    float getCurrentAngle() const;

    // REQUIRES: newAngleRad to be in radians
    // MODIFIES: currentAngle
    // EFFECTS: I2C bus, forces the angle of the controller to be a certain value
    void overrideCurrentAngle(float newAngleRad);

    // REQUIRES: -1.0 <= input <= 1.0
    // MODIFIES: currentAngle. Also makes controller live if not already.
    // EFFECTS: I2C bus, Sends an open loop command scaled to PWM limits
    // based on allowed voltage of the motor. Also updates angle.
    void moveOpenLoop(float input);

    // REQUIRES: nothing
    // MODIFIES: nothing
    // EFFECTS: I2C bus, returns if the MCU is calibrated
    bool isCalibrated();

    // REQUIRES: nothing
    // MODIFIES: nothing
    // EFFECTS: I2C bus, enables or disables limit switches
    void enableLimitSwitches(bool enable);

    // REQUIRES: nothing
    // MODIFIES: nothing
    // EFFECTS: I2C bus, gets current absolute encoder value of MCU
    float getAbsoluteEncoderValue();

    // REQUIRES: nothing
    // MODIFIES: nothing
    // EFFECTS: Returns true if Controller has a (one or both) limit switch(s) is enabled.
    bool getLimitSwitchEnabled() const;

    // REQUIRES: nothing
    // MODIFIES: nothing
    // EFFECTS: I2C bus, and returns limit data (calibrated, limit a/b pressed).
    mrover::LimitSwitchData getLimitSwitchData();

    // REQUIRES: nothing
    // MODIFIES: nothing
    // EFFECTS: I2C bus, and turns on the controller. Can be used as a way to tick the watchdog for a particular mcu.
    void turnOn() const;

    // REQUIRES: nothing
    // MODIFIES: nothing
    // EFFECTS: Returns a combined ID for both the deviceAddress and motorID
    // MotorID can only be max 3 bits (0-5), and device address is max 2 bits (1 or 2)
    uint8_t combineDeviceMotorID() const;


private:
    // REQUIRES: nothing
    // MODIFIES: liveMap
    // EFFECTS: I2C bus, If not already live,
    // configures the physical controller.
    // Then makes live.
    void makeLive();

    // REQUIRES: buffer is valid and limit switch is present
    // MODIFIES: limitEnable
    // EFFECTS: I2C bus, enables limit switch if it is present
    void enableLimitSwitch(bool enable, bool& limitEnable, uint8_t operation);

    uint8_t deviceAddress;
    uint8_t motorID;
    uint8_t motorIDRegMask;
    float motorMaxVoltage;
    float driverVoltage;
    std::string name;

    float currentAngle;
    
    // key is deviceAddress and motorID (eg. if deviceAddress = 2(0b10) and motorID = 1(0b1), then key = 17(0b10001) )
    static std::unordered_map<uint8_t, std::string> liveMap;
    static std::mutex liveMapLock;

    bool isControllerCalibrated = false;
<<<<<<< HEAD


};
=======
    float abs_enc_radians = 0;
    mrover::LimitSwitchData limit_switch_data;
};
>>>>>>> 5aa88ac4
<|MERGE_RESOLUTION|>--- conflicted
+++ resolved
@@ -232,12 +232,7 @@
     static std::mutex liveMapLock;
 
     bool isControllerCalibrated = false;
-<<<<<<< HEAD
-
-
-};
-=======
+  
     float abs_enc_radians = 0;
     mrover::LimitSwitchData limit_switch_data;
 };
->>>>>>> 5aa88ac4
