--- conflicted
+++ resolved
@@ -109,16 +109,13 @@
     float kI = 0.0f;
     float kD = 0.0f;
     float inversion = 1.0f;
-<<<<<<< HEAD
-    float closedLoopRadMin = -M_PI;
-    float closedLoopRadMax = M_PI;
-    bool allowClosedLoop = false;
-=======
     bool limitAEnabled = false;
     bool limitBEnabled = false;
     float calibrationVel = 0.0f;
     bool limitPolarity = FORWARD;
->>>>>>> fb56e5a7
+    float closedLoopRadMin = -M_PI;
+    float closedLoopRadMax = M_PI;
+    bool allowClosedLoop = false;
 
     // REQUIRES: _name is the name of the motor,
     // mcuID is the mcu id of the controller which dictates the slave address,
@@ -177,12 +174,11 @@
     // based on allowed voltage of the motor. Also updates angle.
     void moveOpenLoop(float input);
 
-<<<<<<< HEAD
     // REQUIRES: position in radians
     // MODIFIES: currentAngle. Also makes controller live if not already.
     // EFFECTS: Sends a closed loop command and updates angle.
     void moveClosedLoop(float position);
-=======
+
     // REQUIRES: nothing
     // MODIFIES: isCalibrated
     // EFFECTS: asks the MCU if it is calibrated
@@ -192,7 +188,6 @@
     // MODIFIES: nothing
     // EFFECTS: gets current absolute encoder value of MCU
     float getAbsoluteEncoderValue();
->>>>>>> fb56e5a7
 
 private:
     // REQUIRES: nothing
