--- conflicted
+++ resolved
@@ -53,36 +53,6 @@
             root[i]["inversion"].getType() == XmlRpc::XmlRpcValue::TypeDouble) {
             controllersByName[name]->inversion = (float) static_cast<double>(root[i]["inversion"]);
         }
-<<<<<<< HEAD
-        if (root[i].hasMember("limit_a") &&
-            root[i]["limit_a"].getType() == XmlRpc::XmlRpcValue::TypeBoolean) {
-            controllersByName[name]->limitAEnabled = static_cast<bool>(root[i]["limit_a"]);
-        }
-        if (root[i].hasMember("limit_b") &&
-            root[i]["limit_b"].getType() == XmlRpc::XmlRpcValue::TypeBoolean) {
-            controllersByName[name]->limitBEnabled = static_cast<bool>(root[i]["limit_b"]);
-        }
-        if (root[i].hasMember("limit_polarity") &&
-            root[i]["limit_polarity"].getType() == XmlRpc::XmlRpcValue::TypeBoolean) {
-            if (static_cast<bool>(root[i]["limit_polarity"])) controllersByName[name]->limitPolarity = Controller::FORWARD;
-            else controllersByName[name]->limitPolarity = Controller::REVERSED;
-        }
-        if (root[i].hasMember("calibration_vel") &&
-            root[i]["calibration_vel"].getType() == XmlRpc::XmlRpcValue::TypeDouble) {
-            controllersByName[name]->calibrationVel = (float) static_cast<double>(root[i]["calibration_vel"]);
-        }
-        if (root[i].hasMember("closed_loop_rad_min") &&
-            root[i]["closed_loop_rad_min"].getType() == XmlRpc::XmlRpcValue::TypeDouble) {
-            controllersByName[name]->closedLoopRadMin = (float) static_cast<double>(root[i]["closed_loop_rad_min"]);
-        }
-        if (root[i].hasMember("closed_loop_rad_max") &&
-            root[i]["closed_loop_rad_max"].getType() == XmlRpc::XmlRpcValue::TypeDouble) {
-            controllersByName[name]->closedLoopRadMax = (float) static_cast<double>(root[i]["closed_loop_rad_max"]);
-        }
-        if (root[i].hasMember("allow_closed_loop") &&
-            root[i]["allow_closed_loop"].getType() == XmlRpc::XmlRpcValue::TypeBoolean) {
-            controllersByName[name]->allowClosedLoop = static_cast<bool>(root[i]["allow_closed_loop"]);
-=======
         if (root[i].hasMember("limit_a_present") &&
             root[i]["limit_a_present"].getType() == XmlRpc::XmlRpcValue::TypeBoolean) {
             controllersByName[name]->limitAPresent = static_cast<bool>(root[i]["limit_a_present"]);
@@ -116,7 +86,18 @@
         if (root[i].hasMember("calibration_vel") &&
             root[i]["calibration_vel"].getType() == XmlRpc::XmlRpcValue::TypeDouble) {
             controllersByName[name]->calibrationVel = (float) static_cast<double>(root[i]["calibration_vel"]);
->>>>>>> e50f73fe
+        }
+        if (root[i].hasMember("closed_loop_rad_min") &&
+            root[i]["closed_loop_rad_min"].getType() == XmlRpc::XmlRpcValue::TypeDouble) {
+            controllersByName[name]->closedLoopRadMin = (float) static_cast<double>(root[i]["closed_loop_rad_min"]);
+        }
+        if (root[i].hasMember("closed_loop_rad_max") &&
+            root[i]["closed_loop_rad_max"].getType() == XmlRpc::XmlRpcValue::TypeDouble) {
+            controllersByName[name]->closedLoopRadMax = (float) static_cast<double>(root[i]["closed_loop_rad_max"]);
+        }
+        if (root[i].hasMember("allow_closed_loop") &&
+            root[i]["allow_closed_loop"].getType() == XmlRpc::XmlRpcValue::TypeBoolean) {
+            controllersByName[name]->allowClosedLoop = static_cast<bool>(root[i]["allow_closed_loop"]);
         }
         ROS_INFO("Made virtual Controller %s on MCU ID %i motor ID %i \n", name.c_str(), mcu_id, motor_id);
     }
