--- conflicted
+++ resolved
@@ -10,10 +10,7 @@
     // Initialize services
     calibrateService = n->advertiseService<mrover::CalibrateMotors::Request, mrover::CalibrateMotors::Response>("calibrate", processMotorCalibrate);
     adjustService = n->advertiseService<mrover::AdjustMotors::Request, mrover::AdjustMotors::Response>("adjust", processMotorAdjust);
-<<<<<<< HEAD
-=======
     enableLimitSwitchService = n->advertiseService<mrover::EnableDevice::Request, mrover::EnableDevice::Response>("enable_limit_switch", processMotorEnableLimitSwitches);
->>>>>>> e50f73fe
 
     // Initialize robotic arm (RA)
     RANames = {"joint_a", "joint_b", "joint_f", "finger", "gripper"};
@@ -28,11 +25,7 @@
     calibrationStatusRA.names = std::vector<std::string>(RANames.begin(), RANames.end());
     calibrationStatusRA.calibrated = std::vector<uint8_t>(calibrationStatusRA.names.size(), false);
     calibrationStatusPublisherRA = n->advertise<mrover::Calibrated>("ra_is_calibrated", 1);
-<<<<<<< HEAD
-    jointDataPublisherRA = n->advertise<sensor_msgs::JointState>("ra_data", 1);
-=======
     jointDataPublisherRA = n->advertise<sensor_msgs::JointState>("brushed_ra_data", 1);
->>>>>>> e50f73fe
 
     // Initialize sample acquisition (SA)
     SANames = {"sa_joint_1", "sa_joint_2", "sa_joint_3", "scoop", "microscope"};
@@ -114,24 +107,20 @@
 void ROSHandler::moveRA(const sensor_msgs::JointState::ConstPtr& msg) {
     int mappedIndex = 0;
     for (size_t i = 0; i < msg->name.size(); ++i) {
-<<<<<<< HEAD
-        std::optional<float> pos = std::nullopt;
-        if (isnan(msg->position[i])) {
-            pos = moveControllerOpenLoop(msg->name[i], (float) msg->velocity[i]);
-        }
-        else {
-            pos = moveControllerClosedLoop(msg->name[i], (float) msg->position[i]);
-        }
-        jointDataRA.position[i] = pos.value_or(0.0);
-
-        std::optional<bool> calibrated = getControllerCalibrated(RANames[i]);
-        calibrationStatusRA.calibrated[i] = calibrated.value_or(false);
-=======
         if ((i == 2) || (i == 3) || (i == 4)) {
             // We expect msg->name to be joints a, b, c, d, e, f, finger, and gripper.
             // Skip if msg->name[i] is joints c, d, or e. So skip if i == 2, 3, or 4.
             continue;
         }
+        std::optional<float> pos = std::nullopt;
+        if (isnan(msg->position[i])) {
+            pos = moveControllerOpenLoop(msg->name[i], (float) msg->velocity[i]);
+        }
+        else {
+            pos = moveControllerClosedLoop(msg->name[i], (float) msg->position[i]);
+        }
+
+        jointDataRA.position[i] = pos.value_or(0.0);
         std::optional<float> pos = moveControllerOpenLoop(msg->name[i], (float) msg->velocity[i]);
 
         jointDataRA.position[mappedIndex] = pos.value_or(0.0);
@@ -140,7 +129,6 @@
         std::optional<bool> calibrated = getControllerCalibrated(msg->name[i]);
         calibrationStatusRA.calibrated[mappedIndex] = calibrated.value_or(false);
         ++mappedIndex;
->>>>>>> e50f73fe
     }
     calibrationStatusPublisherRA.publish(calibrationStatusRA);
     jointDataPublisherRA.publish(jointDataRA);
@@ -158,12 +146,7 @@
     }
 
     Controller* controller = controller_iter->second;
-<<<<<<< HEAD
-    controller->askIsCalibrated();
-    return std::make_optional<bool>(controller->getCalibrationStatus());
-=======
     return std::make_optional<bool>(controller->isCalibrated());
->>>>>>> e50f73fe
 }
 
 // REQUIRES: nothing
@@ -233,17 +216,6 @@
 // EFFECTS: sends a move/calibration command to the mcu
 bool ROSHandler::processMotorCalibrate(mrover::CalibrateMotors::Request& req, mrover::CalibrateMotors::Response& res) {
     auto controller_iter = ControllerMap::controllersByName.find(req.name);
-<<<<<<< HEAD
-    auto& [name, controller] = *controller_iter;
-
-    // Check if already calibrated
-    controller->askIsCalibrated();
-
-    // Determine if calibration is needed
-    bool shouldCalibrate = !(controller_iter == ControllerMap::controllersByName.end()
-                             || controller->getCalibrationStatus()
-                             || !controller->getLimitSwitchEnabled());
-=======
 
     if (controller_iter == ControllerMap::controllersByName.end()) {
         ROS_ERROR("Could not find controller named %s.", req.name.c_str());
@@ -255,7 +227,6 @@
 
     // Determine if calibration is needed
     bool shouldCalibrate = !controller->isCalibrated() && controller->getLimitSwitchEnabled();
->>>>>>> e50f73fe
 
     // Calibrate
     if (shouldCalibrate) {
@@ -274,8 +245,6 @@
 bool ROSHandler::processMotorAdjust(mrover::AdjustMotors::Request& req, mrover::AdjustMotors::Response& res) {
 
     auto controller_iter = ControllerMap::controllersByName.find(req.name);
-<<<<<<< HEAD
-=======
 
     if (controller_iter == ControllerMap::controllersByName.end()) {
         ROS_ERROR("Could not find controller named %s.", req.name.c_str());
@@ -283,7 +252,6 @@
         return false;
     }
 
->>>>>>> e50f73fe
     auto& [name, controller] = *controller_iter;
     controller->overrideCurrentAngle(req.value);
     res.success = true;
@@ -291,8 +259,6 @@
 
     return true;
 }
-<<<<<<< HEAD
-=======
 
 // REQUIRES: valid req and res objects
 // MODIFIES: res
@@ -312,5 +278,4 @@
     res.success = true;
 
     return true;
-}
->>>>>>> e50f73fe
+}