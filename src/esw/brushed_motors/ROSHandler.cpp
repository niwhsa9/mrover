#include "ROSHandler.h"

// REQUIRES: rosNode is a pointer to the created node.
// MODIFIES: static variables
// EFFECTS: Initializes all subscribers and publishers.
void ROSHandler::init(ros::NodeHandle* rosNode) {

    n = rosNode;

    // Initialize robotic arm (RA)
    RANames = {"joint_a", "joint_b", "joint_f", "finger", "gripper"};

    moveRASubscriber = n->subscribe<sensor_msgs::JointState>("ra_cmd", 1, moveRA);

<<<<<<< HEAD
    openLoopSubscriberMast = n->subscribe<mrover::GimbalCmd>("gimbal_cmd", 1, moveGimbal);
    calibrateService = n->advertiseService<mrover::CalibrateMotors::Request, mrover::CalibrateMotors::Response>("calibrate", processMotorCalibrate);

    jointData.name = RANames;
    jointData.position = std::vector<double>(RANames.size(), 0);
    jointData.velocity = std::vector<double>(RANames.size(), std::nan(""));
    jointData.effort = std::vector<double>(RANames.size(), std::nan(""));
=======
    jointDataRA.name = std::vector<std::string>(RANames.begin(), RANames.end());
    jointDataRA.position = std::vector<double>(RANames.size(), 0);
    jointDataRA.velocity = std::vector<double>(RANames.size(), std::nan(""));
    jointDataRA.effort = std::vector<double>(RANames.size(), std::nan(""));
>>>>>>> bc88b787

    calibrationStatusRA.names = RANames;
    // Default to no motors calibrated
    for (auto name : calibrationStatusRA.names) {
        calibrationStatusRA.calibrated.push_back(false);
    }

    calibrationStatusPublisherRA = n->advertise<mrover::Calibrated>("ra_is_calibrated", 1);
    jointDataPublisherRA = n->advertise<sensor_msgs::JointState>("ra_data", 1);

    // Initialize sample acquisition (SA)
    SANames = {"sa_joint_1", "sa_joint_2", "sa_joint_3", "scoop", "microscope"};

    moveSASubscriber = n->subscribe<sensor_msgs::JointState>("sa_cmd", 1, moveSA);

    jointDataSA.name = std::vector<std::string>(SANames.begin(), SANames.end());
    jointDataSA.position = std::vector<double>(SANames.size(), 0);
    jointDataSA.velocity = std::vector<double>(SANames.size(), std::nan(""));
    jointDataSA.effort = std::vector<double>(SANames.size(), std::nan(""));

    jointDataPublisherSA = n->advertise<sensor_msgs::JointState>("sa_data", 1);

    // Initialize cache
    moveCacheSubscriber = n->subscribe<sensor_msgs::JointState>("cache_cmd", 1, moveCache);

    // Initialize carousel
    moveCarouselSubscriber = n->subscribe<mrover::Carousel>("carousel_cmd", 1, moveCarousel);

    // Initialize mast gimbal
    moveMastGimbalSubscriber = n->subscribe<mrover::MastGimbal>("mast_gimbal_cmd", 1, moveMastGimbal);
}

// REQUIRES: nothing
// MODIFIES: nothing
// EFFECTS: Moves a controller in open loop.
std::optional<float> ROSHandler::moveControllerOpenLoop(const std::string& name, float velocity) {
    auto controller_iter = ControllerMap::controllersByName.find(name);

    if (controller_iter == ControllerMap::controllersByName.end()) {
        ROS_ERROR("Could not find controller named %s.", name.c_str());
        return std::nullopt;
    }

    Controller* controller = controller_iter->second;
    controller->moveOpenLoop(velocity);

    return std::make_optional<float>(controller->getCurrentAngle());
}

// REQUIRES: nothing
// MODIFIES: nothing
// EFFECTS: Moves the RA joints in open loop and publishes angle data right after.
// Note: any invalid controllers will be published with a position of 0.
void ROSHandler::moveRA(const sensor_msgs::JointState::ConstPtr& msg) {
    for (size_t i = 0; i < RANames.size(); ++i) {
<<<<<<< HEAD
        auto controller_iter = ControllerMap::controllersByName.find(RANames[i]);
        if(controller_iter != ControllerMap::controllersByName.end()) {
            auto& [name, controller] = *controller_iter;

            controller->moveOpenLoop((float) msg->velocity[i]);
            jointData.position[i] = controller->getCurrentAngle();
            calibrationStatusRA.calibrated[i] = controller->getCalibrationStatus();
        }
    }

    calibrationStatusPublisherRA.publish(calibrationStatusRA);
    jointDataPublisherRA.publish(jointData);
=======
        std::optional<float> pos = moveControllerOpenLoop(RANames[i], (float) msg->velocity[i]);
        jointDataRA.position[i] = pos.value_or(0.0);
    }

    jointDataPublisherRA.publish(jointDataRA);
}

// REQUIRES: nothing
// MODIFIES: nothing
// EFFECTS: Moves the SA joints in open loop and publishes angle data right after.
void ROSHandler::moveSA(const sensor_msgs::JointState::ConstPtr& msg) {
    for (size_t i = 0; i < SANames.size(); ++i) {
        std::optional<float> pos = moveControllerOpenLoop(SANames[i], (float) msg->velocity[i]);
        jointDataSA.position[i] = pos.value_or(0.0);
    }
    jointDataPublisherSA.publish(jointDataSA);
}

// REQUIRES: nothing
// MODIFIES: nothing
// EFFECTS: Moves the cache in open loop.
void ROSHandler::moveCache(const sensor_msgs::JointState::ConstPtr& msg) {
    moveControllerOpenLoop("cache", (float) msg->velocity[0]);
}

// REQUIRES: nothing
// MODIFIES: nothing
// EFFECTS: Moves the carousel in either open loop or closed loop depending on msg.
void ROSHandler::moveCarousel(const mrover::Carousel::ConstPtr& msg) {
    if (msg->open_loop) {
        moveControllerOpenLoop("carousel", (float) msg->vel);
    }
    else {
        ROS_ERROR("Closed loop is currently not supported for carousel commands.");
    }

>>>>>>> bc88b787
}

// REQUIRES: nothing
// MODIFIES: nothing
<<<<<<< HEAD
// EFFECTS: Moves a gimbal.
void ROSHandler::moveGimbal(const mrover::GimbalCmd::ConstPtr& msg) {
    ControllerMap::controllersByName["mast_up_down"]->moveOpenLoop((float) msg->up_down);
    ControllerMap::controllersByName["mast_left_right"]->moveOpenLoop((float) msg->left_right);
}

// REQUIRES: valid req and res objects
// MODIFIES: res
// EFFECTS: sends a move/calibration command to the mcu

bool ROSHandler::processMotorCalibrate(mrover::CalibrateMotors::Request &req, mrover::CalibrateMotors::Response &res) {
    assert(req.names.size() == req.calibrate.size());

    for (size_t i = 0; i < req.names.size(); ++i) {
        auto controller_iter = ControllerMap::controllersByName.find(req.names[i]);
        auto& [name, controller] = *controller_iter;

        // Check if already calibrated
        controller->askIsCalibrated();

        // Determine if calibration is needed
        bool shouldCalibrate = !(controller_iter == ControllerMap::controllersByName.end()
                                 || controller->getCalibrationStatus()
                                 || !controller->getLimitSwitchEnabled());

        // Calibrate
        if(shouldCalibrate) {

            controller->moveOpenLoop(controller->calibrationSpeed);
            controller->askIsCalibrated();
            
            res.actively_calibrating.push_back(true);
        } else {
            res.actively_calibrating.push_back(false);    
        }
    }

    return true;
=======
// EFFECTS: Moves a mast gimbal in open loop.
void ROSHandler::moveMastGimbal(const mrover::MastGimbal::ConstPtr& msg) {
    moveControllerOpenLoop("mast_gimbal_up_down", (float) msg->up_down);
    moveControllerOpenLoop("mast_gimbal_left_right", (float) msg->left_right);
>>>>>>> bc88b787
}<|MERGE_RESOLUTION|>--- conflicted
+++ resolved
@@ -12,27 +12,16 @@
 
     moveRASubscriber = n->subscribe<sensor_msgs::JointState>("ra_cmd", 1, moveRA);
 
-<<<<<<< HEAD
-    openLoopSubscriberMast = n->subscribe<mrover::GimbalCmd>("gimbal_cmd", 1, moveGimbal);
     calibrateService = n->advertiseService<mrover::CalibrateMotors::Request, mrover::CalibrateMotors::Response>("calibrate", processMotorCalibrate);
 
-    jointData.name = RANames;
-    jointData.position = std::vector<double>(RANames.size(), 0);
-    jointData.velocity = std::vector<double>(RANames.size(), std::nan(""));
-    jointData.effort = std::vector<double>(RANames.size(), std::nan(""));
-=======
     jointDataRA.name = std::vector<std::string>(RANames.begin(), RANames.end());
     jointDataRA.position = std::vector<double>(RANames.size(), 0);
     jointDataRA.velocity = std::vector<double>(RANames.size(), std::nan(""));
     jointDataRA.effort = std::vector<double>(RANames.size(), std::nan(""));
->>>>>>> bc88b787
 
-    calibrationStatusRA.names = RANames;
-    // Default to no motors calibrated
-    for (auto name : calibrationStatusRA.names) {
-        calibrationStatusRA.calibrated.push_back(false);
-    }
-
+    calibrationStatusRA.names = std::vector<std::string>(RANames.begin(), RANames.end());
+    //    calibrationStatusRA.calibrated = std::vector<bool>(calibrationStatusRA.names.size(), false); // TODO FIGURE THIS OUT
+    calibrationStatusRA.calibrated = {false, false, false, false, false};
     calibrationStatusPublisherRA = n->advertise<mrover::Calibrated>("ra_is_calibrated", 1);
     jointDataPublisherRA = n->advertise<sensor_msgs::JointState>("ra_data", 1);
 
@@ -46,12 +35,19 @@
     jointDataSA.velocity = std::vector<double>(SANames.size(), std::nan(""));
     jointDataSA.effort = std::vector<double>(SANames.size(), std::nan(""));
 
+    calibrationStatusSA.names = std::vector<std::string>(SANames.begin(), SANames.end());
+    //    calibrationStatusSA.calibrated = std::vector<bool>(calibrationStatusSA.names.size(), false); // TODO FIGURE THIS OUT
+    calibrationStatusSA.calibrated = {false, false, false, false, false};
+    calibrationStatusPublisherSA = n->advertise<mrover::Calibrated>("sa_is_calibrated", 1);
     jointDataPublisherSA = n->advertise<sensor_msgs::JointState>("sa_data", 1);
 
     // Initialize cache
     moveCacheSubscriber = n->subscribe<sensor_msgs::JointState>("cache_cmd", 1, moveCache);
 
     // Initialize carousel
+    calibrationStatusCarousel.names = {"carousel"};
+    calibrationStatusCarousel.calibrated = {false};
+    calibrationStatusPublisherCarousel = n->advertise<mrover::Calibrated>("carousel_is_calibrated", 1);
     moveCarouselSubscriber = n->subscribe<mrover::Carousel>("carousel_cmd", 1, moveCarousel);
 
     // Initialize mast gimbal
@@ -81,25 +77,30 @@
 // Note: any invalid controllers will be published with a position of 0.
 void ROSHandler::moveRA(const sensor_msgs::JointState::ConstPtr& msg) {
     for (size_t i = 0; i < RANames.size(); ++i) {
-<<<<<<< HEAD
-        auto controller_iter = ControllerMap::controllersByName.find(RANames[i]);
-        if(controller_iter != ControllerMap::controllersByName.end()) {
-            auto& [name, controller] = *controller_iter;
+        std::optional<float> pos = moveControllerOpenLoop(RANames[i], (float) msg->velocity[i]);
+        jointDataRA.position[i] = pos.value_or(0.0);
 
-            controller->moveOpenLoop((float) msg->velocity[i]);
-            jointData.position[i] = controller->getCurrentAngle();
-            calibrationStatusRA.calibrated[i] = controller->getCalibrationStatus();
-        }
+        std::optional<bool> calibrated = getControllerCalibrated(RANames[i]);
+        calibrationStatusRA.calibrated[i] = calibrated.value_or(false);
+    }
+    calibrationStatusPublisherRA.publish(calibrationStatusRA);
+    jointDataPublisherRA.publish(jointDataRA);
+}
+
+// REQUIRES: nothing
+// MODIFIES: nothing
+// EFFECTS: Determine if a controller is calibrated
+std::optional<bool> ROSHandler::getControllerCalibrated(const std::string& name) {
+    auto controller_iter = ControllerMap::controllersByName.find(name);
+
+    if (controller_iter == ControllerMap::controllersByName.end()) {
+        ROS_ERROR("Could not find controller named %s.", name.c_str());
+        return std::nullopt;
     }
 
-    calibrationStatusPublisherRA.publish(calibrationStatusRA);
-    jointDataPublisherRA.publish(jointData);
-=======
-        std::optional<float> pos = moveControllerOpenLoop(RANames[i], (float) msg->velocity[i]);
-        jointDataRA.position[i] = pos.value_or(0.0);
-    }
+    Controller* controller = controller_iter->second;
 
-    jointDataPublisherRA.publish(jointDataRA);
+    return std::make_optional<bool>(controller->getCalibrationStatus());
 }
 
 // REQUIRES: nothing
@@ -109,7 +110,11 @@
     for (size_t i = 0; i < SANames.size(); ++i) {
         std::optional<float> pos = moveControllerOpenLoop(SANames[i], (float) msg->velocity[i]);
         jointDataSA.position[i] = pos.value_or(0.0);
+
+        std::optional<bool> calibrated = getControllerCalibrated(SANames[i]);
+        calibrationStatusSA.calibrated[i] = calibrated.value_or(false);
     }
+    calibrationStatusPublisherSA.publish(calibrationStatusSA);
     jointDataPublisherSA.publish(jointDataSA);
 }
 
@@ -126,28 +131,26 @@
 void ROSHandler::moveCarousel(const mrover::Carousel::ConstPtr& msg) {
     if (msg->open_loop) {
         moveControllerOpenLoop("carousel", (float) msg->vel);
-    }
-    else {
+    } else {
         ROS_ERROR("Closed loop is currently not supported for carousel commands.");
     }
-
->>>>>>> bc88b787
+    std::optional<bool> calibrated = getControllerCalibrated("carousel");
+    calibrationStatusPublisherRA.publish(calibrationStatusRA);
 }
 
 // REQUIRES: nothing
 // MODIFIES: nothing
-<<<<<<< HEAD
-// EFFECTS: Moves a gimbal.
-void ROSHandler::moveGimbal(const mrover::GimbalCmd::ConstPtr& msg) {
-    ControllerMap::controllersByName["mast_up_down"]->moveOpenLoop((float) msg->up_down);
-    ControllerMap::controllersByName["mast_left_right"]->moveOpenLoop((float) msg->left_right);
+// EFFECTS: Moves a mast gimbal in open loop.
+void ROSHandler::moveMastGimbal(const mrover::MastGimbal::ConstPtr& msg) {
+    moveControllerOpenLoop("mast_gimbal_up_down", (float) msg->up_down);
+    moveControllerOpenLoop("mast_gimbal_left_right", (float) msg->left_right);
 }
 
 // REQUIRES: valid req and res objects
 // MODIFIES: res
 // EFFECTS: sends a move/calibration command to the mcu
 
-bool ROSHandler::processMotorCalibrate(mrover::CalibrateMotors::Request &req, mrover::CalibrateMotors::Response &res) {
+bool ROSHandler::processMotorCalibrate(mrover::CalibrateMotors::Request& req, mrover::CalibrateMotors::Response& res) {
     assert(req.names.size() == req.calibrate.size());
 
     for (size_t i = 0; i < req.names.size(); ++i) {
@@ -158,27 +161,19 @@
         controller->askIsCalibrated();
 
         // Determine if calibration is needed
-        bool shouldCalibrate = !(controller_iter == ControllerMap::controllersByName.end()
-                                 || controller->getCalibrationStatus()
-                                 || !controller->getLimitSwitchEnabled());
+        bool shouldCalibrate = !(controller_iter == ControllerMap::controllersByName.end() || controller->getCalibrationStatus() || !controller->getLimitSwitchEnabled());
 
         // Calibrate
-        if(shouldCalibrate) {
+        if (shouldCalibrate) {
 
             controller->moveOpenLoop(controller->calibrationSpeed);
             controller->askIsCalibrated();
-            
+
             res.actively_calibrating.push_back(true);
         } else {
-            res.actively_calibrating.push_back(false);    
+            res.actively_calibrating.push_back(false);
         }
     }
 
     return true;
-=======
-// EFFECTS: Moves a mast gimbal in open loop.
-void ROSHandler::moveMastGimbal(const mrover::MastGimbal::ConstPtr& msg) {
-    moveControllerOpenLoop("mast_gimbal_up_down", (float) msg->up_down);
-    moveControllerOpenLoop("mast_gimbal_left_right", (float) msg->left_right);
->>>>>>> bc88b787
 }