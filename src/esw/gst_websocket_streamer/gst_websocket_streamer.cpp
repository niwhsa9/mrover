--- conflicted
+++ resolved
@@ -42,45 +42,16 @@
 
         // Source
         std::string launch;
-<<<<<<< HEAD
         if (mDeviceNode.empty()) {
-            if constexpr (IS_JETSON) {
-                // ReSharper disable once CppDFAUnreachableCode
-                launch = std::format(
-                        // App source is pushed to when we get a ROS BGRA image message
-                        // is-live prevents frames from being pushed when the pipeline is in READY
-                        "appsrc name=imageSource is-live=true "
-                        "! video/x-raw,format=BGRA,width={},height={},framerate=30/1 "
-                        "! videoconvert " // Convert BGRA => I420 (YUV) for the encoder, note we are still on the CPU
-                        "! video/x-raw,format=I420 "
-                        "! nvvidconv " // Upload to GPU memory for the encoder
-                        "! video/x-raw(memory:NVMM),format=I420 "
-                        "! nvv4l2h265enc name=encoder bitrate={} iframeinterval=300 vbv-size=33333 insert-sps-pps=true control-rate=constant_bitrate profile=Main num-B-Frames=0 ratecontrol-enable=true preset-level=UltraFastPreset EnableTwopassCBR=false maxperf-enable=true "
-                        // App sink is pulled from (getting H265 chunks) on another thread and sent to the stream server
-                        // sync=false is needed to avoid weirdness, going from playing => ready => playing will not work otherwise
-                        "! appsink name=streamSink sync=false",
-                        mImageWidth, mImageHeight, mBitrate);
-            } else {
-                // ReSharper disable once CppDFAUnreachableCode
-                launch = std::format(
-                        "appsrc name=imageSource is-live=true "
-                        "! video/x-raw,format=BGRA,width={},height={},framerate=30/1 "
-                        "! nvh265enc name=encoder "
-                        "! appsink name=streamSink sync=false",
-                        mImageWidth, mImageHeight);
-            }
-=======
-        if (mCaptureDevice.empty()) {
             // App source is pushed to when we get a ROS BGRA image message
             // is-live prevents frames from being pushed when the pipeline is in READY
             launch += "appsrc name=imageSource is-live=true ";
->>>>>>> 7dcfcc75
         } else {
-            launch += std::format("v4l2src device={} ", mCaptureDevice);
+            launch += std::format("v4l2src device={} ", mDeviceNode);
         }
         // Source format
-        std::string captureFormat = mCaptureDevice.empty() ? "video/x-raw,format=BGRA" : mDecodeJpegFromDevice ? "image/jpeg"
-                                                                                                               : "video/x-raw,format=YUY2";
+        std::string captureFormat = mDeviceNode.empty() ? "video/x-raw,format=BGRA" : mDecodeJpegFromDevice ? "image/jpeg"
+                                                                                                            : "video/x-raw,format=YUY2";
         launch += std::format("! {},width={},height={},framerate={}/1 ",
                               captureFormat, mImageWidth, mImageHeight, mImageFramerate);
         // Source decoder and H265 encoder
@@ -93,25 +64,6 @@
                         //                nvv4l2camerasrc only supports UYUV by default, but our cameras are YUY2 (YUYV)
                         // "nvv4l2camerasrc device={} "
                         // "! video/x-raw(memory:NVMM),format=YUY2,width={},height={},framerate={}/1 "
-<<<<<<< HEAD
-                        "! image/jpeg,width={},height={},framerate={}/1 "
-                        "! nvv4l2decoder mjpeg=1 "
-
-                        "! nvvidconv "
-                        "! video/x-raw(memory:NVMM),format=NV12 "
-                        "! nvv4l2h265enc name=encoder bitrate={} iframeinterval=300 vbv-size=33333 insert-sps-pps=true control-rate=constant_bitrate profile=Main num-B-Frames=0 ratecontrol-enable=true preset-level=UltraFastPreset EnableTwopassCBR=false maxperf-enable=true "
-                        "! appsink name=streamSink sync=false",
-                        mDeviceNode, mImageWidth, mImageHeight, mImageFramerate, mBitrate);
-            } else {
-                // ReSharper disable once CppDFAUnreachableCode
-                launch = std::format(
-                        "v4l2src device={}  "
-                        "! video/x-raw,format=YUY2,width={},height={},framerate=30/1 "
-                        "! videoconvert "
-                        "! nvh265enc name=encoder "
-                        "! appsink name=streamSink sync=false",
-                        mDeviceNode, mImageWidth, mImageHeight);
-=======
 
                         "! nvv4l2decoder mjpeg=1 " // Hardware-accelerated JPEG decoding, output is apparently some unknown proprietary format
                         "! nvvidconv "             // Convert from proprietary format to NV12 so the encoder understands it
@@ -121,7 +73,6 @@
                           "! video/x-raw,format=I420 "
                           "! nvvidconv " // Upload to GPU memory for the encoder
                           "! video/x-raw(memory:NVMM),format=I420 ";
->>>>>>> 7dcfcc75
             }
             launch += std::format("! nvv4l2h265enc name=encoder bitrate={} iframeinterval=300 vbv-size=33333 insert-sps-pps=true control-rate=constant_bitrate profile=Main num-B-Frames=0 ratecontrol-enable=true preset-level=UltraFastPreset EnableTwopassCBR=false maxperf-enable=true ",
                                   mBitrate);
@@ -209,18 +160,49 @@
         throw std::runtime_error{"Unsupported resolution"};
     }
 
+    auto findDeviceNode(std::string_view devicePath) -> std::string {
+        udev* udevContext = udev_new();
+        if (!udevContext) throw std::runtime_error{"Failed to initialize udev"};
+
+        udev_enumerate* enumerate = udev_enumerate_new(udevContext);
+        if (!enumerate) throw std::runtime_error{"Failed to create udev enumeration"};
+
+        udev_enumerate_add_match_subsystem(enumerate, "video4linux");
+        udev_enumerate_scan_devices(enumerate);
+
+        udev_list_entry* devices = udev_enumerate_get_list_entry(enumerate);
+        if (!devices) throw std::runtime_error{"Failed to get udev device list"};
+
+        udev_device* device{};
+        udev_list_entry* entry;
+        udev_list_entry_foreach(entry, devices) {
+            device = udev_device_new_from_syspath(udevContext, udev_list_entry_get_name(entry));
+
+            if (udev_device_get_devpath(device) != devicePath) continue;
+
+            if (!device) throw std::runtime_error{"Failed to get udev device"};
+
+            break;
+        }
+        if (!device) throw std::runtime_error{"Failed to find udev device"};
+
+        std::string deviceNode = udev_device_get_devnode(device);
+
+        udev_device_unref(device);
+        udev_enumerate_unref(enumerate);
+        udev_unref(udevContext);
+
+        return deviceNode;
+    }
+
     auto GstWebsocketStreamerNodelet::onInit() -> void {
         try {
             mNh = getMTNodeHandle();
             mPnh = getMTPrivateNodeHandle();
 
-<<<<<<< HEAD
             mDeviceNode = mPnh.param<std::string>("dev_node", "");
             mDevicePath = mPnh.param<std::string>("dev_path", "1");
-=======
-            mCaptureDevice = mPnh.param<std::string>("device", "");
             mDecodeJpegFromDevice = mPnh.param<bool>("decode_jpeg_from_device", true);
->>>>>>> 7dcfcc75
             mImageTopic = mPnh.param<std::string>("image_topic", "image");
             mImageWidth = mPnh.param<int>("width", 640);
             mImageHeight = mPnh.param<int>("height", 480);
@@ -233,63 +215,7 @@
 
             gst_init(nullptr, nullptr);
 
-            if (!mDevicePath.empty()) {
-                // libusb_context* context{};
-                // if (libusb_init(&context) != 0) throw std::runtime_error{"Failed to initialize libusb"};
-                //
-                // libusb_device** list{};
-                // ssize_t count = libusb_get_device_list(context, &list);
-                // if (count < 0) throw std::runtime_error{"Failed to get device list"};
-                //
-                // // Find the libusb device associated with our camera
-                //
-                // auto it = std::ranges::find_if(list, list + count, [this](libusb_device* device) {
-                //     libusb_device_descriptor descriptor{};
-                //     if (libusb_get_device_descriptor(device, &descriptor) != 0) return false;
-                //     return std::format("{}-{}", libusb_get_bus_number(device), libusb_get_port_number(device)) == mUsbIdentifier;
-                // });
-                // if (it == list + count) throw std::runtime_error{"Failed to find USB device"};
-                // libusb_device* targetUsbDevice = *it;
-
-                udev* udevContext = udev_new();
-                if (!udevContext) throw std::runtime_error{"Failed to initialize udev"};
-
-                udev_enumerate* enumerate = udev_enumerate_new(udevContext);
-                if (!enumerate) throw std::runtime_error{"Failed to create udev enumeration"};
-
-                udev_enumerate_add_match_subsystem(enumerate, "video4linux");
-                udev_enumerate_scan_devices(enumerate);
-
-                udev_list_entry* devices = udev_enumerate_get_list_entry(enumerate);
-                if (!devices) throw std::runtime_error{"Failed to get udev device list"};
-
-                udev_device* device{};
-                udev_list_entry* entry;
-                udev_list_entry_foreach(entry, devices) {
-                    device = udev_device_new_from_syspath(udevContext, udev_list_entry_get_name(entry));
-
-                    if (udev_device_get_devpath(device) != mDevicePath) continue;
-
-                    if (!device) throw std::runtime_error{"Failed to get udev device"};
-
-                    break;
-
-                    // for (udev_list_entry* listEntry = udev_device_get_properties_list_entry(device); listEntry != nullptr; listEntry = udev_list_entry_get_next(listEntry)) {
-                    //     char const* name = udev_list_entry_get_name(listEntry);
-                    //     char const* value = udev_list_entry_get_value(listEntry);
-                    //     ROS_INFO_STREAM(std::format("udev: {} = {}", name, value));
-                    // }
-
-                    // if (std::stoi(udev_device_get_sysattr_value(device, "busnum")) == libusb_get_bus_number(targetUsbDevice) &&
-                    //     std::stoi(udev_device_get_sysattr_value(device, "devnum")) == libusb_get_device_address(targetUsbDevice)) {
-                    //     targetUdevDevice = device;
-                    //     break;
-                    // }
-                }
-                if (!device) throw std::runtime_error{"Failed to find udev device"};
-
-                mDeviceNode = udev_device_get_devnode(device);
-            }
+            if (!mDevicePath.empty()) mDeviceNode = findDeviceNode(mDevicePath);
 
             initPipeline();
 
