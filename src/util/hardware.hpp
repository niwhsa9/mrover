#pragma once

#include <bit>
#include <bitset>
#include <concepts>
#include <cstdint>
#include <optional>
#include <type_traits>

#include <units/units.hpp>

#include "main.h"

namespace mrover {

    constexpr static std::size_t FDCAN_MAX_FRAME_SIZE = 64;

    template<typename T>
    concept IsSerializable = std::is_trivially_copyable_v<T>;

    template<typename T>
    concept IsFdcanSerializable = IsSerializable<T> && sizeof(T) <= FDCAN_MAX_FRAME_SIZE;

    static auto check(bool cond, std::invocable auto handler) -> void {
        if (cond) return;

        handler();
    }

    template<typename T>
    static auto address_of(auto const& object) -> T* {
        return std::bit_cast<T*>(std::addressof(object));
    }

    class Pin {
    public:
        Pin() = default;

        Pin(GPIO_TypeDef* port, std::uint16_t pin)
            : m_port{port}, m_pin{pin} {}

        [[nodiscard]] auto read() const -> GPIO_PinState {
            return HAL_GPIO_ReadPin(m_port, m_pin);
        }

        inline auto write(GPIO_PinState val) const -> void {
            HAL_GPIO_WritePin(m_port, m_pin, val);
        }

    private:
        GPIO_TypeDef* m_port{};
        std::uint16_t m_pin{};
    };

    class LimitSwitch {
    public:
        LimitSwitch() = default;

        explicit LimitSwitch(Pin const& pin)
            : m_pin{pin} {}

        auto initialize(bool enabled, bool active_high, bool used_for_readjustment, bool limits_forward, Radians associated_position) -> void {
            m_valid = true;
            m_enabled = enabled;
            m_is_pressed = false;
            m_active_high = active_high;
            m_used_for_readjustment = used_for_readjustment;
            m_limits_forward = limits_forward;
            m_associated_position = associated_position;
        }

        auto update_limit_switch() -> void {
            // This suggests active low
            if (m_enabled) {
                m_is_pressed = m_active_high == m_pin.read();
            } else {
                m_is_pressed = false;
            }
        }

        [[nodiscard]] auto pressed() const -> bool {
            return m_is_pressed;
        }

        [[nodiscard]] auto limit_forward() const -> bool {
            return m_valid && m_enabled && m_is_pressed && m_limits_forward;
        }

        [[nodiscard]] auto limit_backward() const -> bool {
            return m_valid && m_enabled && m_is_pressed && !m_limits_forward;
        }

        [[nodiscard]] auto get_readjustment_position() const -> std::optional<Radians> {
            // Returns std::null_opt if the value should not be readjusted
            if (m_valid && m_enabled && m_used_for_readjustment && m_is_pressed) {
                return m_associated_position;
            } else {
                return std::nullopt;
            }
        }

        void enable() {
            m_enabled = true;
        }

        void disable() {
            m_enabled = false;
            m_is_pressed = false;
        }

    private:
        Pin m_pin;
        bool m_valid{};
        bool m_enabled{};
        bool m_is_pressed{};
        bool m_active_high{};
        bool m_used_for_readjustment{};
        bool m_limits_forward{};
        Radians m_associated_position{};
    };

    class FDCAN {
        //        constexpr static std::uint8_t NO_DATA = 0x50;

    public:
        struct MessageId {
            std::uint8_t destination{};
            std::uint8_t source : 7 {};
            bool replyRequired : 1 {};
            [[maybe_unused]] std::uint16_t _ignored{};
        };

        static_assert(sizeof(MessageId) == 4);

        FDCAN() = default;

        explicit FDCAN(std::uint8_t source, std::uint8_t destination, FDCAN_HandleTypeDef* fdcan)
            : m_fdcan{fdcan}, m_source{source}, m_destination{destination} {

<<<<<<< HEAD
            std::bitset<16> sourceBits(source << 8);
            std::bitset<16> destinationBits(destination);
            std::bitset<16> filter = sourceBits | destinationBits;
            FDCAN_FilterTypeDef sFilterConfig {
                .IdType = FDCAN_EXTENDED_ID,
                .FilterIndex = 0,
                .FilterType = FDCAN_FILTER_MASK, // Classic filter: FilterID1 = filter, FilterID2 = mask   
                .FilterConfig = FDCAN_FILTER_TO_RXFIFO0,
                .FilterID1 = filter.to_ulong(),
                .FilterID2 = 0x7FFF // Mask the first 15 bits of the ID (8 bits of destination and 7 bits of source)
            };
            check(HAL_FDCAN_ConfigFilter(m_fdcan, &sFilterConfig) == HAL_OK, Error_Handler);
=======
            configure_filter();
>>>>>>> 02e0515a

            check(HAL_FDCAN_ActivateNotification(m_fdcan, FDCAN_IT_RX_FIFO0_NEW_MESSAGE, 0) == HAL_OK, Error_Handler);
            check(HAL_FDCAN_Start(m_fdcan) == HAL_OK, Error_Handler);
        }

        /**
         * By default CAN is a broadcast protocol, meaning that all devices on the bus receive all messages.
         * We have limited queue space, so we want to filter out messages that are not intended for us.
         */
        auto configure_filter() const -> void {
            std::bitset<16> source_bits{m_source};
            std::bitset<16> destinationBits{m_destination};
            std::bitset<16> filter = source_bits << 8 | destinationBits;

            std::bitset<15> mask; // 15 lowest bits set for source and destination, 16th (reply bit) and above should be ignored
            mask.set();

            FDCAN_FilterTypeDef filter_config{
                    .IdType = FDCAN_EXTENDED_ID,
                    .FilterIndex = 0,
                    .FilterType = FDCAN_FILTER_MASK, // Classic filter: FilterID1 = filter, FilterID2 = mask
                    .FilterConfig = FDCAN_FILTER_TO_RXFIFO0,
                    .FilterID1 = filter.to_ulong(), // Choose which bits to examine from the incoming ID
                    .FilterID2 = mask.to_ulong(),   // Ensure that bits that survive the filter match the mask
            };
            check(HAL_FDCAN_ConfigFilter(m_fdcan, &filter_config) == HAL_OK, Error_Handler);
        }

        /**
         * \brief           Attempt to pop a message from the receive queue
         * \tparam TReceive The type of the message to receive
         * \return          Header and message, or none if queue is empty
         */
        template<IsFdcanSerializable TReceive>
        [[nodiscard]] auto receive() -> std::optional<std::pair<FDCAN_RxHeaderTypeDef, TReceive>> {
            if (HAL_FDCAN_GetRxFifoFillLevel(m_fdcan, FDCAN_RX_FIFO0) == 0)
                return std::nullopt;

            FDCAN_RxHeaderTypeDef header{};
            TReceive receive{};
            check(HAL_FDCAN_GetRxMessage(m_fdcan, FDCAN_RX_FIFO0, &header, address_of<std::uint8_t>(receive)) == HAL_OK, Error_Handler);
            return std::make_pair(header, receive);
        }

        /**
         * \brief Needed since only certain frame sizes less than or equal to 64 bytes are allowed
         */
        [[nodiscard]] consteval static auto nearest_fitting_can_fd_frame_size(std::size_t size) -> std::uint32_t {
            if (size <= 0) return FDCAN_DLC_BYTES_0;
            if (size <= 1) return FDCAN_DLC_BYTES_1;
            if (size <= 2) return FDCAN_DLC_BYTES_2;
            if (size <= 3) return FDCAN_DLC_BYTES_3;
            if (size <= 4) return FDCAN_DLC_BYTES_4;
            if (size <= 5) return FDCAN_DLC_BYTES_5;
            if (size <= 6) return FDCAN_DLC_BYTES_6;
            if (size <= 7) return FDCAN_DLC_BYTES_7;
            if (size <= 8) return FDCAN_DLC_BYTES_8;
            if (size <= 12) return FDCAN_DLC_BYTES_12;
            if (size <= 16) return FDCAN_DLC_BYTES_16;
            if (size <= 20) return FDCAN_DLC_BYTES_20;
            if (size <= 24) return FDCAN_DLC_BYTES_24;
            if (size <= 32) return FDCAN_DLC_BYTES_32;
            if (size <= 48) return FDCAN_DLC_BYTES_48;
            if (size <= 64) return FDCAN_DLC_BYTES_64;
            // Need to cause a compile error as this size is not feasible to put in a single FDCAN frame
            // Trying to call a non-consteval function will do this
            Error_Handler();
            return {};
        }

        auto broadcast(IsFdcanSerializable auto const& send) -> void {
            MessageId messageId{
                    .destination = m_destination,
                    .source = m_source,
            };
            FDCAN_TxHeaderTypeDef header{
                    .Identifier = std::bit_cast<std::uint32_t>(messageId),
                    .IdType = FDCAN_EXTENDED_ID,
                    .TxFrameType = FDCAN_DATA_FRAME,
                    .DataLength = nearest_fitting_can_fd_frame_size(sizeof(send)),
                    .ErrorStateIndicator = FDCAN_ESI_ACTIVE,
                    .BitRateSwitch = FDCAN_BRS_ON,
                    .FDFormat = FDCAN_FD_CAN,
                    .TxEventFifoControl = FDCAN_NO_TX_EVENTS,
            };
            // Sending a message to the bus gets added to a queue
            // Messages in the queue are removed when they are sent out
            // They are sent out when the bus is free AND there is at least one other device on the bus
            // This means you cannot test with just one device on the bus
            if (HAL_FDCAN_GetTxFifoFreeLevel(m_fdcan)) {
                // Free space in the mailbox
                check(HAL_FDCAN_AddMessageToTxFifoQ(m_fdcan, &header, address_of<std::uint8_t>(send)) == HAL_OK, Error_Handler);
            } else {
                // Abort oldest message in the mailbox to make room for the new message
                // TODO: somehow convey that this is an error
                HAL_FDCAN_AbortTxRequest(m_fdcan, FDCAN_TX_BUFFER0);
            }
        }

    private:
        FDCAN_HandleTypeDef* m_fdcan{};
        std::uint8_t m_source{}, m_destination{};
    };

} // namespace mrover<|MERGE_RESOLUTION|>--- conflicted
+++ resolved
@@ -137,22 +137,7 @@
         explicit FDCAN(std::uint8_t source, std::uint8_t destination, FDCAN_HandleTypeDef* fdcan)
             : m_fdcan{fdcan}, m_source{source}, m_destination{destination} {
 
-<<<<<<< HEAD
-            std::bitset<16> sourceBits(source << 8);
-            std::bitset<16> destinationBits(destination);
-            std::bitset<16> filter = sourceBits | destinationBits;
-            FDCAN_FilterTypeDef sFilterConfig {
-                .IdType = FDCAN_EXTENDED_ID,
-                .FilterIndex = 0,
-                .FilterType = FDCAN_FILTER_MASK, // Classic filter: FilterID1 = filter, FilterID2 = mask   
-                .FilterConfig = FDCAN_FILTER_TO_RXFIFO0,
-                .FilterID1 = filter.to_ulong(),
-                .FilterID2 = 0x7FFF // Mask the first 15 bits of the ID (8 bits of destination and 7 bits of source)
-            };
-            check(HAL_FDCAN_ConfigFilter(m_fdcan, &sFilterConfig) == HAL_OK, Error_Handler);
-=======
             configure_filter();
->>>>>>> 02e0515a
 
             check(HAL_FDCAN_ActivateNotification(m_fdcan, FDCAN_IT_RX_FIFO0_NEW_MESSAGE, 0) == HAL_OK, Error_Handler);
             check(HAL_FDCAN_Start(m_fdcan) == HAL_OK, Error_Handler);
