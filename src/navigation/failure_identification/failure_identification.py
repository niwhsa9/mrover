--- conflicted
+++ resolved
@@ -14,11 +14,7 @@
 from pathlib import Path
 from util.ros_utils import get_rosparam
 
-<<<<<<< HEAD
-DATAFRAME_MAX_SIZE = 200
-=======
 DATAFRAME_MAX_SIZE = get_rosparam("failure_identification/dataframe_max_size", 50)
->>>>>>> 63435112
 
 
 class FailureIdentifier:
