from __future__ import annotations

from dataclasses import dataclass
from typing import ClassVar, Optional, List, Tuple

import numpy as np
import pymap3d

import rospy
import tf2_ros
from geometry_msgs.msg import Twist
<<<<<<< HEAD
from nav_msgs.msg import OccupancyGrid, MapMetaData
from mrover.msg import Waypoint, GPSWaypoint, EnableAuton, WaypointType, GPSPointList
=======
from mrover.msg import Waypoint, GPSWaypoint, WaypointType, GPSPointList, Course as CourseMsg
from mrover.srv import EnableAuton, EnableAutonRequest, EnableAutonResponse
from navigation.drive import DriveController
>>>>>>> fec92daa
from std_msgs.msg import Time, Bool
from util.SE3 import SE3
from visualization_msgs.msg import Marker

TAG_EXPIRATION_TIME_SECONDS = 60

REF_LAT = rospy.get_param("gps_linearization/reference_point_latitude")
REF_LON = rospy.get_param("gps_linearization/reference_point_longitude")

tf_broadcaster: tf2_ros.StaticTransformBroadcaster = tf2_ros.StaticTransformBroadcaster()


@dataclass
class Rover:
    ctx: Context
    stuck: bool
    previous_state: str
    driver: DriveController = DriveController()

    def get_pose(self, in_odom_frame: bool = False) -> SE3:
        if in_odom_frame and self.ctx.use_odom:
            return SE3.from_tf_tree(
                self.ctx.tf_buffer, parent_frame=self.ctx.odom_frame, child_frame=self.ctx.rover_frame
            )
        else:
            return SE3.from_tf_tree(
                self.ctx.tf_buffer, parent_frame=self.ctx.world_frame, child_frame=self.ctx.rover_frame
            )

    def send_drive_command(self, twist: Twist):
        self.ctx.vel_cmd_publisher.publish(twist)

    def send_drive_stop(self):
        self.send_drive_command(Twist())

    def get_pose_with_time(self) -> Tuple[SE3, Time]:
        return SE3.from_tf_time(self.ctx.tf_buffer, parent_frame="map", child_frame="base_link")


@dataclass
class Environment:
    """
    Context class to represent the rover's envrionment
    Information such as locations of fiducials or obstacles
    """

    ctx: Context
    NO_FIDUCIAL: ClassVar[int] = -1
    arrived_at_post: bool = False
    last_post_location: Optional[np.ndarray] = None

    def get_fid_pos(self, fid_id: int, in_odom_frame: bool = True) -> Optional[np.ndarray]:
        """
        Retrieves the pose of the given fiducial ID from the TF tree in the odom frame
        if in_odom_frame is True otherwise in the world frame
        if it exists and is more recent than TAG_EXPIRATION_TIME_SECONDS, otherwise returns None
        """
        try:
            parent_frame = self.ctx.odom_frame if in_odom_frame else self.ctx.world_frame
            fid_pose, time = SE3.from_tf_time(
                self.ctx.tf_buffer, parent_frame=parent_frame, child_frame=f"fiducial{fid_id}"
            )
            now = rospy.Time.now()
            if now.to_sec() - time.to_sec() >= TAG_EXPIRATION_TIME_SECONDS:
                print(f"TAG EXPIRED {fid_id}!")
                return None
        except (
            tf2_ros.LookupException,
            tf2_ros.ConnectivityException,
            tf2_ros.ExtrapolationException,
        ) as e:
            return None
        return fid_pose.position

    def current_fid_pos(self, odom_override: bool = True) -> Optional[np.ndarray]:
        """
        Retrieves the position of the current fiducial (and we are looking for it)
        :param: odom_override if false will force it to be in the map frame
        """
        assert self.ctx.course
        in_odom = self.ctx.use_odom and odom_override
        current_waypoint = self.ctx.course.current_waypoint()
        if current_waypoint is None:
            print("CURRENT WAYPOINT IS NONE")
            return None

        return self.get_fid_pos(current_waypoint.tag_id, in_odom)


@dataclass
class Course:
    ctx: Context
    course_data: CourseMsg
    # Currently active waypoint
    waypoint_index: int = 0

    def increment_waypoint(self):
        self.waypoint_index += 1

    def waypoint_pose(self, wp_idx: int) -> SE3:
        """
        Gets the pose of the waypoint with the given index
        """
        waypoint_frame = f"course{wp_idx}"
        return SE3.from_tf_tree(self.ctx.tf_buffer, parent_frame="map", child_frame=waypoint_frame)

    def current_waypoint_pose(self) -> SE3:
        """
        Gets the pose of the current waypoint
        """
        return self.waypoint_pose(self.waypoint_index)

    def current_waypoint(self) -> Optional[Waypoint]:
        """
        Returns the currently active waypoint

        :param ud:  State machine user data
        :return:    Next waypoint to reach if we have an active course
        """
        if self.course_data is None or self.waypoint_index >= len(self.course_data.waypoints):
            return None
        return self.course_data.waypoints[self.waypoint_index]

    def look_for_post(self) -> bool:
        """
        Returns whether the currently active waypoint (if it exists) indicates
        that we should go to a post
        """
        waypoint = self.current_waypoint()
        if waypoint is not None:
            return waypoint.type.val == WaypointType.POST
        else:
            return False

    def is_complete(self) -> bool:
        return self.waypoint_index == len(self.course_data.waypoints)


def setup_course(ctx: Context, waypoints: List[Tuple[Waypoint, SE3]]) -> Course:
    all_waypoint_info = []
    for wp_idx, (waypoint_info, pose) in enumerate(waypoints):
        all_waypoint_info.append(waypoint_info)
        pose.publish_to_tf_tree(tf_broadcaster, "map", f"course{wp_idx}")
    # make the course out of just the pure waypoint objects which is the 0th elt in the tuple
    return Course(ctx=ctx, course_data=CourseMsg([waypoint[0] for waypoint in waypoints]))


def convert_gps_to_cartesian(waypoint: GPSWaypoint) -> Tuple[Waypoint, SE3]:
    """
    Converts a GPSWaypoint into a "Waypoint" used for publishing to the CourseService.
    """
    # Create odom position based on GPS latitude and longitude
    odom = np.array(
        pymap3d.geodetic2enu(
            waypoint.latitude_degrees, waypoint.longitude_degrees, 0.0, REF_LAT, REF_LON, 0.0, deg=True
        )
    )
    # zero the z-coordinate of the odom because even though the altitudes are set to zero,
    # two points on a sphere are not going to have the same z coordinate
    # navigation algorithms currently require all coordinates to have zero as the z coordinate
    odom[2] = 0

    return Waypoint(tag_id=waypoint.tag_id, type=waypoint.type), SE3(position=odom)


def convert_cartesian_to_gps(coordinate: np.ndarray) -> GPSWaypoint:
    """
    Converts a coordinate to a GPSWaypoint (used for sending data back to basestation)
    """
    lat, lon, _ = pymap3d.enu2geodetic(
        e=coordinate[0], n=coordinate[1], u=0.0, lat0=REF_LAT, lon0=REF_LON, h0=0.0, deg=True
    )
    return GPSWaypoint(lat, lon, WaypointType(val=WaypointType.NO_SEARCH), 0)


def convert_and_get_course(ctx: Context, data: EnableAutonRequest) -> Course:
    waypoints = [convert_gps_to_cartesian(waypoint) for waypoint in data.waypoints]
    return setup_course(ctx, waypoints)


class Context:
    tf_buffer: tf2_ros.Buffer
    tf_listener: tf2_ros.TransformListener
    vel_cmd_publisher: rospy.Publisher
    search_point_publisher: rospy.Publisher
    vis_publisher: rospy.Publisher
    course_listener: rospy.Subscriber
    stuck_listener: rospy.Subscriber
    costmap_listener: rospy.Subscriber

    # Use these as the primary interfaces in states
    course: Optional[Course]
    rover: Rover
    env: Environment
    disable_requested: bool

    # ROS Params from localization.yaml
    use_odom: bool
    world_frame: str
    odom_frame: str
    rover_frame: str

    def __init__(self):
        self.tf_buffer = tf2_ros.Buffer()
        self.tf_listener = tf2_ros.TransformListener(self.tf_buffer)
        self.vel_cmd_publisher = rospy.Publisher("cmd_vel", Twist, queue_size=1)
        self.vis_publisher = rospy.Publisher("nav_vis", Marker, queue_size=1)
        self.search_point_publisher = rospy.Publisher("search_path", GPSPointList, queue_size=1)
        self.enable_auton_service = rospy.Service("enable_auton", EnableAuton, self.recv_enable_auton)
        self.stuck_listener = rospy.Subscriber("nav_stuck", Bool, self.stuck_callback)
        self.costmap_listener = rospy.Subscriber("costmap", OccupancyGrid, self.costmap_callback)
        self.course = None
        self.rover = Rover(self, False, "")
        self.env = Environment(self)
        self.disable_requested = False
        self.use_odom = rospy.get_param("use_odom_frame")
        self.world_frame = rospy.get_param("world_frame")
        self.odom_frame = rospy.get_param("odom_frame")
        self.rover_frame = rospy.get_param("rover_frame")

    def recv_enable_auton(self, req: EnableAutonRequest) -> EnableAutonResponse:
        if req.enable:
            self.course = convert_and_get_course(self, req)
        else:
            self.disable_requested = True
        return EnableAutonResponse(True)

    def stuck_callback(self, msg: Bool):
        self.rover.stuck = msg.data

    def costmap_callback(self, msg: OccupancyGrid):
        # update data structure
        height = msg.info.height
        width = msg.info.width
        rospy.logerr(f"height: {height}, width: {width}")
        costmap1D = np.array(msg.data)
        costmap2D = costmap1D.reshape((height, width))
        rospy.logerr(f"2D costmap: {costmap2D.shape}")
        rospy.logerr(f"2D costmap: {costmap2D}")<|MERGE_RESOLUTION|>--- conflicted
+++ resolved
@@ -9,14 +9,16 @@
 import rospy
 import tf2_ros
 from geometry_msgs.msg import Twist
-<<<<<<< HEAD
 from nav_msgs.msg import OccupancyGrid, MapMetaData
 from mrover.msg import Waypoint, GPSWaypoint, EnableAuton, WaypointType, GPSPointList
-=======
+from std_msgs.msg import Time, Bool
+from visualization_msgs.msg import Marker
+
+from util.SE3 import SE3
+
 from mrover.msg import Waypoint, GPSWaypoint, WaypointType, GPSPointList, Course as CourseMsg
 from mrover.srv import EnableAuton, EnableAutonRequest, EnableAutonResponse
 from navigation.drive import DriveController
->>>>>>> fec92daa
 from std_msgs.msg import Time, Bool
 from util.SE3 import SE3
 from visualization_msgs.msg import Marker
