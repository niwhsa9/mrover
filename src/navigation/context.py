from __future__ import annotations
from pdb import post_mortem
import rospy
import tf2_ros
from geometry_msgs.msg import Twist
import mrover.msg
import mrover.srv
from util.SE3 import SE3
from visualization_msgs.msg import Marker
from typing import ClassVar, Optional, List, Tuple
import numpy as np
from dataclasses import dataclass
<<<<<<< HEAD
from shapely.geometry import Point, LineString
from mrover.msg import Waypoint, GPSWaypoint, EnableAuton
=======
from mrover.msg import Waypoint, GPSWaypoint, EnableAuton, WaypointType, GPSPointList
>>>>>>> dd444fcb
import pymap3d
from std_msgs.msg import Time


TAG_EXPIRATION_TIME_SECONDS = 60

REF_LAT = rospy.get_param("gps_linearization/reference_point_latitude")
REF_LON = rospy.get_param("gps_linearization/reference_point_longitude")

tf_broadcaster: tf2_ros.StaticTransformBroadcaster = tf2_ros.StaticTransformBroadcaster()


@dataclass
class Gate:
    post1: np.ndarray
    post2: np.ndarray

    def get_post_shapes(self) -> tuple[Point, Point]:
        """
        Creates a circular path of RADIUS around each post for checking intersection with our path
        :return: A shapely circle shape
        """
        # Declare radius to 0.5 meters
        RADIUS = 0.5

        # Find circle of both posts
        post1_shape = Point(self.post1[:2]).buffer(RADIUS)
        post2_shape = Point(self.post2[:2]).buffer(RADIUS)

        return post1_shape, post2_shape


@dataclass
class Rover:
    ctx: Context

    def get_pose(self) -> SE3:
        return SE3.from_tf_tree(self.ctx.tf_buffer, parent_frame="map", child_frame="base_link")

    def send_drive_command(self, twist: Twist):
        self.ctx.vel_cmd_publisher.publish(twist)

    def send_drive_stop(self):
        self.send_drive_command(Twist())

    def get_pose_with_time(self) -> Tuple[SE3, Time]:
        return SE3.from_tf_time(self.ctx.tf_buffer, parent_frame="map", child_frame="base_link")


@dataclass
class Environment:
    """
    Context class to represent the rover's envrionment
    Information such as locations of fiducials or obstacles
    """

    ctx: Context
    NO_FIDUCIAL: ClassVar[int] = -1

    def get_fid_pos(self, fid_id: int, frame: str = "map") -> Optional[np.ndarray]:
        """
        Retrieves the pose of the given fiducial ID from the TF tree
        if it exists and is more recent than TAG_EXPIRATION_TIME_SECONDS, otherwise returns None
        """
        try:
            fid_pose, time = SE3.from_tf_time(self.ctx.tf_buffer, parent_frame="map", child_frame=f"fiducial{fid_id}")
            now = rospy.Time.now()
            if now.to_sec() - time.to_sec() >= TAG_EXPIRATION_TIME_SECONDS:
                return None
        except (
            tf2_ros.LookupException,
            tf2_ros.ConnectivityException,
            tf2_ros.ExtrapolationException,
        ):
            return None
        return fid_pose.position

    def current_fid_pos(self) -> Optional[np.ndarray]:
        """
        Retrieves the position of the current fiducial (and we are looking for it)
        """
        assert self.ctx.course
        current_waypoint = self.ctx.course.current_waypoint()
        if current_waypoint is None:
            return None

        return self.get_fid_pos(current_waypoint.fiducial_id)

    def other_gate_fid_pos(self) -> Optional[np.ndarray]:
        """
        retrieves the position of the other gate post (which is 1 + current id) if we are looking for a gate
        """
        assert self.ctx.course
        current_waypoint = self.ctx.course.current_waypoint()
        if self.ctx.course.look_for_gate() and current_waypoint is not None:
            return self.get_fid_pos(current_waypoint.fiducial_id + 1)
        else:
            return None

    def current_gate(self) -> Optional[Gate]:
        """
        retrieves the position of the gate (if we know where it is, and we are looking for one)
        """

        if self.ctx.course:
            current_waypoint = self.ctx.course.current_waypoint()
            if current_waypoint is None or not self.ctx.course.look_for_gate():
                return None

            post1 = self.get_fid_pos(current_waypoint.fiducial_id)
            post2 = self.get_fid_pos(current_waypoint.fiducial_id + 1)
            if post1 is None or post2 is None:
                return None
            return Gate(post1[:2], post2[:2])
        else:
            return None


@dataclass
class Course:
    ctx: Context
    course_data: mrover.msg.Course
    # Currently active waypoint
    waypoint_index: int = 0

    def increment_waypoint(self):
        self.waypoint_index += 1

    def waypoint_pose(self, wp_idx: int) -> SE3:
        """
        Gets the pose of the waypoint with the given index
        """
        waypoint_frame = self.course_data.waypoints[wp_idx].tf_id
        return SE3.from_tf_tree(self.ctx.tf_buffer, parent_frame="map", child_frame=waypoint_frame)

    def current_waypoint_pose(self) -> SE3:
        """
        Gets the pose of the current waypoint
        """
        return self.waypoint_pose(self.waypoint_index)

    def current_waypoint(self) -> Optional[mrover.msg.Waypoint]:
        """
        Returns the currently active waypoint

        :param ud:  State machine user data
        :return:    Next waypoint to reach if we have an active course
        """
        if self.course_data is None or self.waypoint_index >= len(self.course_data.waypoints):
            return None
        return self.course_data.waypoints[self.waypoint_index]

    def look_for_gate(self) -> bool:
        """
        Returns whether the currently active waypoint (if it exists) indicates
        that we should go to a gate
        """
        waypoint = self.current_waypoint()
        if waypoint is not None:
            return waypoint.type.val == mrover.msg.WaypointType.GATE
        else:
            return False

    def look_for_post(self) -> bool:
        """
        Returns whether the currently active waypoint (if it exists) indicates
        that we should go to a post
        """
        waypoint = self.current_waypoint()
        if waypoint is not None:
            return waypoint.type.val == mrover.msg.WaypointType.POST
        else:
            return False

    def is_complete(self) -> bool:
        return self.waypoint_index == len(self.course_data.waypoints)


def setup_course(ctx: Context, waypoints: List[Tuple[Waypoint, SE3]]) -> Course:
    all_waypoint_info = []
    for waypoint_info, pose in waypoints:
        all_waypoint_info.append(waypoint_info)
        pose.publish_to_tf_tree(tf_broadcaster, "map", waypoint_info.tf_id)
    # make the course out of just the pure waypoint objects which is the 0th elt in the tuple
    return Course(ctx=ctx, course_data=mrover.msg.Course([waypoint[0] for waypoint in waypoints]))


def convert_gps_to_cartesian(waypoint: GPSWaypoint) -> Waypoint:
    """
    Converts a GPSWaypoint into a "Waypoint" used for publishing to the CourseService.
    """
    # Create odom position based on GPS latitude and longitude
    odom = np.array(
        pymap3d.geodetic2enu(
            waypoint.latitude_degrees, waypoint.longitude_degrees, 0.0, REF_LAT, REF_LON, 0.0, deg=True
        )
    )
    # zero the z-coordinate of the odom because even though the altitudes are set to zero,
    # two points on a sphere are not going to have the same z coordinate
    # navigation algorithmns currently require all coordinates to have zero as the z coordinate
    odom[2] = 0

    return Waypoint(fiducial_id=waypoint.id, tf_id=f"course{waypoint.id}", type=waypoint.type), SE3(position=odom)


def convert_cartesian_to_gps(coordinate: np.ndarray) -> GPSWaypoint:
    """
    Converts a coordinate to a GPSWaypoint (used for sending data back to basestation)
    """
    lat, lon, _ = pymap3d.enu2geodetic(
        e=coordinate[0], n=coordinate[1], u=0.0, lat0=REF_LAT, lon0=REF_LON, h0=0.0, deg=True
    )
    return GPSWaypoint(lat, lon, WaypointType(val=WaypointType.NO_SEARCH), 0)


def convert_and_get_course(ctx: Context, data: EnableAuton) -> Course:
    waypoints = [convert_gps_to_cartesian(waypoint) for waypoint in data.waypoints]
    return setup_course(ctx, waypoints)


class Context:
    tf_buffer: tf2_ros.Buffer
    tf_listener: tf2_ros.TransformListener
    vel_cmd_publisher: rospy.Publisher
    search_point_publisher: rospy.Publisher
    gate_point_publisher: rospy.Publisher
    gate_path_publisher: rospy.Publisher
    vis_publisher: rospy.Publisher
    course_listener: rospy.Subscriber

    # Use these as the primary interfaces in states
    course: Optional[Course]
    rover: Rover
    env: Environment
    disable_requested: bool

    def __init__(self):
        self.tf_buffer = tf2_ros.Buffer()
        self.tf_listener = tf2_ros.TransformListener(self.tf_buffer)
        self.vel_cmd_publisher = rospy.Publisher("cmd_vel", Twist, queue_size=1)
        self.vis_publisher = rospy.Publisher("nav_vis", Marker, queue_size=1)
        self.search_point_publisher = rospy.Publisher("search_path", GPSPointList, queue_size=1)
        self.gate_path_publisher = rospy.Publisher("gate_path", GPSPointList, queue_size=1)
        self.gate_point_publisher = rospy.Publisher("estimated_gate_location", GPSPointList, queue_size=1)
        self.enable_auton_service = rospy.Service("enable_auton", mrover.srv.PublishEnableAuton, self.recv_enable_auton)
        self.course = None
        self.rover = Rover(self)
        self.env = Environment(self)
        self.disable_requested = False

    def recv_enable_auton(self, req: mrover.srv.PublishEnableAutonRequest) -> mrover.srv.PublishEnableAutonResponse:
        enable_msg = req.enableMsg
        if enable_msg.enable:
            self.course = convert_and_get_course(self, enable_msg)
        else:
            self.disable_requested = True
        return mrover.srv.PublishEnableAutonResponse(True)<|MERGE_RESOLUTION|>--- conflicted
+++ resolved
@@ -10,12 +10,8 @@
 from typing import ClassVar, Optional, List, Tuple
 import numpy as np
 from dataclasses import dataclass
-<<<<<<< HEAD
 from shapely.geometry import Point, LineString
 from mrover.msg import Waypoint, GPSWaypoint, EnableAuton
-=======
-from mrover.msg import Waypoint, GPSWaypoint, EnableAuton, WaypointType, GPSPointList
->>>>>>> dd444fcb
 import pymap3d
 from std_msgs.msg import Time
 
