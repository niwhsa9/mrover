--- conflicted
+++ resolved
@@ -33,13 +33,9 @@
 
     # Get vector from rover to target
     target_dir = target_pos - rover_pos
-<<<<<<< HEAD
-    print(f"rover direction: {rover_dir}, target direction: {target_dir}, rover position: {rover_pos} , goal: {target_pos}")
-=======
     print(
         f"rover direction: {rover_dir}, target direction: {target_dir}, rover position: {rover_pos} , goal: {target_pos}"
     )
->>>>>>> 8dad21b8
 
     target_dist = np.linalg.norm(target_dir)
     if target_dist == 0:
@@ -60,12 +56,8 @@
 
     # we want to drive the angular offset to zero so the error is just 0 - alignment
     error = alignment
-<<<<<<< HEAD
-    cmd_vel.angular.z = np.sign(error) if full_turn_override else np.clip(error * TURNING_P, MIN_DRIVING_EFFORT, MAX_DRIVING_EFFORT)
-=======
     cmd_vel.angular.z = (
         np.sign(error) if full_turn_override else np.clip(error * TURNING_P, MIN_DRIVING_EFFORT, MAX_DRIVING_EFFORT)
     )
->>>>>>> 8dad21b8
     print(cmd_vel.linear.x, cmd_vel.angular.z)
     return cmd_vel, False