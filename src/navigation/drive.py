from __future__ import annotations
<<<<<<< HEAD
from typing import Tuple


=======
from typing import Tuple, Optional
>>>>>>> d4610e1b
import numpy as np
import rospy
from enum import Enum

from geometry_msgs.msg import Twist
from util.SE3 import SE3
from util.np_utils import angle_to_rotate
from util.ros_utils import get_rosparam

default_constants = {
    "max_driving_effort": 1.0,
    "min_driving_effort": -1.0,
    "turning_p": 10.0,
    "max_turning_effort": 1.0,
    "min_turning_effort": -1.0,
    "driving_p": 1.0,
}
ODOM_CONSTANTS = get_rosparam("drive/odom", default_constants)
MAP_CONSTANTS = get_rosparam("drive/map", default_constants)


class Driver:
    _last_angular_error: Optional[float] = None

    class DriveMode(Enum):
        TURN_IN_PLACE = 1
        DRIVE_FORWARD = 2
        STOPPED = 3

    _driver_state: DriveMode = DriveMode.STOPPED

    def _is_complete(self, target_pos: np.ndarray, rover_pose: SE3, completion_thresh: float) -> bool:
        rover_pos = rover_pose.position
        target_dir = target_pos - rover_pos
        target_dist = np.linalg.norm(target_dir)
        return bool(target_dist < completion_thresh)

    def get_drive_command(
        self: Driver,
        target_pos: np.ndarray,
        rover_pose: SE3,
        completion_thresh: float,
        turn_in_place_thresh: float,
        in_odom: bool = False,
    ) -> Tuple[Twist, bool]:

        constants = ODOM_CONSTANTS if in_odom else MAP_CONSTANTS
        MAX_DRIVING_EFFORT = constants["max_driving_effort"]
        MIN_DRIVING_EFFORT = constants["min_driving_effort"]
        MAX_TURNING_EFFORT = constants["max_turning_effort"]
        MIN_TURNING_EFFORT = constants["min_turning_effort"]
        TURNING_P = constants["turning_p"]
        DRIVING_P = constants["driving_p"]

        rover_dir = rover_pose.rotation.direction_vector()
        rover_dir[2] = 0
        rover_pos = rover_pose.position
        rover_pos[2] = 0

        target_pos[2] = 0
        target_dir = target_pos - rover_pos

        angle_error = angle_to_rotate(rover_dir, target_dir)

        output = Twist(), False

        if self._driver_state == self.DriveMode.STOPPED:
            if self._is_complete(target_pos, rover_pose, completion_thresh):
                output = Twist(), True
            else:
                self._driver_state = self.DriveMode.TURN_IN_PLACE
                output = Twist(), False

        elif self._driver_state == self.DriveMode.TURN_IN_PLACE:
            if self._is_complete(target_pos, rover_pose, completion_thresh):
                self._driver_state = self.DriveMode.STOPPED
                output = Twist(), True

            if abs(angle_error) < turn_in_place_thresh:
                self._driver_state = self.DriveMode.DRIVE_FORWARD
                output = Twist(), False

            if self._last_angular_error is not None and np.sign(self._last_angular_error) != np.sign(angle_error):
                self._driver_state = self.DriveMode.DRIVE_FORWARD
                output = Twist(), False

            cmd_vel = Twist()
            cmd_vel.angular.z = np.clip(angle_error * TURNING_P, MIN_TURNING_EFFORT, MAX_TURNING_EFFORT)
            output = cmd_vel, False

        elif self._driver_state == self.DriveMode.DRIVE_FORWARD:
            if self._is_complete(target_pos, rover_pose, completion_thresh):
                self._driver_state = self.DriveMode.STOPPED
                output = Twist(), True

            last_angular_was_inside = (
                self._last_angular_error is not None and abs(self._last_angular_error) < turn_in_place_thresh
            )
            cur_angular_is_outside = abs(angle_error) >= turn_in_place_thresh
            if cur_angular_is_outside and last_angular_was_inside:
                self._driver_state = self.DriveMode.TURN_IN_PLACE
                output = Twist(), False

            cmd_vel = Twist()
            distance_error = np.linalg.norm(target_dir)
            cmd_vel.linear.x = np.clip(distance_error * DRIVING_P, MIN_DRIVING_EFFORT, MAX_DRIVING_EFFORT)
            cmd_vel.angular.z = np.clip(angle_error * TURNING_P, MIN_TURNING_EFFORT, MAX_TURNING_EFFORT)
            output = cmd_vel, False

<<<<<<< HEAD
def get_drive_command(
    target_pos: np.ndarray,
    rover_pose: SE3,
    completion_thresh: float,
    turn_in_place_thresh: float,
    drive_back: bool = False,
) -> Tuple[Twist, bool]:
    """
    :param target_pos:              Target position to drive to.
    :param rover_pose:              Current rover pose.
    :param completion_thresh:       If the distance to the target is less than this stop.
    :param turn_in_place_thresh:    Minimum cosine of the angle in between the target and current heading
                                    in order to drive forward. When below, turn in place.
    :param drive_back:              True if the rover needs to move backward.
    :return:                        Rover drive effort command and a bool indicating whether or not
                                    the rover arrived at the target position.
    """

    MAX_DRIVING_EFFORT = get_rosparam("drive/max_driving_effort", 1.0)
    MIN_DRIVING_EFFORT = get_rosparam("drive/min_driving_effort", -1.0)
    TURNING_P = get_rosparam("drive/turning_p", 10.0)

    if not (0.0 < turn_in_place_thresh < 1.0):
        raise ValueError(f"Argument {turn_in_place_thresh} should be between 0 and 1")
    rover_pos = rover_pose.position
    rover_dir = rover_pose.rotation.direction_vector()
    rover_dir[2] = 0

    # Get vector from rover to target
    target_dir = target_pos - rover_pos
    print(
        f"rover direction: {rover_dir}, target direction: {target_dir}, rover position: {rover_pos} , goal: {target_pos}"
    )

    target_dist = np.linalg.norm(target_dir)
    if target_dist == 0:
        target_dist = np.finfo(float).eps

    if drive_back:
        rover_dir *= -1

    alignment = angle_to_rotate(rover_dir, target_dir)
    if target_dist < completion_thresh:
        return Twist(), True

    cmd_vel = Twist()
    full_turn_override = True
    if abs(alignment) < turn_in_place_thresh:
        error = target_dist
        cmd_vel.linear.x = np.clip(error, 0.0, MAX_DRIVING_EFFORT)
        if drive_back:
            cmd_vel.linear.x *= -1
        full_turn_override = False

    # we want to drive the angular offset to zero so the error is just 0 - alignment
    error = alignment

    cmd_vel.angular.z = (
        np.sign(error) if full_turn_override else np.clip(error * TURNING_P, MIN_DRIVING_EFFORT, MAX_DRIVING_EFFORT)
    )

    print(cmd_vel.linear.x, cmd_vel.angular.z)
    return cmd_vel, False
=======
        self._last_angular_error = angle_error
        return output
>>>>>>> d4610e1b
<|MERGE_RESOLUTION|>--- conflicted
+++ resolved
@@ -1,11 +1,5 @@
 from __future__ import annotations
-<<<<<<< HEAD
-from typing import Tuple
-
-
-=======
 from typing import Tuple, Optional
->>>>>>> d4610e1b
 import numpy as np
 import rospy
 from enum import Enum
@@ -49,6 +43,7 @@
         rover_pose: SE3,
         completion_thresh: float,
         turn_in_place_thresh: float,
+        drive_back: bool = False,
         in_odom: bool = False,
     ) -> Tuple[Twist, bool]:
 
@@ -62,6 +57,10 @@
 
         rover_dir = rover_pose.rotation.direction_vector()
         rover_dir[2] = 0
+
+        if drive_back:
+            rover_dir *= -1
+        
         rover_pos = rover_pose.position
         rover_pos[2] = 0
 
@@ -115,71 +114,8 @@
             cmd_vel.angular.z = np.clip(angle_error * TURNING_P, MIN_TURNING_EFFORT, MAX_TURNING_EFFORT)
             output = cmd_vel, False
 
-<<<<<<< HEAD
-def get_drive_command(
-    target_pos: np.ndarray,
-    rover_pose: SE3,
-    completion_thresh: float,
-    turn_in_place_thresh: float,
-    drive_back: bool = False,
-) -> Tuple[Twist, bool]:
-    """
-    :param target_pos:              Target position to drive to.
-    :param rover_pose:              Current rover pose.
-    :param completion_thresh:       If the distance to the target is less than this stop.
-    :param turn_in_place_thresh:    Minimum cosine of the angle in between the target and current heading
-                                    in order to drive forward. When below, turn in place.
-    :param drive_back:              True if the rover needs to move backward.
-    :return:                        Rover drive effort command and a bool indicating whether or not
-                                    the rover arrived at the target position.
-    """
-
-    MAX_DRIVING_EFFORT = get_rosparam("drive/max_driving_effort", 1.0)
-    MIN_DRIVING_EFFORT = get_rosparam("drive/min_driving_effort", -1.0)
-    TURNING_P = get_rosparam("drive/turning_p", 10.0)
-
-    if not (0.0 < turn_in_place_thresh < 1.0):
-        raise ValueError(f"Argument {turn_in_place_thresh} should be between 0 and 1")
-    rover_pos = rover_pose.position
-    rover_dir = rover_pose.rotation.direction_vector()
-    rover_dir[2] = 0
-
-    # Get vector from rover to target
-    target_dir = target_pos - rover_pos
-    print(
-        f"rover direction: {rover_dir}, target direction: {target_dir}, rover position: {rover_pos} , goal: {target_pos}"
-    )
-
-    target_dist = np.linalg.norm(target_dir)
-    if target_dist == 0:
-        target_dist = np.finfo(float).eps
-
-    if drive_back:
-        rover_dir *= -1
-
-    alignment = angle_to_rotate(rover_dir, target_dir)
-    if target_dist < completion_thresh:
-        return Twist(), True
-
-    cmd_vel = Twist()
-    full_turn_override = True
-    if abs(alignment) < turn_in_place_thresh:
-        error = target_dist
-        cmd_vel.linear.x = np.clip(error, 0.0, MAX_DRIVING_EFFORT)
         if drive_back:
             cmd_vel.linear.x *= -1
-        full_turn_override = False
-
-    # we want to drive the angular offset to zero so the error is just 0 - alignment
-    error = alignment
-
-    cmd_vel.angular.z = (
-        np.sign(error) if full_turn_override else np.clip(error * TURNING_P, MIN_DRIVING_EFFORT, MAX_DRIVING_EFFORT)
-    )
-
-    print(cmd_vel.linear.x, cmd_vel.angular.z)
-    return cmd_vel, False
-=======
+        
         self._last_angular_error = angle_error
-        return output
->>>>>>> d4610e1b
+        return output