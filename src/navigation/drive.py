from typing import Tuple

import numpy as np
import rospy

from geometry_msgs.msg import Twist
from util.SE3 import SE3
from util.np_utils import angle_to_rotate
from util.ros_utils import get_rosparam

ODOM_CONSTANTS = get_rosparam("drive/odom", {})
MAP_CONSTANTS = get_rosparam("drive/map", {})

def get_drive_command(
    target_pos: np.ndarray,
    rover_pose: SE3,
    completion_thresh: float,
    turn_in_place_thresh: float,
    in_odom: bool = False,
) -> Tuple[Twist, bool]:
    """
    :param target_pos:              Target position to drive to.
    :param rover_pose:              Current rover pose.
    :param completion_thresh:       If the distance to the target is less than this stop.
    :param turn_in_place_thresh:    Minimum cosine of the angle in between the target and current heading
                                    in order to drive forward. When below, turn in place.
    :param in_odom:                 If true, the target position is in the odom frame (CHECK THAT IT IS ALSO ENABLED IN CONTEXT FIRST), otherwise it is in the map frame.
    :return:                        Rover drive effort command.
    """
<<<<<<< HEAD
    constants = ODOM_CONSTANTS if in_odom else MAP_CONSTANTS
    MAX_DRIVING_EFFORT = constants["max_driving_effort"]
    MIN_DRIVING_EFFORT = constants["min_driving_effort"]
    TURNING_P = constants["turning_p"]
   
=======
    sub_dir = "odom" if in_odom else "map"
    MAX_DRIVING_EFFORT = get_rosparam("drive/" + sub_dir + "/max_driving_effort", 1)
    MIN_DRIVING_EFFORT = get_rosparam("drive/" + sub_dir + "/min_driving_effort", -1)
    TURNING_P = get_rosparam("drive/" + sub_dir + "/turning_p", 10.0)

>>>>>>> e5c1b31e
    if not (0.0 < turn_in_place_thresh < 1.0):
        raise ValueError(f"Argument {turn_in_place_thresh} should be between 0 and 1")
    rover_pos = rover_pose.position
    rover_dir = rover_pose.rotation.direction_vector()
    rover_dir[2] = 0

    # Get vector from rover to target
    target_dir = target_pos - rover_pos
    print(
        f"rover direction: {rover_dir}, target direction: {target_dir}, rover position: {rover_pos} , goal: {target_pos}"
    )

    target_dist = np.linalg.norm(target_dir)
    if target_dist == 0:
        target_dist = np.finfo(float).eps

    alignment = angle_to_rotate(rover_dir, target_dir)

    if target_dist < completion_thresh:
        return Twist(), True

    cmd_vel = Twist()
    full_turn_override = True
    if abs(alignment) < turn_in_place_thresh:
        # We are pretty aligned so we can drive straight
        error = target_dist
        cmd_vel.linear.x = np.clip(error, 0.0, MAX_DRIVING_EFFORT)
        full_turn_override = False

    # we want to drive the angular offset to zero so the error is just 0 - alignment
    error = alignment
    cmd_vel.angular.z = (
        np.sign(error) if full_turn_override else np.clip(error * TURNING_P, MIN_DRIVING_EFFORT, MAX_DRIVING_EFFORT)
    )
    print(cmd_vel.linear.x, cmd_vel.angular.z)
    return cmd_vel, False<|MERGE_RESOLUTION|>--- conflicted
+++ resolved
@@ -8,8 +8,9 @@
 from util.np_utils import angle_to_rotate
 from util.ros_utils import get_rosparam
 
-ODOM_CONSTANTS = get_rosparam("drive/odom", {})
-MAP_CONSTANTS = get_rosparam("drive/map", {})
+default_constants = {"max_driving_effort": 1.0, "min_driving_effort": -1.0, "turning_p": 10.0}
+ODOM_CONSTANTS = get_rosparam("drive/odom", default_constants)
+MAP_CONSTANTS = get_rosparam("drive/map", default_constants)
 
 def get_drive_command(
     target_pos: np.ndarray,
@@ -27,19 +28,11 @@
     :param in_odom:                 If true, the target position is in the odom frame (CHECK THAT IT IS ALSO ENABLED IN CONTEXT FIRST), otherwise it is in the map frame.
     :return:                        Rover drive effort command.
     """
-<<<<<<< HEAD
     constants = ODOM_CONSTANTS if in_odom else MAP_CONSTANTS
     MAX_DRIVING_EFFORT = constants["max_driving_effort"]
     MIN_DRIVING_EFFORT = constants["min_driving_effort"]
     TURNING_P = constants["turning_p"]
    
-=======
-    sub_dir = "odom" if in_odom else "map"
-    MAX_DRIVING_EFFORT = get_rosparam("drive/" + sub_dir + "/max_driving_effort", 1)
-    MIN_DRIVING_EFFORT = get_rosparam("drive/" + sub_dir + "/min_driving_effort", -1)
-    TURNING_P = get_rosparam("drive/" + sub_dir + "/turning_p", 10.0)
-
->>>>>>> e5c1b31e
     if not (0.0 < turn_in_place_thresh < 1.0):
         raise ValueError(f"Argument {turn_in_place_thresh} should be between 0 and 1")
     rover_pos = rover_pose.position
