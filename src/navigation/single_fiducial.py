import tf2_ros
from context import Context
from drive import get_drive_command
from enum import Enum
from geometry_msgs.msg import Twist
from waypoint import DRIVE_FWD_THRESH, WaypointState

STOP_THRESH = 0.7
FIDUCIAL_STOP_THRESHOLD = 1.75


class SingleFiducialStateTransitions(Enum):
    finished_fiducial = 'WaypointState'
    continue_fiducial_id = 'SingleFiducialState'


class SingleFiducialState(WaypointState):
    def __init__(self, context: Context):
<<<<<<< HEAD
        super().__init__(context, add_outcomes=[transition.name for transition in SingleFiducialStateTransitions])
=======
        super().__init__(context, add_outcomes=["waypoint_traverse", "single_fiducial", "search"])
>>>>>>> 2788468a

    def evaluate(self, ud) -> str:
        """
        Drive towards a single fiducial if we see it and stop within a certain threshold if we see it.
        Else conduct a search to find it.
        :param ud:  State machine user data
        :return:    Next state
        """
        fid_pos = self.context.env.current_fid_pos()
        if fid_pos is None:
            # We have arrived at the waypoint where the fiducial should be but we have not seen it yet
            # TODO: add more advanced logic than just driving forward
            cmd_vel = Twist()
            cmd_vel.linear.x = 0.0
            self.context.rover.send_drive_command(cmd_vel)
<<<<<<< HEAD
            return SingleFiducialStateTransitions.continue_fiducial_id.name
=======
            return "search"
>>>>>>> 2788468a

        try:
            cmd_vel, arrived = get_drive_command(fid_pos, self.context.rover.get_pose(), STOP_THRESH, DRIVE_FWD_THRESH)
            if arrived:
                self.context.course.increment_waypoint()
                return SingleFiducialStateTransitions.finished_fiducial.name
            self.context.rover.send_drive_command(cmd_vel)
        except (
            tf2_ros.LookupException,
            tf2_ros.ConnectivityException,
            tf2_ros.ExtrapolationException,
        ):
            # TODO: probably go into some waiting state
            pass

        return SingleFiducialStateTransitions.continue_fiducial_id.name<|MERGE_RESOLUTION|>--- conflicted
+++ resolved
@@ -12,15 +12,12 @@
 class SingleFiducialStateTransitions(Enum):
     finished_fiducial = 'WaypointState'
     continue_fiducial_id = 'SingleFiducialState'
+    no_fiducial = 'SearchState'
 
 
 class SingleFiducialState(WaypointState):
     def __init__(self, context: Context):
-<<<<<<< HEAD
         super().__init__(context, add_outcomes=[transition.name for transition in SingleFiducialStateTransitions])
-=======
-        super().__init__(context, add_outcomes=["waypoint_traverse", "single_fiducial", "search"])
->>>>>>> 2788468a
 
     def evaluate(self, ud) -> str:
         """
@@ -36,11 +33,7 @@
             cmd_vel = Twist()
             cmd_vel.linear.x = 0.0
             self.context.rover.send_drive_command(cmd_vel)
-<<<<<<< HEAD
-            return SingleFiducialStateTransitions.continue_fiducial_id.name
-=======
-            return "search"
->>>>>>> 2788468a
+            return SingleFiducialStateTransitions.no_fiducial.name
 
         try:
             cmd_vel, arrived = get_drive_command(fid_pos, self.context.rover.get_pose(), STOP_THRESH, DRIVE_FWD_THRESH)
