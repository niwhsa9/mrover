from typing import List

import numpy as np

import tf2_ros
from context import Context, Environment
from drive import get_drive_command
from aenum import Enum, NoAlias
from state import BaseState

STOP_THRESH = 0.5
DRIVE_FWD_THRESH = 0.95
NO_FIDUCIAL = -1


class WaypointStateTransitions(Enum):
    _settings_ = NoAlias

    continue_waypoint_traverse = "WaypointState"
    search_at_waypoint = "SearchState"
    no_waypoint = "DoneState"


class WaypointState(BaseState):
    def __init__(
        self,
        context: Context,
        add_outcomes: List[str] = None,
        add_input_keys: List[str] = None,
        add_output_keys: List[str] = None,
    ):
        add_outcomes = add_outcomes or []
        add_input_keys = add_input_keys or []
        add_output_keys = add_output_keys or []
        super().__init__(
            context,
<<<<<<< HEAD
            add_outcomes + [transition.name for transition in WaypointStateTransitions],  # type: ignore
=======
            add_outcomes + ["waypoint_traverse", "single_fiducial", "search", "done", "gate_traverse"],
>>>>>>> 6893c411
            add_input_keys,
            add_output_keys,
        )

    def rover_forward(self) -> np.ndarray:
        return self.context.rover.get_pose().rotation.direction_vector()

    def evaluate(self, ud) -> str:
        """
        Handle driving to a waypoint defined by a linearized cartesian position.
        If the waypoint is associated with a fiducial id, go into that state early if we see it,
        otherwise wait until we get there to conduct a more thorough search.
        :param ud:  State machine user data
        :return:    Next state
        """
        current_waypoint = self.context.course.current_waypoint()
        if current_waypoint is None:
            return WaypointStateTransitions.no_waypoint.name  # type: ignore

        # Go into either gate or search if we see them early (and are looking)
        if self.context.course.look_for_gate():
            if self.context.env.current_gate() is not None:
                return "gate_traverse"
        if self.context.course.look_for_post():
            if self.context.env.current_fid_pos() is not None:
                return "single_fiducial"

        # Attempt to find the waypoint in the TF tree and drive to it
        try:
            waypoint_pos = self.context.course.current_waypoint_pose().position
            cmd_vel, arrived = get_drive_command(
                waypoint_pos,
                self.context.rover.get_pose(),
                STOP_THRESH,
                DRIVE_FWD_THRESH,
            )
            if arrived:
                if not self.context.course.look_for_gate() and not self.context.course.look_for_post():
                    # We finished a regular waypoint, go onto the next one
                    self.context.course.increment_waypoint()
                else:
                    # We finished a waypoint associated with a fiducial id, but we have not seen it yet.
                    return WaypointStateTransitions.search_at_waypoint.name  # type: ignore
            self.context.rover.send_drive_command(cmd_vel)

        except (
            tf2_ros.LookupException,
            tf2_ros.ConnectivityException,
            tf2_ros.ExtrapolationException,
        ):
            pass

        return WaypointStateTransitions.continue_waypoint_traverse.name  # type: ignore<|MERGE_RESOLUTION|>--- conflicted
+++ resolved
@@ -19,7 +19,8 @@
     continue_waypoint_traverse = "WaypointState"
     search_at_waypoint = "SearchState"
     no_waypoint = "DoneState"
-
+    find_single_fiducial = "SingleFiducialState"
+    go_to_gate = "GateTraverseState"
 
 class WaypointState(BaseState):
     def __init__(
@@ -34,11 +35,7 @@
         add_output_keys = add_output_keys or []
         super().__init__(
             context,
-<<<<<<< HEAD
             add_outcomes + [transition.name for transition in WaypointStateTransitions],  # type: ignore
-=======
-            add_outcomes + ["waypoint_traverse", "single_fiducial", "search", "done", "gate_traverse"],
->>>>>>> 6893c411
             add_input_keys,
             add_output_keys,
         )
@@ -61,10 +58,10 @@
         # Go into either gate or search if we see them early (and are looking)
         if self.context.course.look_for_gate():
             if self.context.env.current_gate() is not None:
-                return "gate_traverse"
+                return WaypointStateTransitions.go_to_gate.name  # type: ignore
         if self.context.course.look_for_post():
             if self.context.env.current_fid_pos() is not None:
-                return "single_fiducial"
+                return WaypointStateTransitions.find_single_fiducial.name  # type: ignore
 
         # Attempt to find the waypoint in the TF tree and drive to it
         try:
