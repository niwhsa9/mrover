from typing import List

import numpy as np
import rospy

import tf2_ros
from context import Context, Environment
from drive import get_drive_command
from aenum import Enum, NoAlias
from state import BaseState

<<<<<<< HEAD
STOP_THRESH = rospy.get_param("waypoint/stop_thresh", 0.5)
DRIVE_FWD_THRESH = rospy.get_param("waypoint/drive_fwd_thresh", 0.95)
NO_FIDUCIAL = rospy.get_param("waypoint/no_fiducial", -1)
=======
STOP_THRESH = 0.5
DRIVE_FWD_THRESH = 0.34  # 20 degrees
NO_FIDUCIAL = -1
>>>>>>> 78a8ed50


class WaypointStateTransitions(Enum):
    _settings_ = NoAlias

    continue_waypoint_traverse = "WaypointState"
    search_at_waypoint = "SearchState"
    no_waypoint = "DoneState"
    find_single_fiducial = "SingleFiducialState"
    go_to_gate = "GateTraverseState"


class WaypointState(BaseState):
    def __init__(
        self,
        context: Context,
        add_outcomes: List[str] = None,
        add_input_keys: List[str] = None,
        add_output_keys: List[str] = None,
    ):
        add_outcomes = add_outcomes or []
        add_input_keys = add_input_keys or []
        add_output_keys = add_output_keys or []
        super().__init__(
            context,
            add_outcomes + [transition.name for transition in WaypointStateTransitions],  # type: ignore
            add_input_keys,
            add_output_keys,
        )

    def rover_forward(self) -> np.ndarray:
        return self.context.rover.get_pose().rotation.direction_vector()

    def evaluate(self, ud) -> str:
        """
        Handle driving to a waypoint defined by a linearized cartesian position.
        If the waypoint is associated with a fiducial id, go into that state early if we see it,
        otherwise wait until we get there to conduct a more thorough search.
        :param ud:  State machine user data
        :return:    Next state
        """
        current_waypoint = self.context.course.current_waypoint()
        if current_waypoint is None:
            return WaypointStateTransitions.no_waypoint.name  # type: ignore

        # Go into either gate or search if we see them early (and are looking)
        if self.context.course.look_for_gate():
            if self.context.env.current_gate() is not None:
                return WaypointStateTransitions.go_to_gate.name  # type: ignore
        if self.context.course.look_for_post():
            if self.context.env.current_fid_pos() is not None:
                return WaypointStateTransitions.find_single_fiducial.name  # type: ignore

        # Attempt to find the waypoint in the TF tree and drive to it
        try:
            waypoint_pos = self.context.course.current_waypoint_pose().position
            cmd_vel, arrived = get_drive_command(
                waypoint_pos,
                self.context.rover.get_pose(),
                STOP_THRESH,
                DRIVE_FWD_THRESH,
            )
            if arrived:
                if not self.context.course.look_for_gate() and not self.context.course.look_for_post():
                    # We finished a regular waypoint, go onto the next one
                    self.context.course.increment_waypoint()
                else:
                    # We finished a waypoint associated with a fiducial id, but we have not seen it yet.
                    return WaypointStateTransitions.search_at_waypoint.name  # type: ignore
            self.context.rover.send_drive_command(cmd_vel)

        except (
            tf2_ros.LookupException,
            tf2_ros.ConnectivityException,
            tf2_ros.ExtrapolationException,
        ):
            pass

        return WaypointStateTransitions.continue_waypoint_traverse.name  # type: ignore<|MERGE_RESOLUTION|>--- conflicted
+++ resolved
@@ -9,16 +9,9 @@
 from aenum import Enum, NoAlias
 from state import BaseState
 
-<<<<<<< HEAD
 STOP_THRESH = rospy.get_param("waypoint/stop_thresh", 0.5)
-DRIVE_FWD_THRESH = rospy.get_param("waypoint/drive_fwd_thresh", 0.95)
+DRIVE_FWD_THRESH = rospy.get_param("waypoint/drive_fwd_thresh", 0.34) # 20 degrees
 NO_FIDUCIAL = rospy.get_param("waypoint/no_fiducial", -1)
-=======
-STOP_THRESH = 0.5
-DRIVE_FWD_THRESH = 0.34  # 20 degrees
-NO_FIDUCIAL = -1
->>>>>>> 78a8ed50
-
 
 class WaypointStateTransitions(Enum):
     _settings_ = NoAlias
