from typing import List

import numpy as np
import rospy

import tf2_ros
from context import Context, Environment
from drive import get_drive_command
from aenum import Enum, NoAlias
from state import BaseState
from util.ros_utils import get_rosparam


class WaypointStateTransitions(Enum):
    _settings_ = NoAlias

    continue_waypoint_traverse = "WaypointState"
    search_at_waypoint = "SearchState"
    no_waypoint = "DoneState"
    find_approach_post = "ApproachPostState"
    go_to_gate = "GateTraverseState"
<<<<<<< HEAD
    recovery_state = "RecoveryState"
=======
    partial_gate = "PartialGateState"
>>>>>>> fc0c5d86


class WaypointState(BaseState):
    STOP_THRESH = get_rosparam("waypoint/stop_thresh", 0.5)
    DRIVE_FWD_THRESH = get_rosparam("waypoint/drive_fwd_thresh", 0.34)  # 20 degrees
    NO_FIDUCIAL = get_rosparam("waypoint/no_fiducial", -1)

    def __init__(
        self,
        context: Context,
        add_outcomes: List[str] = None,
        add_input_keys: List[str] = None,
        add_output_keys: List[str] = None,
    ):
        add_outcomes = add_outcomes or []
        add_input_keys = add_input_keys or []
        add_output_keys = add_output_keys or []
        super().__init__(
            context,
            add_outcomes + [transition.name for transition in WaypointStateTransitions],  # type: ignore
            add_input_keys,
            add_output_keys,
        )

    def rover_forward(self) -> np.ndarray:
        return self.context.rover.get_pose().rotation.direction_vector()

    def evaluate(self, ud) -> str:
        """
        Handle driving to a waypoint defined by a linearized cartesian position.
        If the waypoint is associated with a fiducial id, go into that state early if we see it,
        otherwise wait until we get there to conduct a more thorough search.
        :param ud:  State machine user data
        :return:    Next state
        """
        current_waypoint = self.context.course.current_waypoint()
        if current_waypoint is None:
            return WaypointStateTransitions.no_waypoint.name  # type: ignore

        # Go into either gate or search if we see them early (and are looking)
        if self.context.course.look_for_gate():
            if self.context.env.current_gate() is not None:
                return WaypointStateTransitions.go_to_gate.name  # type: ignore
            if self.context.env.current_fid_pos() is not None or self.context.env.other_gate_fid_pos() is not None:
                return WaypointStateTransitions.partial_gate.name  # type: ignore
        if self.context.course.look_for_post():
            if self.context.env.current_fid_pos() is not None:
                return WaypointStateTransitions.find_approach_post.name  # type: ignore

        # Attempt to find the waypoint in the TF tree and drive to it
        try:
            waypoint_pos = self.context.course.current_waypoint_pose().position
            cmd_vel, arrived = get_drive_command(
                waypoint_pos,
                self.context.rover.get_pose(),
                self.STOP_THRESH,
                self.DRIVE_FWD_THRESH,
            )
            if arrived:
                if not self.context.course.look_for_gate() and not self.context.course.look_for_post():
                    # We finished a regular waypoint, go onto the next one
                    self.context.course.increment_waypoint()
                else:
                    # We finished a waypoint associated with a fiducial id, but we have not seen it yet.
                    return WaypointStateTransitions.search_at_waypoint.name  # type: ignore

            if self.context.rover.stuck:
                # Removed .name
                # rospy.logerr(f"TYPE: {type(WaypointStateTransitions.continue_waypoint_traverse.name)}\n")
                self.context.rover.previous_state = WaypointStateTransitions.continue_waypoint_traverse.name # type: ignore
                return WaypointStateTransitions.recovery_state.name # type: ignore

            self.context.rover.send_drive_command(cmd_vel)

        except (
            tf2_ros.LookupException,
            tf2_ros.ConnectivityException,
            tf2_ros.ExtrapolationException,
        ):
            pass

        return WaypointStateTransitions.continue_waypoint_traverse.name  # type: ignore<|MERGE_RESOLUTION|>--- conflicted
+++ resolved
@@ -19,11 +19,8 @@
     no_waypoint = "DoneState"
     find_approach_post = "ApproachPostState"
     go_to_gate = "GateTraverseState"
-<<<<<<< HEAD
     recovery_state = "RecoveryState"
-=======
     partial_gate = "PartialGateState"
->>>>>>> fc0c5d86
 
 
 class WaypointState(BaseState):
