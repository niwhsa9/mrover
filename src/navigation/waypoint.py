--- conflicted
+++ resolved
@@ -45,12 +45,6 @@
         if current_waypoint is None:
             return "done"
 
-<<<<<<< HEAD
-        # Go into the single fiducial state if we see it early
-        if current_waypoint.fiducial_id != Environment.NO_FIDUCIAL and self.context.env.current_fid_pos() is not None:
-            return "single_fiducial"
-        #    return "gate_traverse"
-=======
         # Go into either gate or search if we see them early (and are looking)
         if self.context.course.look_for_gate():
             if self.context.env.current_gate() is not None:
@@ -58,7 +52,6 @@
         if self.context.course.look_for_post():
             if self.context.env.current_fid_pos() is not None:
                 return "single_fiducial"
->>>>>>> 03cb01e9
 
         # Attempt to find the waypoint in the TF tree and drive to it
         try:
