import tf2_ros
import rospy
from util.ros_utils import get_rosparam
from util.state_lib.state import State

from navigation import search, recovery, approach_post, post_backup, state, approach_object, long_range, water_bottle_search
from mrover.msg import WaypointType
from mrover.srv import MoveCostMap


class WaypointState(State):
    STOP_THRESH = get_rosparam("waypoint/stop_thresh", 0.5)
    DRIVE_FWD_THRESH = get_rosparam("waypoint/drive_fwd_thresh", 0.34)  # 20 degrees
    NO_FIDUCIAL = get_rosparam("waypoint/no_fiducial", -1)

    def on_enter(self, context) -> None:
<<<<<<< HEAD
        #TODO: In context find the access for type of waypoint
        
        current_waypoint = context.course.current_waypoint()
        if current_waypoint.type.val == WaypointType.WATER_BOTTLE:
            rospy.wait_for_service("move_cost_map")
            move_cost_map = rospy.ServiceProxy("move_cost_map", MoveCostMap)
            try:
                resp = move_cost_map(f"course{context.course.waypoint_index}")
            except rospy.ServiceException as exc:
                rospy.logerr(f"Service call failed: {exc}")
        pass
=======
        context.env.arrived_at_waypoint = False
>>>>>>> 45a34794

    def on_exit(self, context) -> None:
        pass

    def on_loop(self, context) -> State:
        """
        Handle driving to a waypoint defined by a linearized cartesian position.
        If the waypoint is associated with a tag id, go into that state early if we see it,
        otherwise wait until we get there to conduct a more thorough search.
        :param ud:  State machine user data
        :return:    Next state
        """
        current_waypoint = context.course.current_waypoint()
        if current_waypoint is None:
            return state.DoneState()

        # if we are at a post currently (from a previous leg), backup to avoid collision
        if context.env.arrived_at_target:
            context.env.arrived_at_target = False
            return post_backup.PostBackupState()

        # returns either ApproachPostState, LongRangeState, ApproachObjectState, or None
        approach_state = context.course.get_approach_target_state()
        if approach_state is not None:
            return approach_state

        # Attempt to find the waypoint in the TF tree and drive to it
        try:
            waypoint_pos = context.course.current_waypoint_pose().position
            cmd_vel, arrived = context.rover.driver.get_drive_command(
                waypoint_pos,
                context.rover.get_pose(),
                self.STOP_THRESH,
                self.DRIVE_FWD_THRESH,
            )
            if arrived:
                context.env.arrived_at_waypoint = True
                if not context.course.look_for_post() and not context.course.look_for_object():
                    # We finished a regular waypoint, go onto the next one
                    context.course.increment_waypoint()
<<<<<<< HEAD
                elif current_waypoint.type.val == WaypointType.WATER_BOTTLE:
                    # We finished a waypoint associated with the water bottle, but we have not seen it yet
                    return water_bottle_search.WaterBottleSearchState()
=======
>>>>>>> 45a34794
                else:
                    # We finished a waypoint associated with a post or mallet, but we have not seen it yet.
                    return search.SearchState()

            if context.rover.stuck:
                context.rover.previous_state = self
                return recovery.RecoveryState()

            context.rover.send_drive_command(cmd_vel)

        except (
            tf2_ros.LookupException,
            tf2_ros.ConnectivityException,
            tf2_ros.ExtrapolationException,
        ):
            pass

        return self<|MERGE_RESOLUTION|>--- conflicted
+++ resolved
@@ -14,7 +14,6 @@
     NO_FIDUCIAL = get_rosparam("waypoint/no_fiducial", -1)
 
     def on_enter(self, context) -> None:
-<<<<<<< HEAD
         #TODO: In context find the access for type of waypoint
         
         current_waypoint = context.course.current_waypoint()
@@ -25,10 +24,6 @@
                 resp = move_cost_map(f"course{context.course.waypoint_index}")
             except rospy.ServiceException as exc:
                 rospy.logerr(f"Service call failed: {exc}")
-        pass
-=======
-        context.env.arrived_at_waypoint = False
->>>>>>> 45a34794
 
     def on_exit(self, context) -> None:
         pass
@@ -69,12 +64,9 @@
                 if not context.course.look_for_post() and not context.course.look_for_object():
                     # We finished a regular waypoint, go onto the next one
                     context.course.increment_waypoint()
-<<<<<<< HEAD
                 elif current_waypoint.type.val == WaypointType.WATER_BOTTLE:
                     # We finished a waypoint associated with the water bottle, but we have not seen it yet
                     return water_bottle_search.WaterBottleSearchState()
-=======
->>>>>>> 45a34794
                 else:
                     # We finished a waypoint associated with a post or mallet, but we have not seen it yet.
                     return search.SearchState()
