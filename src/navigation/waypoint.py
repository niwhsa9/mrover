import rospy
from mrover.msg import WaypointType
from mrover.srv import MoveCostMap
from navigation import (
    search,
    recovery,
    post_backup,
    state,
    water_bottle_search,
)
from navigation.context import Context
from util.state_lib.state import State


class WaypointState(State):
    STOP_THRESHOLD: float = rospy.get_param("waypoint/stop_threshold")
    DRIVE_FORWARD_THRESHOLD: float = rospy.get_param("waypoint/drive_forward_threshold")
    NO_TAG: int = -1

    def on_enter(self, context: Context) -> None:
        assert context.course is not None

        current_waypoint = context.course.current_waypoint()
        assert current_waypoint is not None

        if current_waypoint.type.val == WaypointType.WATER_BOTTLE:
            rospy.wait_for_service("move_cost_map")
            move_cost_map = rospy.ServiceProxy("move_cost_map", MoveCostMap)
            try:
                move_cost_map(f"course{context.course.waypoint_index}")
            except rospy.ServiceException as exc:
                rospy.logerr(f"Service call failed: {exc}")

    def on_exit(self, context: Context) -> None:
        pass

    def on_loop(self, context: Context) -> State:
        """
        Handle driving to a waypoint defined by a linearized cartesian position.
        If the waypoint is associated with a tag id, go into that state early if we see it,
        otherwise wait until we get there to conduct a more thorough search.
        :param ud:  State machine user data
        :return:    Next state
        """
        assert context.course is not None

        current_waypoint = context.course.current_waypoint()
        if current_waypoint is None:
            return state.DoneState()

        # if we are at a post currently (from a previous leg), backup to avoid collision
        if context.env.arrived_at_target:
            context.env.arrived_at_target = False
            return post_backup.PostBackupState()

        # returns either ApproachPostState, LongRangeState, ApproachObjectState, or None
        approach_state = context.course.get_approach_target_state()
        if approach_state is not None:
            return approach_state

        # Attempt to find the waypoint in the TF tree and drive to it
<<<<<<< HEAD
        waypoint_pos = context.course.current_waypoint_pose().position
        cmd_vel, arrived = context.rover.driver.get_drive_command(
            waypoint_pos,
            context.rover.get_pose(),
            self.STOP_THRESHOLD,
            self.DRIVE_FORWARD_THRESHOLD,
        )
        if arrived:
            context.env.arrived_at_waypoint = True
            if not context.course.look_for_post() and not context.course.look_for_object():
                # We finished a regular waypoint, go onto the next one
                context.course.increment_waypoint()
            elif current_waypoint.type.val == WaypointType.WATER_BOTTLE:
                # We finished a waypoint associated with the water bottle, but we have not seen it yet
                return water_bottle_search.WaterBottleSearchState()
            else:
                # We finished a waypoint associated with a post or mallet, but we have not seen it yet.
                return search.SearchState()
=======
        try:
            waypoint_pos = context.course.current_waypoint_pose().position
            cmd_vel, arrived = context.rover.driver.get_drive_command(
                waypoint_pos,
                context.rover.get_pose(),
                self.STOP_THRESH,
                self.DRIVE_FWD_THRESH,
            )
            if arrived:
                context.env.arrived_at_waypoint = True
                if not context.course.look_for_post() and not context.course.look_for_object():
                    # We finished a regular waypoint, go onto the next one
                    context.course.increment_waypoint()
                else:
                    # We finished a waypoint associated with a post or mallet, but we have not seen it yet.
                    search_state = search.SearchState()
                    search_state.new_traj(context)
                    return search_state

            if context.rover.stuck:
                context.rover.previous_state = self
                return recovery.RecoveryState()
>>>>>>> 1a5347df

        if context.rover.stuck:
            context.rover.previous_state = self
            return recovery.RecoveryState()

        context.rover.send_drive_command(cmd_vel)

        return self<|MERGE_RESOLUTION|>--- conflicted
+++ resolved
@@ -1,4 +1,5 @@
 import rospy
+import tf2_ros
 from mrover.msg import WaypointType
 from mrover.srv import MoveCostMap
 from navigation import (
@@ -58,14 +59,13 @@
         if approach_state is not None:
             return approach_state
 
-        # Attempt to find the waypoint in the TF tree and drive to it
-<<<<<<< HEAD
+        # Attempt to find the waypoint in the TF tree and drive to it        
         waypoint_pos = context.course.current_waypoint_pose().position
         cmd_vel, arrived = context.rover.driver.get_drive_command(
             waypoint_pos,
             context.rover.get_pose(),
-            self.STOP_THRESHOLD,
-            self.DRIVE_FORWARD_THRESHOLD,
+            self.STOP_THRESH,
+            self.DRIVE_FWD_THRESH,
         )
         if arrived:
             context.env.arrived_at_waypoint = True
@@ -77,36 +77,14 @@
                 return water_bottle_search.WaterBottleSearchState()
             else:
                 # We finished a waypoint associated with a post or mallet, but we have not seen it yet.
-                return search.SearchState()
-=======
-        try:
-            waypoint_pos = context.course.current_waypoint_pose().position
-            cmd_vel, arrived = context.rover.driver.get_drive_command(
-                waypoint_pos,
-                context.rover.get_pose(),
-                self.STOP_THRESH,
-                self.DRIVE_FWD_THRESH,
-            )
-            if arrived:
-                context.env.arrived_at_waypoint = True
-                if not context.course.look_for_post() and not context.course.look_for_object():
-                    # We finished a regular waypoint, go onto the next one
-                    context.course.increment_waypoint()
-                else:
-                    # We finished a waypoint associated with a post or mallet, but we have not seen it yet.
-                    search_state = search.SearchState()
-                    search_state.new_traj(context)
-                    return search_state
-
-            if context.rover.stuck:
-                context.rover.previous_state = self
-                return recovery.RecoveryState()
->>>>>>> 1a5347df
-
+                search_state = search.SearchState()
+                search_state.new_traj(context)
+                return search_state
+            
         if context.rover.stuck:
             context.rover.previous_state = self
             return recovery.RecoveryState()
 
-        context.rover.send_drive_command(cmd_vel)
+        context.rover.send_drive_command(cmd_vel)       
 
         return self