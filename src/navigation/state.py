--- conflicted
+++ resolved
@@ -68,12 +68,6 @@
             return DoneStateTransitions.begin_course.name  # type: ignore
 
         # Stop rover
-<<<<<<< HEAD
-        # cmd_vel = Twist()
-        # self.context.rover.send_drive_command(cmd_vel)
-        return "done"
-=======
         cmd_vel = Twist()
         self.context.rover.send_drive_command(cmd_vel)
-        return DoneStateTransitions.idle.name  # type: ignore
->>>>>>> 19594242
+        return DoneStateTransitions.idle.name  # type: ignore