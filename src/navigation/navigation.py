#!/usr/bin/env python3

import signal
import sys
import threading

import rospy
import smach
import smach_ros
from context import Context
from gate import GateTraverseState, GateTraverseStateTransitions
<<<<<<< HEAD
from approach_post import ApproachPostState, ApproachPostStateTransitions
from state import DoneState, DoneStateTransitions
=======
from single_fiducial import SingleFiducialState, SingleFiducialStateTransitions
from state import DoneState, DoneStateTransitions, OffState, OffStateTransitions
>>>>>>> efa4dfde
from waypoint import WaypointState, WaypointStateTransitions
from search import SearchState, SearchStateTransitions
from partial_gate import PartialGateState, PartialGateStateTransitions


class Navigation(threading.Thread):
    state_machine: smach.StateMachine
    context: Context
    sis: smach_ros.IntrospectionServer

    def __init__(self, context: Context):
        super().__init__()
        self.name = "NavigationThread"
        self.state_machine = smach.StateMachine(outcomes=["terminated"])
        self.state_machine.userdata.waypoint_index = 0
        self.context = context
        self.sis = smach_ros.IntrospectionServer("", self.state_machine, "/SM_ROOT")
        self.sis.start()
        with self.state_machine:
            self.state_machine.add(
                "OffState", OffState(self.context), transitions=self.get_transitions(OffStateTransitions)
            )
            self.state_machine.add(
                "DoneState", DoneState(self.context), transitions=self.get_transitions(DoneStateTransitions)
            )
            self.state_machine.add(
                "WaypointState", WaypointState(self.context), transitions=self.get_transitions(WaypointStateTransitions)
            )
            self.state_machine.add(
                "ApproachPostState",
                ApproachPostState(self.context),
                # The lines below are necessary because ApproachPostState inherits from WaypointState, so WaypointState's transitions
                # need to be registered for ApproachPostState as well.
                transitions=dict(
                    self.get_transitions(ApproachPostStateTransitions),
                    **self.get_transitions(WaypointStateTransitions)
                ),
            )
            self.state_machine.add(
<<<<<<< HEAD
                "SearchState", SearchState(self.context), 
				transitions=self.get_transitions(SearchStateTransitions)
            )
            self.state_machine.add(
=======
>>>>>>> efa4dfde
                "GateTraverseState",
                GateTraverseState(self.context),
                transitions=self.get_transitions(GateTraverseStateTransitions)
            )
            self.state_machine.add(
<<<<<<< HEAD
				"PartialGateState",
				PartialGateState(self.context),
				transitions=self.get_transitions(PartialGateStateTransitions)
			)
=======
                "SearchState", SearchState(self.context), transitions=self.get_transitions(SearchStateTransitions)
            )
>>>>>>> efa4dfde

    def get_transitions(self, transitions_enum):
        transition_dict = {transition.name: transition.value for transition in transitions_enum}
        transition_dict["off"] = "OffState"  # logic for switching to offstate is built into OffState
        return transition_dict

    def run(self):
        self.state_machine.execute()

    def stop(self):
        self.sis.stop()
        # Requests current state to go into 'terminated' to cleanly exit state machine
        self.state_machine.request_preempt()
        # Wait for smach thread to terminate
        self.join()
        self.context.rover.send_drive_stop()


def main():
    rospy.loginfo("===== navigation starting =====")
    rospy.init_node("navigation")
    context = Context()
    navigation = Navigation(context)

    # Define custom handler for Ctrl-C that shuts down smach properly
    def sigint_handler(_sig, _frame):
        navigation.stop()
        rospy.signal_shutdown("keyboard interrupt")
        try:
            sys.exit(0)
        except SystemExit:
            # TODO: not really sure why needed but it is bugging me! >:(
            pass

    signal.signal(signal.SIGINT, sigint_handler)
    navigation.start()


if __name__ == "__main__":
    main()<|MERGE_RESOLUTION|>--- conflicted
+++ resolved
@@ -9,13 +9,8 @@
 import smach_ros
 from context import Context
 from gate import GateTraverseState, GateTraverseStateTransitions
-<<<<<<< HEAD
 from approach_post import ApproachPostState, ApproachPostStateTransitions
-from state import DoneState, DoneStateTransitions
-=======
-from single_fiducial import SingleFiducialState, SingleFiducialStateTransitions
 from state import DoneState, DoneStateTransitions, OffState, OffStateTransitions
->>>>>>> efa4dfde
 from waypoint import WaypointState, WaypointStateTransitions
 from search import SearchState, SearchStateTransitions
 from partial_gate import PartialGateState, PartialGateStateTransitions
@@ -55,27 +50,19 @@
                 ),
             )
             self.state_machine.add(
-<<<<<<< HEAD
                 "SearchState", SearchState(self.context), 
 				transitions=self.get_transitions(SearchStateTransitions)
             )
             self.state_machine.add(
-=======
->>>>>>> efa4dfde
                 "GateTraverseState",
                 GateTraverseState(self.context),
                 transitions=self.get_transitions(GateTraverseStateTransitions)
             )
             self.state_machine.add(
-<<<<<<< HEAD
 				"PartialGateState",
 				PartialGateState(self.context),
 				transitions=self.get_transitions(PartialGateStateTransitions)
 			)
-=======
-                "SearchState", SearchState(self.context), transitions=self.get_transitions(SearchStateTransitions)
-            )
->>>>>>> efa4dfde
 
     def get_transitions(self, transitions_enum):
         transition_dict = {transition.name: transition.value for transition in transitions_enum}
