from __future__ import annotations
from typing import ClassVar, Optional
from unicodedata import normalize
from context import Gate, Context

import numpy as np
import rospy

from context import Context, Environment, convert_cartesian_to_gps
from aenum import Enum, NoAlias
from state import BaseState
from trajectory import Trajectory
from dataclasses import dataclass
from drive import Driver
from util.np_utils import normalized, perpendicular_2d
from util.ros_utils import get_rosparam
from shapely.geometry import LineString
from mrover.msg import GPSPointList

STOP_THRESH = get_rosparam("gate/stop_thresh", 0.2)
DRIVE_FWD_THRESH = get_rosparam("gate/drive_fwd_thresh", 0.34)  # 20 degrees

APPROACH_DISTANCE = get_rosparam("gate/approach_distance", 2.0)


@dataclass
class GatePath:
    """
    Represents a path through a gate. The reason this is not subclassing Trajectory is because it needs to dynamically
    update the path every time we have a new gate estimate. Trajectory subclasses are meant to be immutable and regenerating
    them leads to problems with reseting the cur_pt variable. This class maintains minimal state (direction through the gate)
    through keeping track of what approach and prep points it should use and also keeps track of whether we've passed through
    gate or not.
    The Client can update the values of the actual points in the trajectory upon calling the update() method
    Use this class by first constructing the object GatePath(rover_pos, gate) and then calling update every time you have a new
    gate estimate. Call get_cur_pt() to get the current path that you should be following (which will be None if we are done)
    """

    rover_pos: np.ndarray
    gate: Gate
    prep_idx: int
    approach_idx: int
    victory_idx: int
    prep_pts: np.ndarray
    approach_pts: np.ndarray
    center: np.ndarray
    passed_center: bool = False
    center_idx: int = 2

    def __init__(self, rover_pos: np.ndarray, gate: Gate):
        self.rover_pos = rover_pos[:2]
        self.gate = gate
        self.__update_pts()
        self.prep_idx = int(np.argmin(np.linalg.norm(self.prep_pts - self.rover_pos, axis=1)))
        self.approach_idx = int(np.argmin(np.linalg.norm(self.approach_pts - self.rover_pos, axis=1)))
        self.victory_idx = int(np.argmax(np.linalg.norm(self.approach_pts - self.rover_pos, axis=1)))
        self.update(rover_pos, gate)

    def __update_center(self) -> None:
        self.center = (self.gate.post1 + self.gate.post2) / 2

    def __update_approach_pts(self) -> None:
        """
        Updates the approach points based on the current gate estimate
        """
        post1 = self.gate.post1
        post2 = self.gate.post2

        # the direction of the post is just the normalized vector from post1 to post2
        post_direction = normalized(post2 - post1)
        perpendicular = perpendicular_2d(post_direction)

        # approach points are the points that are directly out from the center (a straight line) of
        # the gate "approach_distance" away
        self.approach_pts = np.array(
            [
                APPROACH_DISTANCE * perpendicular + self.center,
                -APPROACH_DISTANCE * perpendicular + self.center,
            ]
        )

    def __update_prep_pts(self) -> None:
        """
        Updates the prep points based on the current gate estimate
        """
        post1 = self.gate.post1
        post2 = self.gate.post2

        # the direction of the post is just the normalized vector from post1 to post2
        post_direction = normalized(post2 - post1)
        perpendicular = perpendicular_2d(post_direction)

        # prep points are the points that are perpendicular to the center of the gate
        # "approach_distance" away
        # prep points are points that are directly out in either direction from the posts
        # the idea here is that if we go to the closest prep point then an approach point,
        # we will never collide with the post
        self.prep_pts = np.array(
            [
                (2 * APPROACH_DISTANCE * perpendicular) + post1,
                (2 * APPROACH_DISTANCE * perpendicular) + post2,
                (-2 * APPROACH_DISTANCE * perpendicular) + post1,
                (-2 * APPROACH_DISTANCE * perpendicular) + post2,
            ]
        )

    def __update_pts(self) -> None:
        """
        Updates the prep points, approach points, and center of the gate
        """
        self.__update_center()
        self.__update_approach_pts()
        self.__update_prep_pts()

    def __get_full_path(self) -> np.ndarray:
        """
        :returns: np.array which represents the coordinates of the path.
        """
        return np.array(
            [
                self.prep_pts[self.prep_idx],
                self.approach_pts[self.approach_idx],
                self.center,
                self.approach_pts[self.victory_idx],
            ]
        )

    def __optimize_path(self) -> int:
        """
        Here is a reference for the points mentioned below:
         https://github.com/umrover/mrover-ros/wiki/Navigation#searchtrajectory
        :returns: an integer representing the farthest along point on the path that we can
          drive to without intersecting the gate (while still driving through it)
        """

        # Get the shapes of both the posts
        post_one_shape, post_two_shape = self.gate.get_post_shapes()

        rover = self.rover_pos[:2]

        # try paths with successively more points until we have one that won't intersect
        all_pts = self.__get_full_path()
        num_pts_included = (
            1 if self.passed_center else 2
        )  # if we've already passed the center, we should not include it, otherwise we must to ensure we pass through the middle of the gate
        path = self.__make_shapely_path(rover, all_pts[-num_pts_included:, :])
        while path.intersects(post_one_shape) or path.intersects(post_two_shape):
            num_pts_included += 1
            if num_pts_included == all_pts.shape[0]:
                break
            path = self.__make_shapely_path(rover, all_pts[-num_pts_included:])

        return all_pts.shape[0] - num_pts_included

    def __make_shapely_path(self, rover, path_pts) -> LineString:
        """
        :param rover: position vector of the rover
        :param pathPts: This is a np.array that has the coordinates of the path
        :returns: Returns a Shapeley (geometry library) object of LineString which put the path points given into
        one cohesive line segments.
        """
        path_list = np.vstack((rover, path_pts))
        return LineString(path_list)

    def update(self, rover_pos: np.ndarray, gate: Gate) -> None:
        """
        Updates the calculated prep, approach, and center points based on the current gate estimate
        """
        self.rover_pos = rover_pos[:2]
        self.gate = gate
        self.__update_pts()

    def get_cur_pt(self) -> Optional[np.ndarray]:
        """
        Generates the full gate path (in the same direction as first initalized) based on latest point estimates
        then returns the next point on the path we should drive to.
        """
        full_path = self.__get_full_path()
        path_idx = self.__optimize_path()

        pt = full_path[path_idx]
        if np.linalg.norm(pt - self.rover_pos) < STOP_THRESH:
            if path_idx == self.center_idx:
                self.passed_center = True
            path_idx += 1
            if path_idx >= len(full_path):
                return None
            pt = full_path[path_idx]

        return np.append(pt, 0.0)


class GateTraverseStateTransitions(Enum):
    _settings_ = NoAlias

    no_gate = "SearchState"
    finished_gate = "DoneState"
    continue_gate_traverse = "GateTraverseState"
    recovery_state = "RecoveryState"


class GateTraverseState(BaseState):
    STOP_THRESH = get_rosparam("gate/stop_thresh", 0.2)
    DRIVE_FWD_THRESH = get_rosparam("gate/drive_fwd_thresh", 0.34)  # 20 degrees

    APPROACH_DISTANCE = get_rosparam("gate/approach_distance", 2.0)

    def __init__(
        self,
        context: Context,
    ):
        super().__init__(
            context,
            add_outcomes=[transition.name for transition in GateTraverseStateTransitions],  # type: ignore
        )
        self.traj: Optional[GatePath] = None
        self.pts_from_end: Optional[int] = None

    def evaluate(self, ud):
        # Check if a path has been generated and its associated with the same
        # waypoint as the previous one. Generate one if not
        gate = self.context.env.current_gate()
        if gate is None:
            return GateTraverseStateTransitions.no_gate.name  # type: ignore

        rover_position = self.context.rover.get_pose(in_odom_frame=True).position
        if self.traj is None:
            self.traj = GatePath(rover_position, gate)
        else:
            self.traj.update(rover_position, gate)

        if self.traj is None:
            return GateTraverseState.finished_gate.name  # type: ignore

        # continue executing this path from wherever it left off
        target_pos = self.traj.get_cur_pt()
        if target_pos is None:
            self.traj = None
            self.context.course.increment_waypoint()
            return GateTraverseStateTransitions.finished_gate.name  # type: ignore

        cmd_vel, _ = self.context.rover.driver.get_drive_command(
            target_pos,
            self.context.rover.get_pose(in_odom_frame=True),
            self.STOP_THRESH,
            self.DRIVE_FWD_THRESH,
            in_odom=self.context.use_odom,
        )
<<<<<<< HEAD
        if arrived:
            # if we finish the gate path, we're done
            if self.traj.increment_point():
                self.traj = None
                self.context.course.increment_waypoint()
                return GateTraverseStateTransitions.finished_gate.name  # type: ignore

        if self.context.rover.stuck:
            self.context.rover.previous_state = GateTraverseStateTransitions.continue_gate_traverse.name  # type: ignore
            return GateTraverseStateTransitions.recovery_state.name  # type: ignore

        self.context.gate_path_publisher.publish(
            GPSPointList([convert_cartesian_to_gps(pt) for pt in self.traj.coordinates])
        )
=======

        # self.context.gate_path_publisher.publish(
        #    GPSPointList([convert_cartesian_to_gps(pt) for pt in self.traj.coordinates])
        # )
>>>>>>> d4610e1b
        self.context.gate_point_publisher.publish(
            GPSPointList([convert_cartesian_to_gps(p) for p in [gate.post1, gate.post2]])
        )
        self.context.rover.send_drive_command(cmd_vel)
        return GateTraverseStateTransitions.continue_gate_traverse.name  # type: ignore<|MERGE_RESOLUTION|>--- conflicted
+++ resolved
@@ -246,27 +246,14 @@
             self.DRIVE_FWD_THRESH,
             in_odom=self.context.use_odom,
         )
-<<<<<<< HEAD
-        if arrived:
-            # if we finish the gate path, we're done
-            if self.traj.increment_point():
-                self.traj = None
-                self.context.course.increment_waypoint()
-                return GateTraverseStateTransitions.finished_gate.name  # type: ignore
 
         if self.context.rover.stuck:
             self.context.rover.previous_state = GateTraverseStateTransitions.continue_gate_traverse.name  # type: ignore
             return GateTraverseStateTransitions.recovery_state.name  # type: ignore
 
-        self.context.gate_path_publisher.publish(
-            GPSPointList([convert_cartesian_to_gps(pt) for pt in self.traj.coordinates])
-        )
-=======
-
         # self.context.gate_path_publisher.publish(
-        #    GPSPointList([convert_cartesian_to_gps(pt) for pt in self.traj.coordinates])
+        #     GPSPointList([convert_cartesian_to_gps(pt) for pt in self.traj.coordinates])
         # )
->>>>>>> d4610e1b
         self.context.gate_point_publisher.publish(
             GPSPointList([convert_cartesian_to_gps(p) for p in [gate.post1, gate.post2]])
         )
