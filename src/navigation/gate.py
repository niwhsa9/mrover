from __future__ import annotations
from typing import ClassVar, Optional
from unicodedata import normalize
from context import Gate, Context

import numpy as np

from aenum import Enum, NoAlias
from state import BaseState
from trajectory import Trajectory
from dataclasses import dataclass
from drive import get_drive_command
from util.np_utils import normalized, perpendicular_2d
from shapely.geometry import LineString

STOP_THRESH = 0.2
DRIVE_FWD_THRESH = 0.34  # 20 degrees

APPROACH_DISTANCE = 2.0


@dataclass
class GateTrajectory(Trajectory):
    @classmethod
    def spider_gate_trajectory(cls, approach_distance: float, gate: Gate, rover_position: np.ndarray) -> GateTrajectory:
        """
        Generates the "Spider" path through the gate, see https://github.com/umrover/mrover-ros/wiki/Navigation#searchtrajectory
        :param approach_distance: distance to the point straight out from the gate that the rover will drive to
        :param gate:    Gate object representing the gate that the rover will drive through
        :param rover_position: position vector of the rover
        :return: GateTrajectory object containing the coordinates the rover will need to traverse
        """

        # first we get the positions of the two posts
        post1 = gate.post1
        post2 = gate.post2

        center = (post1 + post2) / 2
        # the direction of the post is just the normalized vector from post1 to post2
        post_direction = normalized(post2 - post1)
        perpendicular = perpendicular_2d(post_direction)

        # approach points are the points that are directly out from the center (a straight line) of
        # the gate "approach_distance" away
        possible_approach_points = [
            approach_distance * perpendicular + center,
            -approach_distance * perpendicular + center,
        ]

        # prep points are points that are direclty out in either direction from the posts
        # the idea here is that if we go to the closest prep point then an approach point,
        # we will never collide with the post
        possible_preparation_points = np.array(
            [
                (2 * approach_distance * perpendicular) + post1,
                (2 * approach_distance * perpendicular) + post2,
                (-2 * approach_distance * perpendicular) + post1,
                (-2 * approach_distance * perpendicular) + post2,
            ]
        )

        # get closest prepration point
        prep_distance_to_rover = np.linalg.norm(possible_preparation_points - rover_position[0:2], axis=1)
        prep_idx = np.argmin(prep_distance_to_rover)
        closest_prep_point = possible_preparation_points[prep_idx]

        # get closest approach point (to selected prep point), set other one to victory point
        approach_dist_to_prep = np.linalg.norm(possible_approach_points - closest_prep_point, axis=1)
        approach_idx = np.argmin(approach_dist_to_prep)
        closest_approach_point = possible_approach_points[approach_idx]
        victory_point = possible_approach_points[1 - approach_idx]

        coordinates = GateTrajectory.select_gate_path(
            rover_position, closest_prep_point, closest_approach_point, center, victory_point, gate
        )

        # put the list of coordinates together
        return GateTrajectory(coordinates)

    def select_gate_path(
        rover_position: np.ndarray,
        prep: np.ndarray,
        approach: np.ndarray,
        center: np.ndarray,
        done: np.ndarray,
        gate: Gate,
    ) -> np.ndarray:
        """
        Here is a reference for the points mentioned below https://github.com/umrover/mrover-ros/wiki/Navigation#searchtrajectory
        :param rover_position: position vector of the rover,
        :param prep: This is the closest prep point given from spider_gate_trajectory,
        :param approach: This is the closest approach point given from spider_gate_trajectory ,
        :param center: This is the mid point of the two gate posts,
        :param done: This is the victory point given from spider_gate_trajectory,
        :param gate: Gate object representing the gate that the rover will drive through,
        :returns: This is a np.array which represents the coordinates of the selected path
        """

        # Get the shapes of both the posts
<<<<<<< HEAD
        post_one_shape, post_two_shape = gate.get_post_shapes()
=======
        post_one_shape, post_two_shape = gate.pget_post_shape()
>>>>>>> 10b556a1

        rover = rover_position[:2]

        # try paths with successively more points until we have one that won't intersect
        all_pts = np.vstack((prep, approach, center, done))
        num_pts_included = 2
        path = make_shapely_path(rover, all_pts[-num_pts_included:, :])
        while path.intersects(post_one_shape) or path.intersects(post_two_shape):
            num_pts_included += 1
            if num_pts_included == 4:
                break
            path = make_shapely_path(rover, all_pts[-num_pts_included:])

        coordinates = np.array(all_pts[-num_pts_included:])
        coordinates = np.hstack((coordinates, np.zeros(coordinates.shape[0]).reshape(-1, 1)))
        return coordinates


def make_shapely_path(rover, path_pts):
    """
    :param rover: position vector of the rover
    :param pathPts: This is a np.array that has the coordinates of the path
    :returns: It returns the shapely object of LineString which put the path points given into
    one cohesive line segments.
    """
    path_list = np.vstack((rover, path_pts))
    return LineString(path_list)


class GateTraverseStateTransitions(Enum):
    _settings_ = NoAlias

    no_gate = "SearchState"
    finished_gate = "DoneState"
    continue_gate_traverse = "GateTraverseState"


class GateTraverseState(BaseState):
    def __init__(
        self,
        context: Context,
    ):
        super().__init__(
            context,
            add_outcomes=[transition.name for transition in GateTraverseStateTransitions],  # type: ignore
        )
        self.traj: Optional[GateTrajectory] = None

    def evaluate(self, ud):
        # Check if a path has been generated and its associated with the same
        # waypoint as the previous one. Generate one if not
        gate = self.context.env.current_gate()
        if gate is None:
            return GateTraverseStateTransitions.no_gate.name  # type: ignore
        if self.traj is None:
            self.traj = GateTrajectory.spider_gate_trajectory(
                APPROACH_DISTANCE, gate, self.context.rover.get_pose().position
            )

        # continue executing this path from wherever it left off
        target_pos = self.traj.get_cur_pt()
        cmd_vel, arrived = get_drive_command(
            target_pos,
            self.context.rover.get_pose(),
            STOP_THRESH,
            DRIVE_FWD_THRESH,
        )
        if arrived:
            # if we finish the gate path, we're done
            if self.traj.increment_point():
                self.traj = None
                self.context.course.increment_waypoint()
                return GateTraverseStateTransitions.finished_gate.name  # type: ignore

        self.context.rover.send_drive_command(cmd_vel)
        return GateTraverseStateTransitions.continue_gate_traverse.name  # type: ignore<|MERGE_RESOLUTION|>--- conflicted
+++ resolved
@@ -97,11 +97,7 @@
         """
 
         # Get the shapes of both the posts
-<<<<<<< HEAD
         post_one_shape, post_two_shape = gate.get_post_shapes()
-=======
-        post_one_shape, post_two_shape = gate.pget_post_shape()
->>>>>>> 10b556a1
 
         rover = rover_position[:2]
 
