from __future__ import annotations
from typing import ClassVar, Optional
from unicodedata import normalize
from context import Gate, Context

import numpy as np

from aenum import Enum, NoAlias
from state import BaseState
from trajectory import Trajectory
from dataclasses import dataclass
from drive import get_drive_command
from util.np_utils import normalized, perpendicular_2d
from shapely.geometry import LineString

STOP_THRESH = 0.2
DRIVE_FWD_THRESH = 0.34  # 20 degrees

APPROACH_DISTANCE = 2.0


@dataclass
class GateTrajectory(Trajectory):
    @classmethod
    def spider_gate_trajectory(cls, approach_distance: float, gate: Gate, rover_position: np.ndarray) -> GateTrajectory:
        """
        Generates the "Spider" path through the gate, see https://github.com/umrover/mrover-ros/wiki/Navigation#searchtrajectory
        :param approach_distance: distance to the point straight out from the gate that the rover will drive to
        :param gate:    Gate object representing the gate that the rover will drive through
        :param rover_position: position vector of the rover
        :return:            GateTrajectory object containing the coordinates the rover will need to traverse
        """

        # first we get the positions of the two posts
        post1 = gate.post1
        post2 = gate.post2

        center = (post1 + post2) / 2
        # the direction of the post is just the normalized vector from post1 to post2
        post_direction = normalized(post2 - post1)
        perpendicular = perpendicular_2d(post_direction)

        # approach points are the points that are directly out from the center (a straight line) of
        # the gate "approach_distance" away
        possible_approach_points = [
            approach_distance * perpendicular + center,
            -approach_distance * perpendicular + center,
        ]

        # prep points are points that are direclty out in either direction from the posts
        # the idea here is that if we go to the closest prep point then an approach point,
        # we will never collide with the post
        possible_preparation_points = np.array(
            [
                (2 * approach_distance * perpendicular) + post1,
                (2 * approach_distance * perpendicular) + post2,
                (-2 * approach_distance * perpendicular) + post1,
                (-2 * approach_distance * perpendicular) + post2,
            ]
        )

        # get closest prepration point
        prep_distance_to_rover = np.linalg.norm(possible_preparation_points - rover_position[0:2], axis=1)
        prep_idx = np.argmin(prep_distance_to_rover)
        closest_prep_point = possible_preparation_points[prep_idx]

        # get closest approach point (to selected prep point), set other one to victory point
        approach_dist_to_prep = np.linalg.norm(possible_approach_points - closest_prep_point, axis=1)
        approach_idx = np.argmin(approach_dist_to_prep)
        closest_approach_point = possible_approach_points[approach_idx]
        victory_point = possible_approach_points[1 - approach_idx]

        coordinates = GateTrajectory.gateSelectPath(
            rover_position, closest_prep_point, closest_approach_point, center, victory_point, gate
        )

        # put the list of coordinates together
        return GateTrajectory(coordinates)

    def gateSelectPath(
        rover_position: np.ndarray,
        prep: np.ndarray,
        approach: np.ndarray,
        center: np.ndarray,
        done: np.ndarray,
        gate: Gate,
    ):
        """
        Here is a reference for the points mentioned below https://github.com/umrover/mrover-ros/wiki/Navigation#searchtrajectory
        :param rover_position: position vector of the rover,
        :param prep: This is the closest prep point given from spider_gate_trajectory,
        :param approach: This is the closest approach point given from spider_gate_trajectory ,
        :param center: This is the mid point of the two gate posts,
        :param done: This is the victory point given from spider_gate_trajectory,
        :param gate: Gate object representing the gate that the rover will drive through,
        :return coordinates: This is a np.array which represents the coordinates of the selected path 
        """
        # Returns the path we will use to traverse the gate, using as few approach points as possible

        # Get the shapes of both the posts
        post_one_shape, post_two_shape = gate.get_post_shape()

        rover = rover_position[:2]

        # try paths with successively more points until we have one that won't intersect
        all_pts = np.vstack((prep, approach, center, done))
        start_index = 2
        path = make_shapely_path(rover, all_pts[start_index:, :])
        while path.intersects(post_one_shape) or path.intersects(post_two_shape):
            start_index -= 1
            if start_index == 0:
                break
            path = make_shapely_path(rover, all_pts[start_index:])

        coordinates = np.array(all_pts[start_index:])
        coordinates = np.hstack((coordinates, np.zeros(coordinates.shape[0]).reshape(-1, 1)))
        return coordinates


<<<<<<< HEAD
def make_shapely_path(rover, path_pts):
    # makes a path we can use to check intersection
    path_list = np.vstack((rover, path_pts))
    return LineString(path_list)
=======
def make_shapely_path(rover, pathPts):
    """
    :param rover: position vector of the rover
    :param pathPts: This is a np.array that has the coordinates of the path
    :return: It returns the shapely object of LineString which put the path points given into 
    one cohesive line segments. 
    """
    pathList = [list(rover)]
    pathList += [list(pt) for pt in pathPts]
    return LineString(pathList)
>>>>>>> f8179547


class GateTraverseStateTransitions(Enum):
    _settings_ = NoAlias

    no_gate = "SearchState"
    finished_gate = "DoneState"
    continue_gate_traverse = "GateTraverseState"


class GateTraverseState(BaseState):
    def __init__(
        self,
        context: Context,
    ):
        super().__init__(
            context,
            add_outcomes=[transition.name for transition in GateTraverseStateTransitions],  # type: ignore
        )
        self.traj: Optional[GateTrajectory] = None

    def evaluate(self, ud):
        # Check if a path has been generated and its associated with the same
        # waypoint as the previous one. Generate one if not
        gate = self.context.env.current_gate()
        if gate is None:
            return GateTraverseStateTransitions.no_gate.name  # type: ignore
        if self.traj is None:
            self.traj = GateTrajectory.spider_gate_trajectory(
                APPROACH_DISTANCE, gate, self.context.rover.get_pose().position
            )

        # continue executing this path from wherever it left off
        target_pos = self.traj.get_cur_pt()
        cmd_vel, arrived = get_drive_command(
            target_pos,
            self.context.rover.get_pose(),
            STOP_THRESH,
            DRIVE_FWD_THRESH,
        )
        if arrived:
            # if we finish the gate path, we're done
            if self.traj.increment_point():
                self.traj = None
                self.context.course.increment_waypoint()
                return GateTraverseStateTransitions.finished_gate.name  # type: ignore

        self.context.rover.send_drive_command(cmd_vel)
        return GateTraverseStateTransitions.continue_gate_traverse.name  # type: ignore<|MERGE_RESOLUTION|>--- conflicted
+++ resolved
@@ -95,8 +95,7 @@
         :param gate: Gate object representing the gate that the rover will drive through,
         :return coordinates: This is a np.array which represents the coordinates of the selected path 
         """
-        # Returns the path we will use to traverse the gate, using as few approach points as possible
-
+        
         # Get the shapes of both the posts
         post_one_shape, post_two_shape = gate.get_post_shape()
 
@@ -117,23 +116,15 @@
         return coordinates
 
 
-<<<<<<< HEAD
 def make_shapely_path(rover, path_pts):
-    # makes a path we can use to check intersection
-    path_list = np.vstack((rover, path_pts))
-    return LineString(path_list)
-=======
-def make_shapely_path(rover, pathPts):
     """
     :param rover: position vector of the rover
     :param pathPts: This is a np.array that has the coordinates of the path
     :return: It returns the shapely object of LineString which put the path points given into 
     one cohesive line segments. 
     """
-    pathList = [list(rover)]
-    pathList += [list(pt) for pt in pathPts]
-    return LineString(pathList)
->>>>>>> f8179547
+    path_list = np.vstack((rover, path_pts))
+    return LineString(path_list)
 
 
 class GateTraverseStateTransitions(Enum):
