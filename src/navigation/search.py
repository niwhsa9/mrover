from __future__ import annotations

from dataclasses import dataclass
from typing import Optional

import numpy as np
from mrover.msg import GPSPointList, WaypointType


from util.ros_utils import get_rosparam
from util.state_lib.state import State

from navigation import approach_post, approach_object, recovery, waypoint, long_range
from navigation.context import convert_cartesian_to_gps
from navigation.trajectory import Trajectory


@dataclass
class SearchTrajectory(Trajectory):
    # Associated fiducial for this trajectory
    fid_id: int

    @classmethod
    def gen_spiral_coordinates(
        cls, coverage_radius: float, distance_between_spirals: float, num_segments_per_rotation: int
    ) -> np.ndarray:
        """
        Generates a set of coordinates for a spiral search pattern centered at the origin
        :param coverage_radius:     radius of the spiral search pattern (float)
        :param distance_between_spirals:    distance between each spiralradii = angles * (distance_between_spirals / (2*np.pi)) (float)
        :param num_segments_per_rotation:   number of segments that the spiral has per rotation (int)
        :return:    np.ndarray of coordinates
        """
        # the number of spirals should ensure coverage of the entire radius.
        # We add 1 to ensure that the last spiral covers the radius along the entire rotation,
        # as otherwise we will just make the outermost point touch the radius
        num_spirals = np.ceil(coverage_radius / distance_between_spirals).astype("int") + 1
        # the angles are evenly spaced between 0 and 2pi*num_segments_per_rotation (add one to the number of points because N+1 points make N segments)
        angles = np.linspace(0, 2 * np.pi * num_spirals, num_segments_per_rotation * num_spirals + 1)
        # radii are computed via following polar formula.
        # This is correct because you want the radius to increase by 'distance_between_spirals' every 2pi radians (one rotation)
        radii = angles * (distance_between_spirals / (2 * np.pi))
        # convert to cartesian coordinates
        xcoords = np.cos(angles) * radii
        ycoords = np.sin(angles) * radii
        # we want to return as a 2D matrix where each row is a coordinate pair
        # so we reshape x and y coordinates to be (n, 1) matricies then stack horizontally to get (n, 2) matrix
        return np.hstack((xcoords.reshape(-1, 1), ycoords.reshape(-1, 1)))

    @classmethod
    def spiral_traj(
        cls,
        center: np.ndarray,
        coverage_radius: float,
        distance_between_spirals: float,
        segments_per_rotation: int,
        fid_id: int,
    ) -> SearchTrajectory:
        """
        Generates a square spiral search pattern around a center position, assumes rover is at the center position
        :param center:      position to center spiral on (np.ndarray)
        :param coverage_radius:     radius of the spiral search pattern (float)
        :param distance_between_spirals:    distance between each spiral (float)
        :param segments_per_rotation:     number of segments per spiral (int), for example, 4 segments per rotation would be a square spiral, 8 segments per rotation would be an octagonal spiral
        :param fid_id:      tag id to associate with this trajectory (int)
        :return:    SearchTrajectory object
        """
        zero_centered_spiral_r2 = cls.gen_spiral_coordinates(
            coverage_radius, distance_between_spirals, segments_per_rotation
        )

        # numpy broadcasting magic to add center to each row of the spiral coordinates
        spiral_coordinates_r2 = zero_centered_spiral_r2 + center
        # add a column of zeros to make it 3D
        spiral_coordinates_r3 = np.hstack(
            (spiral_coordinates_r2, np.zeros(spiral_coordinates_r2.shape[0]).reshape(-1, 1))
        )
        return SearchTrajectory(
            spiral_coordinates_r3,
            fid_id,
        )


class SearchState(State):
    traj: SearchTrajectory
    prev_target: Optional[np.ndarray] = None
    is_recovering: bool = False

    STOP_THRESH = get_rosparam("search/stop_thresh", 0.5)
    DRIVE_FWD_THRESH = get_rosparam("search/drive_fwd_thresh", 0.34)  # 20 degrees
    SPIRAL_COVERAGE_RADIUS = get_rosparam("search/coverage_radius", 20)
    SEGMENTS_PER_ROTATION = get_rosparam("search/segments_per_rotation", 8)
    DISTANCE_BETWEEN_SPIRALS = get_rosparam("search/distance_between_spirals", 3)

    OBJECT_SPIRAL_COVERAGE_RADIUS = get_rosparam("object_search/coverage_radius", 10)
    OBJECT_DISTANCE_BETWEEN_SPIRALS = get_rosparam("object_search/distance_between_spirals", 3)

    def on_enter(self, context) -> None:
        search_center = context.course.current_waypoint()

        if not self.is_recovering:
            if search_center.type.val == WaypointType.POST:
                self.traj = SearchTrajectory.spiral_traj(
                    context.rover.get_pose().position[0:2],
                    self.SPIRAL_COVERAGE_RADIUS,
                    self.DISTANCE_BETWEEN_SPIRALS,
                    self.SEGMENTS_PER_ROTATION,
                    search_center.tag_id,
                )
            else:  # water bottle or mallet
                self.traj = SearchTrajectory.spiral_traj(
                    context.rover.get_pose().position[0:2],
                    self.OBJECT_SPIRAL_COVERAGE_RADIUS,
                    self.OBJECT_DISTANCE_BETWEEN_SPIRALS,
                    self.SEGMENTS_PER_ROTATION,
                    search_center.tag_id,
                )
            self.prev_target = None

    def on_exit(self, context) -> None:
        pass

    def on_loop(self, context) -> State:
        # continue executing the path from wherever it left off
        target_pos = self.traj.get_cur_pt()
        cmd_vel, arrived = context.rover.driver.get_drive_command(
            target_pos,
            context.rover.get_pose(),
            self.STOP_THRESH,
            self.DRIVE_FWD_THRESH,
            path_start=self.prev_target,
        )
        if arrived:
            self.prev_target = target_pos
            # if we finish the spiral without seeing the fiducial, move on with course
            if self.traj.increment_point():
                return waypoint.WaypointState()

        if context.rover.stuck:
            context.rover.previous_state = self
            self.is_recovering = True
            return recovery.RecoveryState()
        else:
            self.is_recovering = False

        context.search_point_publisher.publish(
            GPSPointList([convert_cartesian_to_gps(pt) for pt in self.traj.coordinates])
        )
        context.rover.send_drive_command(cmd_vel)

<<<<<<< HEAD
        # returns either ApproachPostState, LongRangeState, ApproachObjectState, or None
        if context.course.check_approach() is not None:
            return context.course.check_approach()

=======
        if context.env.current_tag_pos() is not None and context.course.look_for_post():
            return approach_post.ApproachPostState()
>>>>>>> 147668c6
        return self<|MERGE_RESOLUTION|>--- conflicted
+++ resolved
@@ -142,19 +142,14 @@
             return recovery.RecoveryState()
         else:
             self.is_recovering = False
-
+    
         context.search_point_publisher.publish(
             GPSPointList([convert_cartesian_to_gps(pt) for pt in self.traj.coordinates])
         )
         context.rover.send_drive_command(cmd_vel)
 
-<<<<<<< HEAD
         # returns either ApproachPostState, LongRangeState, ApproachObjectState, or None
         if context.course.check_approach() is not None:
             return context.course.check_approach()
 
-=======
-        if context.env.current_tag_pos() is not None and context.course.look_for_post():
-            return approach_post.ApproachPostState()
->>>>>>> 147668c6
         return self