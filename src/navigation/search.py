from typing import Optional

import numpy as np

import rospy
from mrover.msg import GPSPointList, WaypointType
from navigation import recovery, waypoint
from navigation.context import convert_cartesian_to_gps, Context
from navigation.trajectory import SearchTrajectory
from util.state_lib.state import State


class SearchState(State):
    traj: SearchTrajectory = None
    prev_target: Optional[np.ndarray] = None
    is_recovering: bool = False

    STOP_THRESH = rospy.get_param("search/stop_threshold")
    DRIVE_FORWARD_THRESHOLD = rospy.get_param("search/drive_forward_threshold")
    SPIRAL_COVERAGE_RADIUS = rospy.get_param("search/coverage_radius")
    SEGMENTS_PER_ROTATION = rospy.get_param("search/segments_per_rotation")
    DISTANCE_BETWEEN_SPIRALS = rospy.get_param("search/distance_between_spirals")

    OBJECT_SPIRAL_COVERAGE_RADIUS = rospy.get_param("object_search/coverage_radius")
    OBJECT_DISTANCE_BETWEEN_SPIRALS = rospy.get_param("object_search/distance_between_spirals")

    def on_enter(self, context: Context) -> None:
        assert context.course is not None

<<<<<<< HEAD
        search_center = context.course.current_waypoint()
        assert search_center is not None

        if not self.is_recovering:
            if search_center.type.val == WaypointType.POST:
                self.traj = SearchTrajectory.spiral_traj(
                    context.rover.get_pose().position[0:2],
                    self.SPIRAL_COVERAGE_RADIUS,
                    self.DISTANCE_BETWEEN_SPIRALS,
                    self.SEGMENTS_PER_ROTATION,
                    search_center.tag_id,
                    False,
                )
            else:  # water bottle or mallet
                self.traj = SearchTrajectory.spiral_traj(
                    context.rover.get_pose().position[0:2],
                    self.OBJECT_SPIRAL_COVERAGE_RADIUS,
                    self.OBJECT_DISTANCE_BETWEEN_SPIRALS,
                    self.SEGMENTS_PER_ROTATION,
                    search_center.tag_id,
                    False,
                )
            self.prev_target = None
=======
    def on_enter(self, context) -> None:
        if SearchState.traj is None:
            self.new_traj(context)
>>>>>>> 1a5347df

    def on_exit(self, context: Context) -> None:
        pass

    def on_loop(self, context: Context) -> State:
        # continue executing the path from wherever it left off
        target_pos = SearchState.traj.get_cur_pt()
        cmd_vel, arrived = context.rover.driver.get_drive_command(
            target_pos,
            context.rover.get_pose(),
            self.STOP_THRESH,
            self.DRIVE_FORWARD_THRESHOLD,
            path_start=self.prev_target,
        )
        if arrived:
            self.prev_target = target_pos
<<<<<<< HEAD
            # If we finish the spiral without seeing the tag, move on with course
            if self.traj.increment_point():
=======
            # if we finish the spiral without seeing the fiducial, move on with course
            if SearchState.traj.increment_point():
>>>>>>> 1a5347df
                return waypoint.WaypointState()

        if context.rover.stuck:
            context.rover.previous_state = self
            self.is_recovering = True
            return recovery.RecoveryState()
        else:
            self.is_recovering = False

        context.search_point_publisher.publish(
            GPSPointList([convert_cartesian_to_gps(pt) for pt in SearchState.traj.coordinates])
        )
        context.rover.send_drive_command(cmd_vel)

        # returns either ApproachPostState, LongRangeState, ApproachObjectState, or None
        assert context.course is not None
        approach_state = context.course.get_approach_target_state()
        if approach_state is not None:
            return approach_state

        return self

    def new_traj(self, context) -> None:
        search_center = context.course.current_waypoint()

        if not self.is_recovering:
            if search_center.type.val == WaypointType.POST:
                SearchState.traj = SearchTrajectory.spiral_traj(
                    context.course.current_waypoint_pose().position[0:2],
                    self.SPIRAL_COVERAGE_RADIUS,
                    self.DISTANCE_BETWEEN_SPIRALS,
                    self.SEGMENTS_PER_ROTATION,
                    search_center.tag_id,
                )
            else:  # water bottle or mallet
                SearchState.traj = SearchTrajectory.spiral_traj(
                    context.course.current_waypoint_pose().position[0:2],
                    self.OBJECT_SPIRAL_COVERAGE_RADIUS,
                    self.OBJECT_DISTANCE_BETWEEN_SPIRALS,
                    self.SEGMENTS_PER_ROTATION,
                    search_center.tag_id,
                )
            self.prev_target = None
<|MERGE_RESOLUTION|>--- conflicted
+++ resolved
@@ -27,35 +27,9 @@
     def on_enter(self, context: Context) -> None:
         assert context.course is not None
 
-<<<<<<< HEAD
-        search_center = context.course.current_waypoint()
-        assert search_center is not None
-
-        if not self.is_recovering:
-            if search_center.type.val == WaypointType.POST:
-                self.traj = SearchTrajectory.spiral_traj(
-                    context.rover.get_pose().position[0:2],
-                    self.SPIRAL_COVERAGE_RADIUS,
-                    self.DISTANCE_BETWEEN_SPIRALS,
-                    self.SEGMENTS_PER_ROTATION,
-                    search_center.tag_id,
-                    False,
-                )
-            else:  # water bottle or mallet
-                self.traj = SearchTrajectory.spiral_traj(
-                    context.rover.get_pose().position[0:2],
-                    self.OBJECT_SPIRAL_COVERAGE_RADIUS,
-                    self.OBJECT_DISTANCE_BETWEEN_SPIRALS,
-                    self.SEGMENTS_PER_ROTATION,
-                    search_center.tag_id,
-                    False,
-                )
-            self.prev_target = None
-=======
     def on_enter(self, context) -> None:
         if SearchState.traj is None:
             self.new_traj(context)
->>>>>>> 1a5347df
 
     def on_exit(self, context: Context) -> None:
         pass
@@ -72,13 +46,8 @@
         )
         if arrived:
             self.prev_target = target_pos
-<<<<<<< HEAD
             # If we finish the spiral without seeing the tag, move on with course
-            if self.traj.increment_point():
-=======
-            # if we finish the spiral without seeing the fiducial, move on with course
             if SearchState.traj.increment_point():
->>>>>>> 1a5347df
                 return waypoint.WaypointState()
 
         if context.rover.stuck:
