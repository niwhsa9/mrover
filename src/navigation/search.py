--- conflicted
+++ resolved
@@ -148,14 +148,6 @@
         )
         context.rover.send_drive_command(cmd_vel)
 
-<<<<<<< HEAD
-        # returns either ApproachPostState, LongRangeState, ApproachObjectState, or None
-        approach_state = context.course.get_approach_target_state()
-        if approach_state is not None:
-            return approach_state
-
-=======
         if context.env.current_tag_pos() is not None and context.course.look_for_post():
             return approach_post.ApproachPostState()
->>>>>>> e72e18ef
         return self