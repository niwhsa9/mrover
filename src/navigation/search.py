--- conflicted
+++ resolved
@@ -11,14 +11,8 @@
 from drive import get_drive_command
 from trajectory import Trajectory
 
-<<<<<<< HEAD
 STOP_THRESH = rospy.get_param("search/stop_thresh", 0.2)
-DRIVE_FWD_THRESH = rospy.get_param("search/drive_fwd_thresh", 0.95)
-=======
-STOP_THRESH = 0.2
-DRIVE_FWD_THRESH = 0.34  # 20 degrees
->>>>>>> 78a8ed50
-
+DRIVE_FWD_THRESH = rospy.get_param("search/drive_fwd_thresh", 0.34) # 20 degrees
 
 @dataclass
 class SearchTrajectory(Trajectory):
