from typing import List, ClassVar
from dijkstar import Graph, find_path, NoPathError  # https://pypi.org/project/Dijkstar
from shapely.geometry import LineString, Point, Polygon
from failure_zone import FailureZone

"""
Overload < operator for point objects
"""


def point_less(self: Point, other: Point):
    if self.x < other.x:
        return True
    elif self.x > other.x:
        return False
    else:
        return self.y < other.y


Point.__lt__ = point_less


class PathPlanner:
    """
    Implements failure zone avoidance algorithm. A PathPlanner can be used to keep
    track of FailureZone objects and return intermediate target waypoints on the path to
    an overall goal target that avoid FailureZone objects. The path is only updated if a
    FailureZone is added or the overall target changes. The following functions exist
    in this interface:
        - add_failure_zone(FailureZone fz): Adds a failure zone to be avoided
        - get_intermediate_target(Point src, Point target): returns the next intermediate
            target on the current path (as a Point).
        - complete_intermediate_target(): Mark the current intermeidate target as
            completed, such that get_intermediate_target() returns the next target in the
            path the next time it is called.
        - is_path_complete(): returns True/False depending on whether the overall target
            has been marked as completed.
        - generate_path(Point src, Point target): This should not typically be called.
            This overrides the caching protocol and forcefully generates a new path, even
            if the target_pos has not changed. The path can then be accessed normally,
            using get_intermediate_target() and complete_intermediate_target()
    """

    failure_zones: List[FailureZone]
    visibility_graph: Graph

    source_pos: Point
    target_pos: Point
    path: List[Point]
    target_vertex_idx: int

    def __init__(self):
        self.failure_zones: List[FailureZone] = []
        self.visibility_graph: Graph = Graph(undirected=True)

        self.source_pos: Point = None
        self.target_pos: Point = None
        self.path: List[Point] = None
        self.target_vertex_idx: int = 0

    def get_intermediate_target(self, source_pos: Point, target_pos: Point) -> Point:
        """
         Given a source position (the current position of the rover) and a target position
         (the final destination), generates an intermediate target position after
         calculating a clear path between source and destination.

         This path is recalculated only when the target position changes, or a FailureZone
         is added to the graph. Once the rover reaches this intermediate target,
         complete_intermediate_target() should be called so that the path can update and
         return the next target on the next call to get_intermediate_target().

         Note: As the path is only recalculated when the target position changes, it is
               assumed that the source_pos of the rover remains along this path. If you
               you want to override this functionality and generate a path, call
               generate_path() before calling this funciton.

        :param source_pos:   Point object representing source position
        :param target_pos:   Point object representing target position

        :return:             A Point object representing the intermediate target
        """
        if (not self.path) or (not target_pos == self.target_pos):
            self.generate_path(source_pos, target_pos)

        if self.target_vertex_idx == len(self.path):
            return self.path[-1]

        return self.path[self.target_vertex_idx]

    def complete_intermediate_target(self) -> None:
        """
        Marks the previously-returned intermediate target as complete.
        """
        assert self.path

        if self.target_vertex_idx < len(self.path):
            self.target_vertex_idx += 1

    def is_path_complete(self) -> bool:
        """
        Returns whether the path has been fully traversed, which happens
        if and only if the target_pos has been marked as completed.

        :return: bool
        """
        return (self.path != None) and (self.target_vertex_idx == len(self.path))

    def add_failure_zone(self, failure_zone: FailureZone) -> None:
        """
        Adds a failure zone to the visibility graph

        :param failure_zone:    the failure zone to be added (as a FailureZone object)
        """
        # Step 1: add to list of failure zones
        self.failure_zones.append(failure_zone)

        # Step 2: remove all edges from current graph that cross this zone
        graph = self.visibility_graph.get_data()
        deleted_edges = []

        for u, neighbors in graph.items():
            for v, edge in neighbors.items():
                if u < v:  # avoid duplicate edges being deleted
                    if failure_zone.intersects(edge):
                        deleted_edges.append((u, v))

        for (u, v) in deleted_edges:
            self.visibility_graph.remove_edge(u, v)

        # Step 3: Add corners of this failure zone to graph
        vertices = failure_zone.get_vertices()
        for vertex in vertices:
            self.__add_vertex(vertex)

        # Step 4: Reset path, target, etc.
        self.path = None
        self.target_vertex_idx = 0

    def generate_path(self, source_pos: Point, target_pos: Point) -> None:
        """
        Given a source_pos and a target pos, generates a shortest path between them
        based on the visibility graph using Dijkstra's algorithm. Stores it in internal path variable.

        :param source_pos:  The source position as a shapely 2D Point object
        :param target_pos:  The destination position as a shapely 2D Point object
        """

        # Remove old source_pos, target_pos from the visibility graph
        # If old source, target are the same, they would not have been added
        # to the graph in the first place.
        if self.source_pos != self.target_pos:
            if self.source_pos:
                self.visibility_graph.remove_node(self.source_pos)
            if self.target_pos:
                self.visibility_graph.remove_node(self.target_pos)

        # if source_pos = target_pos, don't bother generating a path
        if source_pos == target_pos:
            self.source_pos = source_pos
            self.target_pos = target_pos
            self.path = [source_pos]
            self.target_vertex_idx = 0
            return

        # Add new source, target to visibility graph
        self.source_pos = source_pos
        self.__add_vertex(source_pos)
        self.target_pos = target_pos
        self.__add_vertex(target_pos)

        try:
<<<<<<< HEAD
            self.path = find_path(self.visibility_graph, 
                            source_pos, 
                            target_pos, 
                            cost_func = lambda u, v, e, prev_e : e.length).nodes
        except NoPathError: 
            source_in_fz = False
            target_in_fz = False

            source_fz = None

            for fz in self.failure_zones:
                if fz.intersects(source_pos):
                    source_in_fz = True
                    source_fz = fz
                if fz.intersects(target_pos):
                    target_in_fz = True
            
            if (source_in_fz and not target_in_fz):
                # if the source is in a failure zone, get out of the failure zone
                # as fast as possible, and then plan the path to the target
                closest_vertex = source_fz.get_closest_vertex(source_pos)
                try:
                    path = find_path(self.visibility_graph, 
                                    closest_vertex, 
                                    target_pos, 
                                    cost_func = lambda u, v, e, prev_e : e.length).nodes
                except NoPathError:
                    self.path = [source_pos, target_pos]
                
                self.path = [source_pos] + path
            else:
                # if no clear path found, just construct a straight-line to the target
                self.path = [source_pos, target_pos]
=======
            self.path = find_path(
                self.visibility_graph, source_pos, target_pos, cost_func=lambda u, v, e, prev_e: e.length
            ).nodes
        except NoPathError:
            # if no clear path found, just construct a straight-line to the target
            self.path = [source_pos, target_pos]
>>>>>>> cb1b866c

        self.target_vertex_idx = 0

    def __add_vertex(self, new_vertex: Point) -> None:
        """
        Adds the given vertex to the visibility graph, along with all
        associated safe edges, and resets the path.

        :param new_vertex:  shapely Point object representing the vertex to be added
        """
        # Add vertex to graph
        self.visibility_graph.add_node(new_vertex)

        # Iterate through all vertices; if edge doesn't intersect any FZ, add to graph
        for vertex in self.visibility_graph:
            if vertex != new_vertex:
                edge = LineString([vertex, new_vertex])
                if self.__is_edge_safe(edge):
                    self.visibility_graph.add_edge(vertex, new_vertex, edge)

        self.path = None
        self.target_vertex_idx = 0

    def __is_edge_safe(self, edge: LineString) -> bool:
        """
        Returns whether a given proposed edge is safe. An edge is deemed safe
        if and only if it does not intersect with any failure zones.

        :param edge:    the edge to be checked for safety

        :return:        bool -- True if no FailureZone objects intersected by given edge,
                        False otherwise.
        """
        for fz in self.failure_zones:
            if fz.intersects(edge):
                return False

        return True<|MERGE_RESOLUTION|>--- conflicted
+++ resolved
@@ -169,7 +169,6 @@
         self.__add_vertex(target_pos)
 
         try:
-<<<<<<< HEAD
             self.path = find_path(self.visibility_graph, 
                             source_pos, 
                             target_pos, 
@@ -203,14 +202,6 @@
             else:
                 # if no clear path found, just construct a straight-line to the target
                 self.path = [source_pos, target_pos]
-=======
-            self.path = find_path(
-                self.visibility_graph, source_pos, target_pos, cost_func=lambda u, v, e, prev_e: e.length
-            ).nodes
-        except NoPathError:
-            # if no clear path found, just construct a straight-line to the target
-            self.path = [source_pos, target_pos]
->>>>>>> cb1b866c
 
         self.target_vertex_idx = 0
 
