objects:
  - type: urdf
    name: rover
    uri: package://mrover/urdf/rover/rover.urdf.xacro
    translation: [0, 0, 0.5]
  - type: urdf
    name: world
    uri: package://mrover/urdf/world/world.urdf.xacro
  - type: urdf
    name: tag_0
    uri: package://mrover/urdf/world/tag_0.urdf.xacro
<<<<<<< HEAD
    translation: [5, 0, 0.7]
=======
    translation: [ -2, -2, 0.7 ]
>>>>>>> 79291b5d
  - type: urdf
    name: tag_1
    uri: package://mrover/urdf/world/tag_1.urdf.xacro
    translation: [15, -14, 2.4]
  - type: urdf
    name: hammer
    uri: package://mrover/urdf/world/hammer.urdf.xacro
<<<<<<< HEAD
    translation: [8, 7, 0.6]
=======
    translation: [5, 2, 0.7]
>>>>>>> 79291b5d
  - type: urdf
    name: bottle
    uri: package://mrover/urdf/world/bottle.urdf.xacro
    translation: [-6.25, 10.5, 0.3]
  - type: urdf
    name: rock1
    uri: package://mrover/urdf/world/rock.urdf.xacro
    translation: [2, -2, 0.1]
  - type: urdf
    name: rock2
    uri: package://mrover/urdf/world/rock.urdf.xacro
    translation: [7, -6, 0.2]
  - type: urdf
    name: rock3
    uri: package://mrover/urdf/world/rock.urdf.xacro
    translation: [8, -10, 1]
  - type: urdf
    name: rock4
    uri: package://mrover/urdf/world/rock.urdf.xacro
    translation: [9, -2, 0.2]<|MERGE_RESOLUTION|>--- conflicted
+++ resolved
@@ -9,11 +9,7 @@
   - type: urdf
     name: tag_0
     uri: package://mrover/urdf/world/tag_0.urdf.xacro
-<<<<<<< HEAD
-    translation: [5, 0, 0.7]
-=======
     translation: [ -2, -2, 0.7 ]
->>>>>>> 79291b5d
   - type: urdf
     name: tag_1
     uri: package://mrover/urdf/world/tag_1.urdf.xacro
@@ -21,11 +17,7 @@
   - type: urdf
     name: hammer
     uri: package://mrover/urdf/world/hammer.urdf.xacro
-<<<<<<< HEAD
-    translation: [8, 7, 0.6]
-=======
     translation: [5, 2, 0.7]
->>>>>>> 79291b5d
   - type: urdf
     name: bottle
     uri: package://mrover/urdf/world/bottle.urdf.xacro
