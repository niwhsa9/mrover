# You will need to restart basestation.launch for
# Any changes to take effect
teleop:
  ra_controls:
    joint_a:
      multiplier: 1
    joint_b:
      multiplier: 1
    joint_c:
      multiplier: 1
    joint_d:
      multiplier: 1
    joint_e:
      multiplier: 1
    joint_f:
      multiplier: 1
    finger:
      multiplier: 1
    gripper:
      multiplier: 1
      
  sa_controls:
    sa_joint_1:
      multiplier: 1
    sa_joint_2:
      multiplier: 1
    sa_joint_3:
      multiplier: 1
    scoop:
      multiplier: 1
    microscope:
      multiplier: 1
  
  drive_controls:
    forward_back:
      multiplier: 1
    left_right:
      # Can be disabled here since left_right axis sucks
      enabled: false
      multiplier: 1
    twist:
      multiplier: 0.7
    

  xbox_mappings:
    left_js_x: 0
    left_js_y: 1
    left_trigger: 2
    right_trigger: 5
    right_js_x: 3
    right_js_y: 4
    right_bumper: 5
    left_bumper: 4
    d_pad_up: 12
    d_pad_down: 13
    d_pad_right: 14
    d_pad_left: 15
    a: 0
    b: 1
    x: 2
    y: 3
  
  joystick_mappings:
    left_right: 0
    forward_back: 1
    twist: 2
    dampen: 3
    pan: 4
    tilt: 5

<<<<<<< HEAD
  # Mappings from site name to index in which values will be sent
  # for each site, mostly for heaters and which syringe servos we want to use
  carousel_site_mappings:
    A: 0
    B: 1
    C: 2
=======
  echo_presets:
    blah: ["/tf", "/tf_static", "/rosout"]
    foo: ["/rosout", "/tf"]
    bar: ["/tf_static", "/rosout", "/tf"]
>>>>>>> 22922fa6
<|MERGE_RESOLUTION|>--- conflicted
+++ resolved
@@ -68,16 +68,14 @@
     pan: 4
     tilt: 5
 
-<<<<<<< HEAD
   # Mappings from site name to index in which values will be sent
   # for each site, mostly for heaters and which syringe servos we want to use
   carousel_site_mappings:
     A: 0
     B: 1
     C: 2
-=======
+
   echo_presets:
     blah: ["/tf", "/tf_static", "/rosout"]
     foo: ["/rosout", "/tf"]
-    bar: ["/tf_static", "/rosout", "/tf"]
->>>>>>> 22922fa6
+    bar: ["/tf_static", "/rosout", "/tf"]