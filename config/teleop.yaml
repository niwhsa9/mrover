--- conflicted
+++ resolved
@@ -5,85 +5,52 @@
   ra_controls:
     joint_a:
       multiplier: -1
-      slow_mode_multiplier: 0.5
-<<<<<<< HEAD
-      invert: False
-      xbox_index: "left_js_x"
-=======
->>>>>>> 0710cfae
+      xbox_index: "left_x"
     joint_b:
       multiplier: 1
-      slow_mode_multiplier: 1
-<<<<<<< HEAD
-      invert: True
-      xbox_index: "left_js_y"
-=======
->>>>>>> 0710cfae
+      xbox_index: "left_y"
     joint_c:
       multiplier: 1
-      slow_mode_multiplier: 0.6
-<<<<<<< HEAD
-      invert: True
-      xbox_index: "right_js_y"
-=======
->>>>>>> 0710cfae
+      xbox_index: "right_y"
     joint_de_pitch:
       multiplier: -1
-      slow_mode_multiplier: 1
-<<<<<<< HEAD
-      invert: False
-      xbox_index_left: "left_trigger"
-      xbox_index_right: "right_trigger"
-=======
->>>>>>> 0710cfae
+      xbox_index_pos: "right_trigger"
+      xbox_index_neg: "left_trigger"
     joint_de_roll:
       multiplier: 1
-      slow_mode_multiplier: 1
-<<<<<<< HEAD
-      invert: False
-      xbox_index_left: "left_trigger"
-      xbox_index_right: "right_trigger"
-=======
->>>>>>> 0710cfae
+      xbox_index_pos: "right_bumper"
+      xbox_index_neg: "left_bumper"
     allen_key:
       multiplier: 1
-      slow_mode_multiplier: 1
+      xbox_index_pos: "y"
+      xbox_index_neg: "a"
     gripper:
       multiplier: 1
-      slow_mode_multiplier: 1
+      xbox_index_pos: "b"
+      xbox_index_neg: "x"
 
   sa_controls:
     sa_x:
       multiplier: 1
-<<<<<<< HEAD
-      slow_mode_multiplier: 0.5
-      xbox_index: "left_js_y"
+      xbox_index: "left_y"
     sa_y:
       multiplier: -1
-      slow_mode_multiplier: 0.5
-      xbox_index: "left_js_x"
-=======
-      slow_mode_multiplier: 1.0 # 0.5
-      xbox_index: 1
-    sa_y:
-      multiplier: -1
-      slow_mode_multiplier: 1.0 # 0.5
-      xbox_index: 0
->>>>>>> 0710cfae
+      xbox_index: "left_x"
     sa_z:
       multiplier: 1
-      slow_mode_multiplier: 0.5
-      xbox_index: "left_trigger"
+      xbox_index: "right_y"
     sampler:
       multiplier: 1
-      slow_mode_multiplier: 1.0
-      xbox_index: "right_trigger"
+      xbox_index_pos: "right_trigger"
+      xbox_index_neg: "left_trigger"
     sensor_actuator:
       multiplier: 1
-      slow_mode_multiplier: 0.5
+      xbox_index_pos: "right_bumper"
+      xbox_index_neg: "left_bumper"
     cache:
       multiplier: 1
-      xbox_index: "left_trigger"
+      xbox_index_pos: "right_bumper"
+      xbox_index_neg: "left_bumper"
 
   drive_controls:
     forward_back:
@@ -143,18 +110,6 @@
     joint_d: 1.57
     joint_e: 1.57
 
-  # Mappings from site name to index in which values will be sent
-  # for each site, mostly for heaters and which syringe servos we want to use
-  site_mappings:
-    A: 0
-    B: 1
-    C: 2
-
-  echo_presets:
-    blah: ["/tf", "/tf_static", "/rosout"]
-    foo: ["/rosout", "/tf"]
-    bar: ["/tf_static", "/rosout", "/tf"]
-
   ik_multipliers:
     x: 0.1
     y: 0.1
