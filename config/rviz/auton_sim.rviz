Panels:
  - Class: rviz/Displays
    Help Height: 138
    Name: Displays
    Property Tree Widget:
      Expanded:
        - /TF1/Frames1
        - /Imu1
        - /Imu1/Axes properties1
        - /Imu2
      Splitter Ratio: 0.5
<<<<<<< HEAD
    Tree Height: 1467
=======
    Tree Height: 689
>>>>>>> 21db9bc6
  - Class: rviz/Selection
    Name: Selection
  - Class: rviz/Tool Properties
    Expanded:
      - /2D Pose Estimate1
      - /2D Nav Goal1
      - /Publish Point1
    Name: Tool Properties
    Splitter Ratio: 0.5886790156364441
  - Class: rviz/Views
    Expanded:
      - /Current View1
    Name: Views
    Splitter Ratio: 0.5
  - Class: rviz/Time
    Name: Time
    SyncMode: 0
    SyncSource: ""
Preferences:
  PromptSaveOnExit: true
Toolbars:
  toolButtonStyle: 2
Visualization Manager:
  Class: ""
  Displays:
    - Alpha: 0.5
      Cell Size: 1
      Class: rviz/Grid
      Color: 160; 160; 164
      Enabled: true
      Line Style:
        Line Width: 0.029999999329447746
        Value: Lines
      Name: Grid
      Normal Cell Count: 0
      Offset:
        X: 0
        Y: 0
        Z: 0
      Plane: XY
      Plane Cell Count: 10
      Reference Frame: <Fixed Frame>
      Value: true
    - Class: rviz/TF
      Enabled: true
      Frame Timeout: 15
      Frames:
        All Enabled: false
        base_link:
          Value: true
        map:
          Value: true
        odom:
          Value: true
        zed2i_baro_link:
          Value: false
        zed2i_base_link:
          Value: false
        zed2i_camera_center:
          Value: false
<<<<<<< HEAD
        zed2i_imu_link:
=======
        course1:
          Value: true
        front_left_wheel_link:
>>>>>>> 21db9bc6
          Value: false
        zed2i_left_camera_frame:
          Value: false
        zed2i_left_camera_optical_frame:
          Value: false
        zed2i_mag_link:
          Value: false
        zed2i_right_camera_frame:
          Value: false
        zed2i_right_camera_optical_frame:
          Value: false
        zed2i_temp_left_link:
          Value: false
        zed2i_temp_right_link:
          Value: false
        zed_mount_link:
          Value: false
      Marker Alpha: 1
      Marker Scale: 1
      Name: TF
      Show Arrows: true
      Show Axes: true
      Show Names: true
      Tree:
        map:
<<<<<<< HEAD
          odom:
            base_link:
              zed2i_base_link:
                zed2i_camera_center:
                  zed2i_baro_link:
                    {}
                  zed2i_left_camera_frame:
                    zed2i_imu_link:
                      {}
                    zed2i_left_camera_optical_frame:
                      {}
                    zed2i_temp_left_link:
                      {}
                  zed2i_mag_link:
                    {}
                  zed2i_right_camera_frame:
                    zed2i_right_camera_optical_frame:
                      {}
                    zed2i_temp_right_link:
                      {}
              zed_mount_link:
                {}
=======
          base_link:
            back_left_wheel_link:
              {}
            back_right_wheel_link:
              {}
            camera_link:
              {}
            center_left_wheel_link:
              {}
            center_right_wheel_link:
              {}
            front_left_wheel_link:
              {}
            front_right_wheel_link:
              {}
            imu_link:
              {}
          course1:
            {}
>>>>>>> 21db9bc6
      Update Interval: 0
      Value: true
    - Alpha: 1
      Class: rviz/RobotModel
      Collision Enabled: false
      Enabled: true
      Links:
        All Links Enabled: true
        Expand Joint Details: false
        Expand Link Details: false
        Expand Tree: false
        Link Tree Style: Links in Alphabetic Order
      Name: Rover Model
      Robot Description: robot_description
      TF Prefix: ""
      Update Interval: 0
      Value: true
      Visual Enabled: true
    - Alpha: 1
      Buffer Length: 1
      Class: rviz/Path
      Color: 255; 0; 0
      Enabled: true
      Head Diameter: 0.30000001192092896
      Head Length: 0.20000000298023224
      Length: 0.30000001192092896
      Line Style: Lines
      Line Width: 0.029999999329447746
      Name: Estimated Path
      Offset:
        X: 0
        Y: 0
        Z: 0
      Pose Color: 255; 85; 255
      Pose Style: None
      Queue Size: 10
      Radius: 0.029999999329447746
      Shaft Diameter: 0.10000000149011612
      Shaft Length: 0.10000000149011612
      Topic: /trajectory
      Unreliable: false
      Value: true
    - Class: rviz/Group
      Displays:
        - Alpha: 1
          Autocompute Intensity Bounds: true
          Autocompute Value Bounds:
            Max Value: 10
            Min Value: -10
            Value: true
          Axis: Z
          Channel Name: intensity
          Class: rviz/PointCloud2
          Color: 255; 255; 255
          Color Transformer: RGB8
          Decay Time: 0
          Enabled: false
          Invert Rainbow: false
          Max Color: 255; 255; 255
          Min Color: 0; 0; 0
          Name: ZED Pointcloud
          Position Transformer: XYZ
          Queue Size: 10
          Selectable: true
          Size (Pixels): 3
          Size (m): 0.009999999776482582
          Style: Flat Squares
          Topic: /camera/depth/points
          Unreliable: false
          Use Fixed Frame: true
          Use rainbow: true
          Value: false
        - Class: rviz/Image
          Enabled: true
          Image Topic: /tag_detection
          Max Value: 1
          Median window: 5
          Min Value: 0
          Name: ZED Camera
          Normalize Range: true
          Queue Size: 2
          Transport Hint: compressed
          Unreliable: false
          Value: true
      Enabled: true
      Name: Perception
<<<<<<< HEAD
    - Acceleration properties:
        Acc. vector alpha: 1
        Acc. vector color: 255; 0; 0
        Acc. vector scale: 1
        Derotate acceleration: true
        Enable acceleration: false
      Axes properties:
        Axes scale: 0.25
        Enable axes: true
      Box properties:
        Box alpha: 1
        Box color: 255; 0; 0
        Enable box: false
        x_scale: 1
        y_scale: 1
        z_scale: 1
      Class: rviz_imu_plugin/Imu
      Enabled: true
      Name: Imu
      Queue Size: 10
      Topic: /zed_node/imu/data
      Unreliable: false
      Value: true
      fixed_frame_orientation: true
    - Acceleration properties:
        Acc. vector alpha: 1
        Acc. vector color: 255; 0; 0
        Acc. vector scale: 1
        Derotate acceleration: true
        Enable acceleration: false
      Axes properties:
        Axes scale: 1
        Enable axes: true
      Box properties:
        Box alpha: 1
        Box color: 255; 0; 0
        Enable box: false
        x_scale: 1
        y_scale: 1
        z_scale: 1
      Class: rviz_imu_plugin/Imu
      Enabled: false
      Name: Imu
      Queue Size: 10
      Topic: /zed_node/imu/data_raw
      Unreliable: false
      Value: false
      fixed_frame_orientation: true
=======
    - Alpha: 1
      Buffer Length: 1
      Class: rviz/Path
      Color: 25; 255; 0
      Enabled: true
      Head Diameter: 0.30000001192092896
      Head Length: 0.20000000298023224
      Length: 0.30000001192092896
      Line Style: Lines
      Line Width: 0.029999999329447746
      Name: True Path
      Offset:
        X: 0
        Y: 0
        Z: 0
      Pose Color: 255; 85; 255
      Pose Style: None
      Queue Size: 10
      Radius: 0.029999999329447746
      Shaft Diameter: 0.10000000149011612
      Shaft Length: 0.10000000149011612
      Topic: /ground_truth_path
      Unreliable: false
      Value: true
>>>>>>> 21db9bc6
  Enabled: true
  Global Options:
    Background Color: 48; 48; 48
    Default Light: true
    Fixed Frame: map
    Frame Rate: 30
  Name: root
  Tools:
    - Class: rviz/Interact
      Hide Inactive Objects: true
    - Class: rviz/MoveCamera
    - Class: rviz/Select
    - Class: rviz/FocusCamera
    - Class: rviz/Measure
    - Class: rviz/SetInitialPose
      Theta std deviation: 0.2617993950843811
      Topic: /initialpose
      X std deviation: 0.5
      Y std deviation: 0.5
    - Class: rviz/SetGoal
      Topic: /move_base_simple/goal
    - Class: rviz/PublishPoint
      Single click: true
      Topic: /clicked_point
  Value: true
  Views:
    Current:
      Class: rviz/Orbit
<<<<<<< HEAD
      Distance: 5.284682750701904
=======
      Distance: 16.141542434692383
>>>>>>> 21db9bc6
      Enable Stereo Rendering:
        Stereo Eye Separation: 0.05999999865889549
        Stereo Focal Distance: 1
        Swap Stereo Eyes: false
        Value: false
      Field of View: 0.7853981852531433
      Focal Point:
        X: -0.002208995632827282
        Y: -0.35521912574768066
        Z: 0.006480634678155184
      Focal Shape Fixed Size: true
      Focal Shape Size: 0.05000000074505806
      Invert Z Axis: false
      Name: Current View
      Near Clip Distance: 0.009999999776482582
<<<<<<< HEAD
      Pitch: 1.1152031421661377
      Target Frame: <Fixed Frame>
      Yaw: 1.8285592794418335
=======
      Pitch: 0.6602029204368591
      Target Frame: <Fixed Frame>
      Yaw: 1.8885608911514282
>>>>>>> 21db9bc6
    Saved: ~
Window Geometry:
  Displays:
    collapsed: false
<<<<<<< HEAD
  Height: 2152
  Hide Left Dock: false
  Hide Right Dock: true
  QMainWindow State: 000000ff00000000fd0000000400000000000001dc00000773fc0200000009fb0000001200530065006c0065006300740069006f006e00000001e10000009b000000ab00fffffffb0000001e0054006f006f006c002000500072006f007000650072007400690065007302000001ed000001df00000185000000abfb000000120056006900650077007300200054006f006f02000001df000002110000018500000122fb000000200054006f006f006c002000500072006f0070006500720074006900650073003203000002880000011d000002210000017afb000000100044006900730070006c0061007900730100000069000006a90000017800fffffffb0000002000730065006c0065006300740069006f006e00200062007500660066006500720200000138000000aa0000023a00000294fb00000014005700690064006500530074006500720065006f02000000e6000000d2000003ee0000030bfb0000000c004b0069006e0065006300740200000186000001060000030c00000261fb00000014005a00450044002000430061006d006500720061010000071e000000be0000002100ffffff00000001000001000000035dfc0200000003fb0000001e0054006f006f006c002000500072006f00700065007200740069006500730100000041000000780000000000000000fb0000000a00560069006500770073000000003b0000035d0000012300fffffffb0000001200530065006c0065006300740069006f006e010000025a000000b200000000000000000000000200000490000000a9fc0100000001fb0000000a00560069006500770073030000004e00000080000002e1000001970000000300000f0000000057fc0100000002fb0000000800540069006d0065010000000000000f00000005a600fffffffb0000000800540069006d0065010000000000000450000000000000000000000d180000077300000004000000040000000800000008fc0000000100000002000000010000000a0054006f006f006c00730100000000ffffffff0000000000000000
=======
  Height: 1271
  Hide Left Dock: false
  Hide Right Dock: true
  QMainWindow State: 000000ff00000000fd00000004000000000000015a00000450fc0200000009fb0000001200530065006c0065006300740069006f006e00000001e10000009b0000006b00fffffffb0000001e0054006f006f006c002000500072006f007000650072007400690065007302000001ed000001df00000185000000a3fb000000120056006900650077007300200054006f006f02000001df000002110000018500000122fb000000200054006f006f006c002000500072006f0070006500720074006900650073003203000002880000011d000002210000017afb000000100044006900730070006c006100790073010000004400000347000000eb00fffffffb0000002000730065006c0065006300740069006f006e00200062007500660066006500720200000138000000aa0000023a00000294fb00000014005700690064006500530074006500720065006f02000000e6000000d2000003ee0000030bfb0000000c004b0069006e0065006300740200000186000001060000030c00000261fb00000014005a00450044002000430061006d0065007200610100000392000001020000001600ffffff00000001000001000000035dfc0200000003fb0000001e0054006f006f006c002000500072006f00700065007200740069006500730100000041000000780000000000000000fb0000000a00560069006500770073000000003b0000035d000000b900fffffffb0000001200530065006c0065006300740069006f006e010000025a000000b200000000000000000000000200000490000000a9fc0100000001fb0000000a00560069006500770073030000004e00000080000002e1000001970000000300000d520000003efc0100000002fb0000000800540069006d0065010000000000000d52000003a200fffffffb0000000800540069006d0065010000000000000450000000000000000000000bf10000045000000004000000040000000800000008fc0000000100000002000000010000000a0054006f006f006c00730100000000ffffffff0000000000000000
>>>>>>> 21db9bc6
  Selection:
    collapsed: false
  Time:
    collapsed: false
  Tool Properties:
    collapsed: false
  Views:
    collapsed: true
<<<<<<< HEAD
  Width: 3840
  X: 0
  Y: 54
=======
  Width: 3410
  X: 12
  Y: 154
>>>>>>> 21db9bc6
  ZED Camera:
    collapsed: false<|MERGE_RESOLUTION|>--- conflicted
+++ resolved
@@ -1,19 +1,11 @@
 Panels:
   - Class: rviz/Displays
-    Help Height: 138
+    Help Height: 85
     Name: Displays
     Property Tree Widget:
-      Expanded:
-        - /TF1/Frames1
-        - /Imu1
-        - /Imu1/Axes properties1
-        - /Imu2
+      Expanded: ~
       Splitter Ratio: 0.5
-<<<<<<< HEAD
-    Tree Height: 1467
-=======
     Tree Height: 689
->>>>>>> 21db9bc6
   - Class: rviz/Selection
     Name: Selection
   - Class: rviz/Tool Properties
@@ -31,7 +23,7 @@
   - Class: rviz/Time
     Name: Time
     SyncMode: 0
-    SyncSource: ""
+    SyncSource: ZED Camera
 Preferences:
   PromptSaveOnExit: true
 Toolbars:
@@ -62,42 +54,28 @@
       Frame Timeout: 15
       Frames:
         All Enabled: false
+        back_left_wheel_link:
+          Value: false
+        back_right_wheel_link:
+          Value: false
         base_link:
           Value: true
+        camera_link:
+          Value: false
+        center_left_wheel_link:
+          Value: false
+        center_right_wheel_link:
+          Value: false
+        course1:
+          Value: true
+        front_left_wheel_link:
+          Value: false
+        front_right_wheel_link:
+          Value: false
+        imu_link:
+          Value: false
         map:
           Value: true
-        odom:
-          Value: true
-        zed2i_baro_link:
-          Value: false
-        zed2i_base_link:
-          Value: false
-        zed2i_camera_center:
-          Value: false
-<<<<<<< HEAD
-        zed2i_imu_link:
-=======
-        course1:
-          Value: true
-        front_left_wheel_link:
->>>>>>> 21db9bc6
-          Value: false
-        zed2i_left_camera_frame:
-          Value: false
-        zed2i_left_camera_optical_frame:
-          Value: false
-        zed2i_mag_link:
-          Value: false
-        zed2i_right_camera_frame:
-          Value: false
-        zed2i_right_camera_optical_frame:
-          Value: false
-        zed2i_temp_left_link:
-          Value: false
-        zed2i_temp_right_link:
-          Value: false
-        zed_mount_link:
-          Value: false
       Marker Alpha: 1
       Marker Scale: 1
       Name: TF
@@ -106,30 +84,6 @@
       Show Names: true
       Tree:
         map:
-<<<<<<< HEAD
-          odom:
-            base_link:
-              zed2i_base_link:
-                zed2i_camera_center:
-                  zed2i_baro_link:
-                    {}
-                  zed2i_left_camera_frame:
-                    zed2i_imu_link:
-                      {}
-                    zed2i_left_camera_optical_frame:
-                      {}
-                    zed2i_temp_left_link:
-                      {}
-                  zed2i_mag_link:
-                    {}
-                  zed2i_right_camera_frame:
-                    zed2i_right_camera_optical_frame:
-                      {}
-                    zed2i_temp_right_link:
-                      {}
-              zed_mount_link:
-                {}
-=======
           base_link:
             back_left_wheel_link:
               {}
@@ -149,7 +103,6 @@
               {}
           course1:
             {}
->>>>>>> 21db9bc6
       Update Interval: 0
       Value: true
     - Alpha: 1
@@ -162,6 +115,50 @@
         Expand Link Details: false
         Expand Tree: false
         Link Tree Style: Links in Alphabetic Order
+        back_left_wheel_link:
+          Alpha: 1
+          Show Axes: false
+          Show Trail: false
+          Value: true
+        back_right_wheel_link:
+          Alpha: 1
+          Show Axes: false
+          Show Trail: false
+          Value: true
+        base_link:
+          Alpha: 1
+          Show Axes: false
+          Show Trail: false
+          Value: true
+        camera_link:
+          Alpha: 1
+          Show Axes: false
+          Show Trail: false
+          Value: true
+        center_left_wheel_link:
+          Alpha: 1
+          Show Axes: false
+          Show Trail: false
+          Value: true
+        center_right_wheel_link:
+          Alpha: 1
+          Show Axes: false
+          Show Trail: false
+          Value: true
+        front_left_wheel_link:
+          Alpha: 1
+          Show Axes: false
+          Show Trail: false
+          Value: true
+        front_right_wheel_link:
+          Alpha: 1
+          Show Axes: false
+          Show Trail: false
+          Value: true
+        imu_link:
+          Alpha: 1
+          Show Axes: false
+          Show Trail: false
       Name: Rover Model
       Robot Description: robot_description
       TF Prefix: ""
@@ -236,56 +233,6 @@
           Value: true
       Enabled: true
       Name: Perception
-<<<<<<< HEAD
-    - Acceleration properties:
-        Acc. vector alpha: 1
-        Acc. vector color: 255; 0; 0
-        Acc. vector scale: 1
-        Derotate acceleration: true
-        Enable acceleration: false
-      Axes properties:
-        Axes scale: 0.25
-        Enable axes: true
-      Box properties:
-        Box alpha: 1
-        Box color: 255; 0; 0
-        Enable box: false
-        x_scale: 1
-        y_scale: 1
-        z_scale: 1
-      Class: rviz_imu_plugin/Imu
-      Enabled: true
-      Name: Imu
-      Queue Size: 10
-      Topic: /zed_node/imu/data
-      Unreliable: false
-      Value: true
-      fixed_frame_orientation: true
-    - Acceleration properties:
-        Acc. vector alpha: 1
-        Acc. vector color: 255; 0; 0
-        Acc. vector scale: 1
-        Derotate acceleration: true
-        Enable acceleration: false
-      Axes properties:
-        Axes scale: 1
-        Enable axes: true
-      Box properties:
-        Box alpha: 1
-        Box color: 255; 0; 0
-        Enable box: false
-        x_scale: 1
-        y_scale: 1
-        z_scale: 1
-      Class: rviz_imu_plugin/Imu
-      Enabled: false
-      Name: Imu
-      Queue Size: 10
-      Topic: /zed_node/imu/data_raw
-      Unreliable: false
-      Value: false
-      fixed_frame_orientation: true
-=======
     - Alpha: 1
       Buffer Length: 1
       Class: rviz/Path
@@ -310,7 +257,6 @@
       Topic: /ground_truth_path
       Unreliable: false
       Value: true
->>>>>>> 21db9bc6
   Enabled: true
   Global Options:
     Background Color: 48; 48; 48
@@ -339,11 +285,7 @@
   Views:
     Current:
       Class: rviz/Orbit
-<<<<<<< HEAD
-      Distance: 5.284682750701904
-=======
       Distance: 16.141542434692383
->>>>>>> 21db9bc6
       Enable Stereo Rendering:
         Stereo Eye Separation: 0.05999999865889549
         Stereo Focal Distance: 1
@@ -359,30 +301,17 @@
       Invert Z Axis: false
       Name: Current View
       Near Clip Distance: 0.009999999776482582
-<<<<<<< HEAD
-      Pitch: 1.1152031421661377
-      Target Frame: <Fixed Frame>
-      Yaw: 1.8285592794418335
-=======
       Pitch: 0.6602029204368591
       Target Frame: <Fixed Frame>
       Yaw: 1.8885608911514282
->>>>>>> 21db9bc6
     Saved: ~
 Window Geometry:
   Displays:
     collapsed: false
-<<<<<<< HEAD
-  Height: 2152
-  Hide Left Dock: false
-  Hide Right Dock: true
-  QMainWindow State: 000000ff00000000fd0000000400000000000001dc00000773fc0200000009fb0000001200530065006c0065006300740069006f006e00000001e10000009b000000ab00fffffffb0000001e0054006f006f006c002000500072006f007000650072007400690065007302000001ed000001df00000185000000abfb000000120056006900650077007300200054006f006f02000001df000002110000018500000122fb000000200054006f006f006c002000500072006f0070006500720074006900650073003203000002880000011d000002210000017afb000000100044006900730070006c0061007900730100000069000006a90000017800fffffffb0000002000730065006c0065006300740069006f006e00200062007500660066006500720200000138000000aa0000023a00000294fb00000014005700690064006500530074006500720065006f02000000e6000000d2000003ee0000030bfb0000000c004b0069006e0065006300740200000186000001060000030c00000261fb00000014005a00450044002000430061006d006500720061010000071e000000be0000002100ffffff00000001000001000000035dfc0200000003fb0000001e0054006f006f006c002000500072006f00700065007200740069006500730100000041000000780000000000000000fb0000000a00560069006500770073000000003b0000035d0000012300fffffffb0000001200530065006c0065006300740069006f006e010000025a000000b200000000000000000000000200000490000000a9fc0100000001fb0000000a00560069006500770073030000004e00000080000002e1000001970000000300000f0000000057fc0100000002fb0000000800540069006d0065010000000000000f00000005a600fffffffb0000000800540069006d0065010000000000000450000000000000000000000d180000077300000004000000040000000800000008fc0000000100000002000000010000000a0054006f006f006c00730100000000ffffffff0000000000000000
-=======
   Height: 1271
   Hide Left Dock: false
   Hide Right Dock: true
   QMainWindow State: 000000ff00000000fd00000004000000000000015a00000450fc0200000009fb0000001200530065006c0065006300740069006f006e00000001e10000009b0000006b00fffffffb0000001e0054006f006f006c002000500072006f007000650072007400690065007302000001ed000001df00000185000000a3fb000000120056006900650077007300200054006f006f02000001df000002110000018500000122fb000000200054006f006f006c002000500072006f0070006500720074006900650073003203000002880000011d000002210000017afb000000100044006900730070006c006100790073010000004400000347000000eb00fffffffb0000002000730065006c0065006300740069006f006e00200062007500660066006500720200000138000000aa0000023a00000294fb00000014005700690064006500530074006500720065006f02000000e6000000d2000003ee0000030bfb0000000c004b0069006e0065006300740200000186000001060000030c00000261fb00000014005a00450044002000430061006d0065007200610100000392000001020000001600ffffff00000001000001000000035dfc0200000003fb0000001e0054006f006f006c002000500072006f00700065007200740069006500730100000041000000780000000000000000fb0000000a00560069006500770073000000003b0000035d000000b900fffffffb0000001200530065006c0065006300740069006f006e010000025a000000b200000000000000000000000200000490000000a9fc0100000001fb0000000a00560069006500770073030000004e00000080000002e1000001970000000300000d520000003efc0100000002fb0000000800540069006d0065010000000000000d52000003a200fffffffb0000000800540069006d0065010000000000000450000000000000000000000bf10000045000000004000000040000000800000008fc0000000100000002000000010000000a0054006f006f006c00730100000000ffffffff0000000000000000
->>>>>>> 21db9bc6
   Selection:
     collapsed: false
   Time:
@@ -391,14 +320,8 @@
     collapsed: false
   Views:
     collapsed: true
-<<<<<<< HEAD
-  Width: 3840
-  X: 0
-  Y: 54
-=======
   Width: 3410
   X: 12
   Y: 154
->>>>>>> 21db9bc6
   ZED Camera:
     collapsed: false