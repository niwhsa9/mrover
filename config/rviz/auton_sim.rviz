--- conflicted
+++ resolved
@@ -64,8 +64,6 @@
       Frame Timeout: 15
       Frames:
         All Enabled: false
-<<<<<<< HEAD
-=======
         back_left_wheel_link:
           Value: false
         back_right_wheel_link:
@@ -92,7 +90,6 @@
           Value: true
         zed_left_camera_frame:
           Value: true
->>>>>>> d5b8e379
       Marker Alpha: 1
       Marker Scale: 1
       Name: TF
@@ -100,9 +97,6 @@
       Show Axes: true
       Show Names: true
       Tree:
-<<<<<<< HEAD
-        {}
-=======
         map:
           base_link:
             chassis_link:
@@ -126,7 +120,6 @@
                 {}
             zed_left_camera_frame:
               {}
->>>>>>> d5b8e379
       Update Interval: 0
       Value: false
     - Alpha: 1
