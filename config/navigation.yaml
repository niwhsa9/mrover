drive:
  map:
    max_driving_effort: 0.7
    min_driving_effort: -0.7
    max_turning_effort: 0.7
    min_turning_effort: -0.7
    turning_p: 10.0
    driving_p: 20.0
  odom:
    max_driving_effort: 0.5
    min_driving_effort: -0.5
    max_turning_effort: 0.3
    min_turning_effort: -0.3
    turning_p: 3.0
    driving_p: 5.0

gate:
  stop_thresh: 0.2
  drive_fwd_thresh: 0.34
  approach_distance: 2.0
  post_radius: 0.7

search:
  stop_thresh: 0.2
  drive_fwd_thresh: 0.34

single_fiducial:
  stop_thresh: 0.7
  fiducial_stop_threshold: 1.75
  post_avoidance_multiplier: 1.42

waypoint:
  stop_thresh: 0.5
  drive_fwd_thresh: 0.34
  no_fiducial: -1

recovery:
  stop_thresh: 0.2
  drive_fwd_thresh: 0.34
  recovery_distance: 2.0 # distance the rover moves back in each leg of j-turn

failure_identification:
  dataframe_max_size: 200
  test_recovery_state: False


watchdog:
<<<<<<< HEAD
  #if we count stuck_threshold instances of being stuck, publish stuck
=======
>>>>>>> bb313907
  window_size: 100 #size of window we are looking at for being stuck
  angular_threshold: 0.1 
  linear_threshold: 0.55<|MERGE_RESOLUTION|>--- conflicted
+++ resolved
@@ -45,10 +45,6 @@
 
 
 watchdog:
-<<<<<<< HEAD
-  #if we count stuck_threshold instances of being stuck, publish stuck
-=======
->>>>>>> bb313907
   window_size: 100 #size of window we are looking at for being stuck
   angular_threshold: 0.1 
   linear_threshold: 0.55