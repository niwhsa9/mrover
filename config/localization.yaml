--- conflicted
+++ resolved
@@ -3,14 +3,7 @@
 rover_frame: "base_link"
 use_odom_frame: false
 
-<<<<<<< HEAD
-  use_odom_frame: true
-  world_frame: "map"
-  odom_frame: "odom"
-  rover_frame: "base_link"
-=======
 gps_linearization:
   reference_point_latitude: 42.293195
   reference_point_longitude: -83.7096706
-  reference_point_altitude: 234.1
->>>>>>> 21db9bc6
+  reference_point_altitude: 234.1