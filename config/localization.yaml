--- conflicted
+++ resolved
@@ -3,86 +3,5 @@
   reference_point_longitude: -83.7
   reference_point_altitude: 0
 
-<<<<<<< HEAD
-  map_frame: map
-  odom_frame: odom
-  base_link_frame: base_link
-  world_frame: odom
-
-  odom0: odometry/gps
-  odom0_config: [ true,  true,  true, #      X,     Y,       Z
-                 false, false, false, # R(oll), Y(aw), P(itch)
-                 false, false, false, #     dX,    dY,      dZ
-                 false, false, false, #     dR,    dY,      dP
-                 false, false, false] #    ddx,   ddy,     ddz
-  odom0_queue_size: 10
-  odom0_nodelay: true
-  odom0_differential: false
-  odom0_relative: false
-
-  imu0: imu
-  imu0_config: [false, false, false, #      X,     Y,       Z
-                 true,  true,  true, # R(oll), Y(aw), P(itch)
-                false, false, false, #     dX,    dY,      dZ
-                 true,  true,  true, #     dR,    dY,      dP
-                 true,  true,  true] #    ddx,   ddy,     ddz
-  imu0_nodelay: false
-  imu0_differential: false
-  imu0_relative: false
-  imu0_queue_size: 10
-  imu0_remove_gravitational_acceleration: true
-
-  use_control: false
-
-  process_noise_covariance: [1e-3, 0,    0,    0,    0,    0,    0,     0,     0,    0,    0,    0,    0,    0,    0,
-                             0,    1e-3, 0,    0,    0,    0,    0,     0,     0,    0,    0,    0,    0,    0,    0,
-                             0,    0,    1e-3, 0,    0,    0,    0,     0,     0,    0,    0,    0,    0,    0,    0,
-                             0,    0,    0,    0.3,  0,    0,    0,     0,     0,    0,    0,    0,    0,    0,    0,
-                             0,    0,    0,    0,    0.3,  0,    0,     0,     0,    0,    0,    0,    0,    0,    0,
-                             0,    0,    0,    0,    0,    0.01, 0,     0,     0,    0,    0,    0,    0,    0,    0,
-                             0,    0,    0,    0,    0,    0,    0.5,   0,     0,    0,    0,    0,    0,    0,    0,
-                             0,    0,    0,    0,    0,    0,    0,     0.5,   0,    0,    0,    0,    0,    0,    0,
-                             0,    0,    0,    0,    0,    0,    0,     0,     0.1,  0,    0,    0,    0,    0,    0,
-                             0,    0,    0,    0,    0,    0,    0,     0,     0,    0.3,  0,    0,    0,    0,    0,
-                             0,    0,    0,    0,    0,    0,    0,     0,     0,    0,    0.3,  0,    0,    0,    0,
-                             0,    0,    0,    0,    0,    0,    0,     0,     0,    0,    0,    0.3,  0,    0,    0,
-                             0,    0,    0,    0,    0,    0,    0,     0,     0,    0,    0,    0,    0.3,  0,    0,
-                             0,    0,    0,    0,    0,    0,    0,     0,     0,    0,    0,    0,    0,    0.3,  0,
-                             0,    0,    0,    0,    0,    0,    0,     0,     0,    0,    0,    0,    0,    0,    0.3]
-
-  initial_estimate_covariance: [1e-9, 0,    0,    0,    0,    0,    0,    0,    0,    0,     0,     0,     0,    0,    0,
-                                0,    1e-9, 0,    0,    0,    0,    0,    0,    0,    0,     0,     0,     0,    0,    0,
-                                0,    0,    1e-9, 0,    0,    0,    0,    0,    0,    0,     0,     0,     0,    0,    0,
-                                0,    0,    0,    1.0,  0,    0,    0,    0,    0,    0,     0,     0,     0,    0,    0,
-                                0,    0,    0,    0,    1.0,  0,    0,    0,    0,    0,     0,     0,     0,    0,    0,
-                                0,    0,    0,    0,    0,    1e-9, 0,    0,    0,    0,     0,     0,     0,    0,    0,
-                                0,    0,    0,    0,    0,    0,    1.0,  0,    0,    0,     0,     0,     0,    0,    0,
-                                0,    0,    0,    0,    0,    0,    0,    1.0,  0,    0,     0,     0,     0,    0,    0,
-                                0,    0,    0,    0,    0,    0,    0,    0,    1.0,  0,     0,     0,     0,    0,    0,
-                                0,    0,    0,    0,    0,    0,    0,    0,    0,    1.0,   0,     0,     0,    0,    0,
-                                0,    0,    0,    0,    0,    0,    0,    0,    0,    0,     1.0,   0,     0,    0,    0,
-                                0,    0,    0,    0,    0,    0,    0,    0,    0,    0,     0,     1.0,   0,    0,    0,
-                                0,    0,    0,    0,    0,    0,    0,    0,    0,    0,     0,     0,     1.0,  0,    0,
-                                0,    0,    0,    0,    0,    0,    0,    0,    0,    0,     0,     0,     0,    1.0,  0,
-                                0,    0,    0,    0,    0,    0,    0,    0,    0,    0,     0,     0,     0,    0,    1.0]
-
-navsat_transform:
-  # reference latitude/longitude to linearize from
-  datum: [42.2, -83.7, 0.0, map, base_link]
-  frequency: 60
-  delay: 3.0
-  magnetic_declination_radians: 0.0
-  yaw_offset: 1.57079  # IMU reads 0 facing magnetic north, not east
-  zero_altitude: true
-  publish_filtered_gps: true
-  use_odometry_yaw: false
-
-gps_linearization:
-  reference_point_latitude: 42.2
-  reference_point_longitude: -83.7
-  reference_point_altitude: 0
-
-=======
->>>>>>> 014debcb
   world_frame: "odom"
   rover_frame: "base_link"