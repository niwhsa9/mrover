auton_led_driver:
  port: "/dev/ttyACM0"
  baud: 115200

gps_driver:
  port: "/dev/gps"
  baud: 115200
  useRMC: false # get covariance instead of velocity, see wiki for more info
  frame_id: "base_link"

imu_driver:
  port: "/dev/imu"
  baud: 115200
  frame_id: "imu_link"

brushed_motors:
  controllers:
    - name: "cache"
      driver_voltage: 12.0
      motor_max_voltage: 12.0
      mcu_id: 2
      motor_id: 2
      inversion: 1.0
    - name: "carousel"
      driver_voltage: 12.0
      motor_max_voltage: 12.0
      mcu_id: 2
      motor_id: 1
      inversion: 1.0
    - name: "joint_a"
      driver_voltage: 36.0
      motor_max_voltage: 24.0
      voltage_multiplier: 0.75
      mcu_id: 1
      motor_id: 0
      quad_cpr: -28800.0
      kP: -0.005
      kI: -0.0
      inversion: -1.0
    - name: "joint_b"
      driver_voltage: 36.0
      motor_max_voltage: 12.0
      mcu_id: 2
      motor_id: 0
      quad_cpr: 4096.0
      kP: -0.1
      kI: -0.0
      inversion: -1.0
    - name: "joint_f"
      driver_voltage: 12.0
      motor_max_voltage: 8.0
      mcu_id: 1
      motor_id: 1
      quad_cpr: -2048.0
      kP: 0.05
      kI: 0.0
      inversion: -1.0
    - name: "finger"
      driver_voltage: 12.0
      motor_max_voltage: 12.0
      mcu_id: 1
      motor_id: 3
      inversion: 1.0
    - name: "gripper"
      driver_voltage: 12.0
      motor_max_voltage: 12.0
      mcu_id: 1
      motor_id: 2
      inversion: 1.0
    - name: "mast_gimbal_up_down"
      driver_voltage: 12.0
      motor_max_voltage: 12.0
      mcu_id: 2
      motor_id: 4
      inversion: -1.0
    - name: "mast_gimbal_left_right"
      driver_voltage: 12.0
      motor_max_voltage: 12.0
      mcu_id: 2
      motor_id: 3
      inversion: -1.0
    - name: "microscope"
      driver_voltage: 12.0
      motor_max_voltage: 12.0
      mcu_id: 1
      motor_id: 4
      inversion: 1.0
    - name: "sa_joint_1"
      driver_voltage: 36.0
      motor_max_voltage: 12.0
      mcu_id: 1
      motor_id: 0
      inversion: 1.0
    - name: "sa_joint_2"
      driver_voltage: 12.0
      motor_max_voltage: 12.0
      mcu_id: 1
      motor_id: 1
      inversion: -1.0
    - name: "sa_joint_3"
      driver_voltage: 12.0
      motor_max_voltage: 12.0
      mcu_id: 1
      motor_id: 2
      inversion: 1.0
    - name: "scoop"
      driver_voltage: 12.0
      motor_max_voltage: 12.0
      mcu_id: 1
      motor_id: 3
      inversion: 1.0
  i2c_device_file: "/dev/i2c-1"
  test: false

<<<<<<< HEAD
science:
  auton_color_ids:
    red: 0
    blue: 1
    green: 2
    "off": 3
  device_mosfet_numbers:
    arm_laser: 6
    uv_led_carousel: 1
    uv_led_end_effector: 6
    white_led: 2
  serial:
    baud_rate: 9600
    timeout: 0
    port: "/dev/ttyTHS0" 
  # These position are random for now
  syringe_servo_positions:  # This is in degrees
    site_A:
      pushed: 80
      start: 100
    site_B:
      pushed: 60
      start: 90
    site_C:
      pushed: 10
      start: 50
  info:
    num_diag_current: 3
    num_diag_thermistors: 3
    num_science_thermistors: 3
    num_spectral: 1
    sleep: 0.01
    uart_transmit_msg_len: 30
=======
cameras:
    arguments:
      144_res:
        - "--headless"
        - "--bitrate=300000"
        - "--width=256"
        - "--height=144"
      360_res:
        - "--headless"
        - "--bitrate=800000"
        - "--width=480"
        - "--height=360"
      720_res:
        - "--headless"
        - "--bitrate=1800000"
        - "--width=1280"
        - "--height=720"
    max_video_device_id_number: 10
    endpoints:
      primary_0: "10.0.0.7:5000"
      primary_1: "10.0.0.7:5001"
      primary_2: "10.0.0.7:5002"
      primary_3: "10.0.0.7:5003"
      secondary_0: "10.0.0.8:5000"
      secondary_1: "10.0.0.8:5001"
      secondary_2: "10.0.0.8:5002"
      secondary_3: "10.0.0.8:5003"
    skip_every_other_device: true
>>>>>>> d3bdc15f

rover:
  length: 0.86
  width: 0.86
  max_speed: 2.0

wheel:
  gear_ratio: 50.0
  radius: 0.13

brushless:
  using_pi3_hat: true
  drive:
    max_torque: 0.3
    controllers:
      FrontLeft:
        id: 3
        multiplier: -1
      FrontRight:
        id: 0
        multiplier: 1
      MiddleLeft:
        id: 4
        multiplier: -1
      MiddleRight:
        id: 1
        multiplier: 1
      BackLeft:
        id: 5
        multiplier: -1
      BackRight:
        id: 2
        multiplier: 1
  arm:
    controllers:
      joint_c:
        id: 6
        max_rps: 50
        max_torque: 0.3
        multiplier: -1
      joint_d:
        id: 7
        max_rps: 80
        max_torque: 0.13
        multiplier: 1
      joint_e:
        id: 8
        max_rps: 70
        max_torque: 0.13
        multiplier: -1<|MERGE_RESOLUTION|>--- conflicted
+++ resolved
@@ -112,7 +112,6 @@
   i2c_device_file: "/dev/i2c-1"
   test: false
 
-<<<<<<< HEAD
 science:
   auton_color_ids:
     red: 0
@@ -146,7 +145,7 @@
     num_spectral: 1
     sleep: 0.01
     uart_transmit_msg_len: 30
-=======
+
 cameras:
     arguments:
       144_res:
@@ -175,7 +174,6 @@
       secondary_2: "10.0.0.8:5002"
       secondary_3: "10.0.0.8:5003"
     skip_every_other_device: true
->>>>>>> d3bdc15f
 
 rover:
   length: 0.86
