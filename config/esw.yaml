--- conflicted
+++ resolved
@@ -129,20 +129,19 @@
 brushless:
   using_pi3_hat: true
   drive:
-<<<<<<< HEAD
     controllers:
       FrontLeft:
-        id: 0
+        id: 1
       FrontRight:
-        id: 1
+        id: 2
       MiddleLeft:
-        id: 2
+        id: 3
       MiddleRight:
-        id: 3
+        id: 4
       BackLeft:
-        id: 4
+        id: 5
       BackRight:
-        id: 5
+        id: 6
     max_motor_rps: 50.0
   arm:
     controllers:
@@ -163,18 +162,4 @@
         max_rps: 50
       gripper:
         id: 11
-        max_rps: 50
-=======
-    FrontLeft:
-      id: 1
-    FrontRight:
-      id: 2
-    MiddleLeft:
-      id: 3
-    MiddleRight:
-      id: 4
-    BackLeft:
-      id: 5
-    BackRight:
-      id: 6
->>>>>>> 5147e973
+        max_rps: 50