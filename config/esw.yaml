auton_led_driver:
  port: "/dev/ttyACM0"
  baud: 115200

gps_driver:
  port: "/dev/gps"
  baud: 115200
  useRMC: false # get covariance instead of velocity, see wiki for more info
  frame_id: "base_link"

imu_driver:
  port: "/dev/imu"
  baud: 115200
  frame_id: "imu_link"

brushed_motors:
  controllers:
    - name: "cache"
      driver_voltage: 12.0
      motor_max_voltage: 12.0
      mcu_id: 2
      motor_id: 2
      inversion: 1.0
      limit_a: true
      limit_b: false
      limit_polarity: true
      calibration_vel: 0.25
    - name: "carousel"
      driver_voltage: 12.0
      motor_max_voltage: 12.0
      mcu_id: 2
      motor_id: 1
      inversion: 1.0
      limit_a: true
      limit_b: false
      limit_polarity: true
      calibration_vel: 0.25
    - name: "joint_a"
      driver_voltage: 36.0
      motor_max_voltage: 24.0
      voltage_multiplier: 0.75
      mcu_id: 1
      motor_id: 0
      quad_cpr: -28800.0
      kP: -0.005
      kI: -0.0
      inversion: -1.0
<<<<<<< HEAD
      closed_loop_rad_min: -3.14
      closed_loop_rad_max: 3.14
      allow_closed_loop: true
=======
      limit_a: false
      limit_b: false
      limit_polarity: true
      calibration_vel: 0.25
>>>>>>> fb56e5a7
    - name: "joint_b"
      driver_voltage: 36.0
      motor_max_voltage: 12.0
      mcu_id: 2
      motor_id: 0
      quad_cpr: 4096.0
      kP: -0.1
      kI: -0.0
      inversion: -1.0
<<<<<<< HEAD
      closed_loop_rad_min: -1.064651
      closed_loop_rad_max: 0.0
      allow_closed_loop: true
=======
      limit_a: true
      limit_b: false
      limit_polarity: true
      calibration_vel: 0.25
>>>>>>> fb56e5a7
    - name: "joint_f"
      driver_voltage: 12.0
      motor_max_voltage: 8.0
      mcu_id: 1
      motor_id: 1
      quad_cpr: -2048.0
      kP: 0.05
      kI: 0.0
      inversion: -1.0
      limit_a: false
      limit_b: false
      limit_polarity: true
      calibration_vel: 0.25
    - name: "finger"
      driver_voltage: 12.0
      motor_max_voltage: 12.0
      mcu_id: 1
      motor_id: 3
      inversion: 1.0
      limit_a: true
      limit_b: true
      limit_polarity: true
      calibration_vel: 0.25
    - name: "gripper"
      driver_voltage: 12.0
      motor_max_voltage: 12.0
      mcu_id: 1
      motor_id: 2
      inversion: 1.0
      limit_a: false
      limit_b: false
      limit_polarity: true
      calibration_vel: 0.25
    - name: "mast_gimbal_up_down"
      driver_voltage: 12.0
      motor_max_voltage: 12.0
      mcu_id: 2
      motor_id: 4
      inversion: -1.0
      limit_a: false
      limit_b: false
      limit_polarity: true
      calibration_vel: 0
    - name: "mast_gimbal_left_right"
      driver_voltage: 12.0
      motor_max_voltage: 12.0
      mcu_id: 2
      motor_id: 3
      inversion: -1.0
      limit_a: false
      limit_b: false
      limit_polarity: true
      calibration_vel: 0
    - name: "microscope"
      driver_voltage: 12.0
      motor_max_voltage: 12.0
      mcu_id: 1
      motor_id: 4
      inversion: 1.0
      limit_a: true
      limit_b: true
      limit_polarity: true
      calibration_vel: 0.25
    - name: "sa_joint_1"
      driver_voltage: 36.0
      motor_max_voltage: 12.0
      mcu_id: 1
      motor_id: 0
      inversion: 1.0
      limit_a: true
      limit_b: false
      limit_polarity: true
      calibration_vel: 0.25
    - name: "sa_joint_2"
      driver_voltage: 12.0
      motor_max_voltage: 12.0
      mcu_id: 1
      motor_id: 1
      inversion: -1.0
      limit_a: true
      limit_b: false
      limit_polarity: true
      calibration_vel: 0.25
    - name: "sa_joint_3"
      driver_voltage: 12.0
      motor_max_voltage: 12.0
      mcu_id: 1
      motor_id: 2
      inversion: 1.0
      limit_a: true
      limit_b: false
      limit_polarity: true
      calibration_vel: 0.25
    - name: "scoop"
      driver_voltage: 12.0
      motor_max_voltage: 12.0
      mcu_id: 1
      motor_id: 3
      inversion: 1.0
      limit_a: true
      limit_b: true
      limit_polarity: true
      calibration_vel: 0.25
  i2c_device_file: "/dev/i2c-1"
  test: false

science:
  auton_color_ids:
    red: 0
    blue: 1
    green: 2
    "off": 3
  device_mosfet_numbers:
    arm_laser: 6
    uv_led_carousel: 1
    uv_led_end_effector: 6
    white_led: 2
  serial:
    baud_rate: 9600
    timeout: 0
    port: "/dev/ttyTHS0" 
  # These position are random for now
  syringe_servo_positions:  # This is in degrees
    site_A:
      pushed: 80
      start: 100
    site_B:
      pushed: 60
      start: 90
    site_C:
      pushed: 10
      start: 50
  info:
    num_diag_current: 3
    num_diag_thermistors: 3
    num_science_thermistors: 3
    num_spectral: 1
    sleep: 0.01
    uart_transmit_msg_len: 30

cameras:
    arguments:
      144_res:
        - "--headless"
        - "--bitrate=300000"
        - "--width=256"
        - "--height=144"
      360_res:
        - "--headless"
        - "--bitrate=800000"
        - "--width=480"
        - "--height=360"
      720_res:
        - "--headless"
        - "--bitrate=1800000"
        - "--width=1280"
        - "--height=720"
    max_video_device_id_number: 10
    endpoints:
      primary_0: "10.0.0.7:5000"
      primary_1: "10.0.0.7:5001"
      primary_2: "10.0.0.7:5002"
      primary_3: "10.0.0.7:5003"
      secondary_0: "10.0.0.8:5000"
      secondary_1: "10.0.0.8:5001"
      secondary_2: "10.0.0.8:5002"
      secondary_3: "10.0.0.8:5003"
    skip_every_other_device: true

rover:
  length: 0.86
  width: 0.86
  max_speed: 2.0

wheel:
  gear_ratio: 50.0
  radius: 0.13

brushless:
  using_pi3_hat: true
  drive:
    max_torque: 0.3
    controllers:
      FrontLeft:
        id: 3
        multiplier: -1
      FrontRight:
        id: 0
        multiplier: 1
      MiddleLeft:
        id: 4
        multiplier: -1
      MiddleRight:
        id: 1
        multiplier: 1
      BackLeft:
        id: 5
        multiplier: -1
      BackRight:
        id: 2
        multiplier: 1
  arm:
    controllers:
      joint_c:
        id: 6
        max_rps: 50
        max_torque: 0.3
        multiplier: -1
      joint_d:
        id: 7
        max_rps: 80
        max_torque: 0.13
        multiplier: 1
      joint_e:
        id: 8
        max_rps: 70
        max_torque: 0.13
        multiplier: -1<|MERGE_RESOLUTION|>--- conflicted
+++ resolved
@@ -45,16 +45,13 @@
       kP: -0.005
       kI: -0.0
       inversion: -1.0
-<<<<<<< HEAD
+      limit_a: false
+      limit_b: false
+      limit_polarity: true
+      calibration_vel: 0.25
       closed_loop_rad_min: -3.14
       closed_loop_rad_max: 3.14
       allow_closed_loop: true
-=======
-      limit_a: false
-      limit_b: false
-      limit_polarity: true
-      calibration_vel: 0.25
->>>>>>> fb56e5a7
     - name: "joint_b"
       driver_voltage: 36.0
       motor_max_voltage: 12.0
@@ -64,16 +61,13 @@
       kP: -0.1
       kI: -0.0
       inversion: -1.0
-<<<<<<< HEAD
+      limit_a: true
+      limit_b: false
+      limit_polarity: true
+      calibration_vel: 0.25
       closed_loop_rad_min: -1.064651
       closed_loop_rad_max: 0.0
       allow_closed_loop: true
-=======
-      limit_a: true
-      limit_b: false
-      limit_polarity: true
-      calibration_vel: 0.25
->>>>>>> fb56e5a7
     - name: "joint_f"
       driver_voltage: 12.0
       motor_max_voltage: 8.0
