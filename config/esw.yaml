--- conflicted
+++ resolved
@@ -109,7 +109,13 @@
     direction_right: 1.0
   ros:
     publish_rate_hz: 20
-<<<<<<< HEAD
+  publish_index:
+    front_left: 0
+    front_right: 1
+    middle_left: 2
+    middle_right: 3
+    back_left: 4
+    back_right: 5
 
 cameras:
     arguments:
@@ -138,14 +144,6 @@
       secondary_1: "10.0.0.8:5001"
       secondary_2: "10.0.0.8:5002"
       secondary_3: "10.0.0.8:5003"
-=======
-  publish_index:
-    front_left: 0
-    front_right: 1
-    middle_left: 2
-    middle_right: 3
-    back_left: 4
-    back_right: 5
 
 rover:
   length: 0.86
@@ -170,5 +168,4 @@
     BackLeft:
       id: 4
     BackRight:
-      id: 5
->>>>>>> 19bee4dd
+      id: 5