--- conflicted
+++ resolved
@@ -21,16 +21,10 @@
       mcu_id: 2
       motor_id: 2
       inversion: 1.0
-<<<<<<< HEAD
-      limit_a: true
-      limit_b: false
-      limit_polarity: true
-=======
-      limit_a_present: true
-      limit_b_present: false
-      counts_limit_a: 0
-      limit_a_is_fwd: true
->>>>>>> e50f73fe
+      limit_a_present: true
+      limit_b_present: false
+      counts_limit_a: 0
+      limit_a_is_fwd: true
       calibration_vel: 0.25
     - name: "carousel"
       driver_voltage: 12.0
@@ -38,16 +32,10 @@
       mcu_id: 2
       motor_id: 1
       inversion: 1.0
-<<<<<<< HEAD
-      limit_a: true
-      limit_b: false
-      limit_polarity: true
-=======
-      limit_a_present: true
-      limit_b_present: false
-      counts_limit_a: 0
-      limit_a_is_fwd: true
->>>>>>> e50f73fe
+      limit_a_present: true
+      limit_b_present: false
+      counts_limit_a: 0
+      limit_a_is_fwd: true
       calibration_vel: 0.25
     - name: "joint_a"
       driver_voltage: 36.0
@@ -59,18 +47,12 @@
       kP: -0.005
       kI: -0.0
       inversion: -1.0
-<<<<<<< HEAD
-      limit_a: false
-      limit_b: false
-      limit_polarity: true
+      limit_a_present: false
+      limit_b_present: false
       calibration_vel: 0.25
       closed_loop_rad_min: -3.14
       closed_loop_rad_max: 3.14
-      allow_closed_loop: true
-=======
-      limit_a_present: false
-      limit_b_present: false
->>>>>>> e50f73fe
+      allow_closed_loop: false  # TODO - change to true when supported
     - name: "joint_b"
       driver_voltage: 36.0
       motor_max_voltage: 12.0
@@ -80,21 +62,14 @@
       kP: -0.1
       kI: -0.0
       inversion: -1.0
-<<<<<<< HEAD
-      limit_a: true
-      limit_b: false
-      limit_polarity: true
+      limit_a_present: true
+      limit_b_present: false
+      counts_limit_a: 0
+      limit_a_is_fwd: true
       calibration_vel: 0.25
       closed_loop_rad_min: -1.064651
       closed_loop_rad_max: 0.0
-      allow_closed_loop: true
-=======
-      limit_a_present: true
-      limit_b_present: false
-      counts_limit_a: 0
-      limit_a_is_fwd: true
-      calibration_vel: 0.25
->>>>>>> e50f73fe
+      allow_closed_loop: false  # TODO - change to true when supported
     - name: "joint_f"
       driver_voltage: 12.0
       motor_max_voltage: 8.0
@@ -104,32 +79,19 @@
       kP: 0.05
       kI: 0.0
       inversion: -1.0
-<<<<<<< HEAD
-      limit_a: false
-      limit_b: false
-      limit_polarity: true
-      calibration_vel: 0.25
-=======
-      limit_a_present: false
-      limit_b_present: false
->>>>>>> e50f73fe
+      limit_a_present: false
+      limit_b_present: false
     - name: "finger"
       driver_voltage: 12.0
       motor_max_voltage: 12.0
       mcu_id: 1
       motor_id: 3
       inversion: 1.0
-<<<<<<< HEAD
-      limit_a: true
-      limit_b: true
-      limit_polarity: true
-=======
       limit_a_present: true
       limit_b_present: true
       counts_limit_a: 0
       counts_limit_b: 0
       limit_a_is_fwd: true
->>>>>>> e50f73fe
       calibration_vel: 0.25
     - name: "gripper"
       driver_voltage: 12.0
@@ -137,62 +99,35 @@
       mcu_id: 1
       motor_id: 2
       inversion: 1.0
-<<<<<<< HEAD
-      limit_a: false
-      limit_b: false
-      limit_polarity: true
-      calibration_vel: 0.25
-=======
-      limit_a_present: false
-      limit_b_present: false
->>>>>>> e50f73fe
+      limit_a_present: false
+      limit_b_present: false
     - name: "mast_gimbal_up_down"
       driver_voltage: 12.0
       motor_max_voltage: 12.0
       mcu_id: 2
       motor_id: 4
       inversion: -1.0
-<<<<<<< HEAD
-      limit_a: false
-      limit_b: false
-      limit_polarity: true
-      calibration_vel: 0
-=======
-      limit_a_present: false
-      limit_b_present: false
->>>>>>> e50f73fe
+      limit_a_present: false
+      limit_b_present: false
     - name: "mast_gimbal_left_right"
       driver_voltage: 12.0
       motor_max_voltage: 12.0
       mcu_id: 2
       motor_id: 3
       inversion: -1.0
-<<<<<<< HEAD
-      limit_a: false
-      limit_b: false
-      limit_polarity: true
-      calibration_vel: 0
-=======
-      limit_a_present: false
-      limit_b_present: false
->>>>>>> e50f73fe
+      limit_a_present: false
+      limit_b_present: false
     - name: "microscope"
       driver_voltage: 12.0
       motor_max_voltage: 12.0
       mcu_id: 1
       motor_id: 4
       inversion: 1.0
-<<<<<<< HEAD
-      limit_a: true
-      limit_b: true
-      limit_polarity: true
-=======
       limit_a_present: true
       limit_b_present: true
       counts_limit_a: 0
       counts_limit_b: 0
       limit_a_is_fwd: true
->>>>>>> e50f73fe
       calibration_vel: 0.25
     - name: "sa_joint_1"
       driver_voltage: 36.0
@@ -200,16 +135,10 @@
       mcu_id: 1
       motor_id: 0
       inversion: 1.0
-<<<<<<< HEAD
-      limit_a: true
-      limit_b: false
-      limit_polarity: true
-=======
-      limit_a_present: true
-      limit_b_present: false
-      counts_limit_a: 0
-      limit_a_is_fwd: true
->>>>>>> e50f73fe
+      limit_a_present: true
+      limit_b_present: false
+      counts_limit_a: 0
+      limit_a_is_fwd: true
       calibration_vel: 0.25
     - name: "sa_joint_2"
       driver_voltage: 12.0
@@ -217,16 +146,10 @@
       mcu_id: 1
       motor_id: 1
       inversion: -1.0
-<<<<<<< HEAD
-      limit_a: true
-      limit_b: false
-      limit_polarity: true
-=======
-      limit_a_present: true
-      limit_b_present: false
-      counts_limit_a: 0
-      limit_a_is_fwd: true
->>>>>>> e50f73fe
+      limit_a_present: true
+      limit_b_present: false
+      counts_limit_a: 0
+      limit_a_is_fwd: true
       calibration_vel: 0.25
     - name: "sa_joint_3"
       driver_voltage: 12.0
@@ -234,16 +157,10 @@
       mcu_id: 1
       motor_id: 2
       inversion: 1.0
-<<<<<<< HEAD
-      limit_a: true
-      limit_b: false
-      limit_polarity: true
-=======
-      limit_a_present: true
-      limit_b_present: false
-      counts_limit_a: 0
-      limit_a_is_fwd: true
->>>>>>> e50f73fe
+      limit_a_present: true
+      limit_b_present: false
+      counts_limit_a: 0
+      limit_a_is_fwd: true
       calibration_vel: 0.25
     - name: "scoop"
       driver_voltage: 12.0
@@ -251,17 +168,11 @@
       mcu_id: 1
       motor_id: 3
       inversion: 1.0
-<<<<<<< HEAD
-      limit_a: true
-      limit_b: true
-      limit_polarity: true
-=======
       limit_a_present: true
       limit_b_present: true
       counts_limit_a: 0
       counts_limit_b: 0
       limit_a_is_fwd: true
->>>>>>> e50f73fe
       calibration_vel: 0.25
   i2c_device_file: "/dev/i2c-1"
   test: false
