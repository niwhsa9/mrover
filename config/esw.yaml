gps_driver:
  port: "/dev/gps"
  baud: 115200
  useRMC: false # get covariance instead of velocity, see wiki for more info
  frame_id: "base_link"

imu_driver:
  port: "/dev/imu"
  baud: 115200
  frame_id: "imu_link"

brushed_motors:
  controllers:
    - name: "cache"
      driver_voltage: 12.0
      motor_max_voltage: 12.0
      mcu_id: 2
      motor_id: 2
      inversion: 1.0
      limit_a_present: true
      limit_b_present: false
      active_limit_a: false
      counts_limit_a: 0
      limit_a_is_fwd: true
      calibration_vel: 0.25
    - name: "carousel"
      driver_voltage: 12.0
      motor_max_voltage: 12.0
      mcu_id: 2
      motor_id: 1
      inversion: 1.0
      limit_a_present: true
      limit_b_present: false
      active_limit_a: true
      counts_limit_a: 0
      limit_a_is_fwd: true
      calibration_vel: 0.25
    - name: "joint_a"
      driver_voltage: 36.0
      motor_max_voltage: 24.0
      voltage_multiplier: 0.75
      mcu_id: 1
      motor_id: 0
      quad_cpr: -28800.0
      kP: -0.005
      kI: -0.0
      inversion: -1.0
      limit_a_present: false
      limit_b_present: false
    - name: "joint_b"
      driver_voltage: 36.0
      motor_max_voltage: 12.0
      mcu_id: 2
      motor_id: 0
      quad_cpr: 4096.0
      kP: -0.1
      kI: -0.0
      inversion: 1.0
      limit_a_present: true
      limit_b_present: false
      active_limit_a: false
      counts_limit_a: 0
      limit_a_is_fwd: true
      calibration_vel: 0.25
    - name: "joint_f"
      driver_voltage: 12.0
      motor_max_voltage: 8.0
      mcu_id: 1
      motor_id: 1
      quad_cpr: -2048.0
      kP: 0.05
      kI: 0.0
      inversion: 1.0
      limit_a_present: false
      limit_b_present: false
    - name: "finger"
      driver_voltage: 12.0
      motor_max_voltage: 12.0
      mcu_id: 1
      motor_id: 3
      inversion: -1.0
      limit_a_present: true
      limit_b_present: true
      active_limit_a: false
      active_limit_b: false
      counts_limit_a: 0
      counts_limit_b: 0
      limit_a_is_fwd: true
      calibration_vel: 0.25
    - name: "gripper"
      driver_voltage: 12.0
      motor_max_voltage: 12.0
      mcu_id: 1
      motor_id: 2
      inversion: 1.0
      limit_a_present: false
      limit_b_present: false
    - name: "mast_gimbal_up_down"
      driver_voltage: 12.0
      motor_max_voltage: 12.0
      mcu_id: 2
      motor_id: 4
      inversion: 1.0
      limit_a_present: false
      limit_b_present: false
    - name: "mast_gimbal_left_right"
      driver_voltage: 12.0
      motor_max_voltage: 12.0
      mcu_id: 2
      motor_id: 3
      inversion: -1.0
      limit_a_present: false
      limit_b_present: false
    - name: "microscope"
      driver_voltage: 12.0
      motor_max_voltage: 12.0
      mcu_id: 1
      motor_id: 4
      inversion: 1.0
      limit_a_present: true
      limit_b_present: true
      active_limit_a: false
      active_limit_b: false
      counts_limit_a: 0
      counts_limit_b: 0
      limit_a_is_fwd: false
      calibration_vel: 0.25
    - name: "sa_joint_1"
      driver_voltage: 36.0
      motor_max_voltage: 12.0
      mcu_id: 1
      motor_id: 0
      quad_cpr: -32653.0
      inversion: 1.0
      limit_a_present: true
      limit_b_present: false
      active_limit_a: false
      counts_limit_a: 0
      limit_a_is_fwd: true
      calibration_vel: 0.25
    - name: "sa_joint_2"
      driver_voltage: 12.0
      motor_max_voltage: 12.0
      mcu_id: 1
      motor_id: 1
      quad_cpr: -75600.0
      inversion: -1.0
      limit_a_present: true
      limit_b_present: false
      active_limit_a: false
      counts_limit_a: 0
      limit_a_is_fwd: false
      calibration_vel: 0.25
    - name: "sa_joint_3"
      driver_voltage: 12.0
      motor_max_voltage: 12.0
      mcu_id: 1
      motor_id: 2
      quad_cpr: 97960.0
      inversion: -1.0
      limit_a_present: true
      limit_b_present: false
      active_limit_a: false
      counts_limit_a: 0
      limit_a_is_fwd: true
      calibration_vel: 0.25
    - name: "scoop"
      driver_voltage: 12.0
      motor_max_voltage: 12.0
      mcu_id: 1
      motor_id: 3
      inversion: 1.0
      limit_a_present: true
      limit_b_present: true
      active_limit_a: false
      active_limit_b: false
      counts_limit_a: 0
      counts_limit_b: 0
      limit_a_is_fwd: false
      calibration_vel: 0.25
  i2c_device_file: "/dev/i2c-1"
  uart_device_file: "/dev/ttyACM0"
  use_uart_and_send_only: true
  test: false
  
cameras:
  camera_type_info:
    # vendor_id and vendor is obtained by running `udevadm info --query=all /dev/video0`
    # width and height are obtained by running `v4l2-ctl -d /dev/video0 --list-formats-ext`
    # An important thing to know is that actual bps is much less than bps in config.
    # However, we need to keep bps in config higher otherwise there is too much compression
    regular:
      vendor_id: "32e4"
      vendor: "HD_USB_Camera"
      use_jpeg: true
      quality_options:
        - width: 320
          height: 240
          fps: 15
          bps: 173000
        - width: 352
          height: 288
          fps: 15
          bps: 691000
        - width: 640
          height: 480
          fps: 15
          bps: 2000000
        - width: 960
          height: 720
          fps: 15
          bps: 3000000
        - width: 1280
          height: 720
          fps: 15
          bps: 4200000
    microscope:
      vendor_id: "a16f"
      vendor: "GenesysLogic_Technology_Co.__Ltd."
      use_jpeg: false
      quality_options:
        - width: 160
          height: 120
          fps: 25
          bps: 173000
        - width: 176
          height: 144
          fps: 25
          bps: 691000
        - width: 320
          height: 240
          fps: 25
          bps: 2000000
        - width: 352
          height: 288
          fps: 25
          bps: 3000000
        - width: 640
          height: 480
          fps: 25
          bps: 4200000
    res_1080:
      vendor_id: "0c45"
      vendor: "Sonix_Technology_Co.__Ltd."
      use_jpeg: true
      quality_options:
        - width: 320
          height: 240
          fps: 30
          bps: 173000
        - width: 800
          height: 600
          fps: 30
          bps: 691000
        - width: 960
          height: 720
          fps: 30
          bps: 2000000
        - width: 1280
          height: 720
          fps: 30
          bps: 3000000
        - width: 1920
          height: 1080
          fps: 30
          bps: 4200000
    rock_4k:
      vendor_id: "0c45"
      vendor: "Arducam_Technology_Co.__Ltd."
      use_jpeg: true
      quality_options:
        # Only have some resolutions since there are only a few
        # with the same aspect ratio. When changing aspect ratios,
        # there are sometimes issues with decoding jpeg images.
        # We also reuse some resolutions so that we the default
        # resolution (option 2) is not maximum quality (which
        # has some delay of ~2 seconds).
        - width: 640
          height: 480
          fps: 30
          bps: 173000
        - width: 640
          height: 480
          fps: 30
          bps: 173000
        - width: 1600
          height: 1200
          fps: 30
          bps: 7000000
        - width: 1600
          height: 1200
          fps: 30
          bps: 7000000
        - width: 3264
          height: 2448
          fps: 15
          bps: 9000000
  max_num_resolutions: 5
  # Number of devices corresponds to number of cmds in
  #   - ChangeCameras.srv
  #   - ResetCameras.srv
  max_streams: 4
  max_device_id: 20
  ips:
    primary: "10.0.0.7"
    secondary: "10.0.0.8"

science:
  auton_color_ids:
    red: 0
    green: 1
    blue: 2
    "off": 3
  device_mosfet_numbers:
    arm_laser: 6
    raman_laser: 0
    uv_led_carousel: 1
    uv_led_end_effector: 6
    white_led: 2
  # How fast the GUI should send heater service requests in ms
  heater_service_request_interval: 1000
  serial:
    baud_rate: 9600
    timeout: 0
    port: "/dev/ttyTHS0" 
  # These position are random for now
  servo_id_by_site:  # This is in degrees
    A: 2
    B: 1
    C: 0
  servo_positions:
    - pushed: 70
      start: 100
    - pushed: 60
      start: 90
    - pushed: 0
      start: 50
  info:
    mcu_active_timeout_s: 4
    mcu_reset_period_s: 20
    num_diag_current: 3
    num_diag_thermistors: 3
    num_science_thermistors: 3
    num_spectral: 1
    sleep: 0.01
    uart_transmit_msg_len: 30

rover:
  length: 0.86
  width: 0.86
  max_speed: 2.0

wheel:
  gear_ratio: 50.0
  radius: 0.13

brushless:
  using_pi3_hat: true
  drive:
    max_torque: 0.3
    controllers:
      FrontLeft:
        id: 2
        bus: 1
        multiplier: -1
        gear_ratio: 50
      FrontRight:
        id: 3
        bus: 2
        multiplier: 1
        gear_ratio: 50
      MiddleLeft:
        id: 1
        bus: 1
        multiplier: -1
        gear_ratio: 50
      MiddleRight:
        id: 4
        bus: 2
        multiplier: -1
        gear_ratio: 50
      BackLeft:
        id: 0
        bus: 1
        multiplier: -1
        gear_ratio: 50
      BackRight:
        id: 5
        bus: 2
        multiplier: 1
        gear_ratio: 50
  arm:
    controllers:
      joint_c:
        id: 6
        bus: 3
        max_rps: 80
        max_torque: 0.7
        multiplier: -1
        gear_ratio: 484
      joint_d:
        id: 7
        bus: 3
        max_rps: 80
        max_torque: 0.3
        multiplier: -1
        gear_ratio: 484
      joint_e:
        id: 8
        bus: 3
        max_rps: 80
        max_torque: 0.3
<<<<<<< HEAD
        multiplier: -1
        gear_ratio: 484
=======
        multiplier: 1
>>>>>>> 21219b83

default_network_iface: "enp0s31f6"<|MERGE_RESOLUTION|>--- conflicted
+++ resolved
@@ -410,11 +410,7 @@
         bus: 3
         max_rps: 80
         max_torque: 0.3
-<<<<<<< HEAD
-        multiplier: -1
+        multiplier: 1
         gear_ratio: 484
-=======
-        multiplier: 1
->>>>>>> 21219b83
 
 default_network_iface: "enp0s31f6"