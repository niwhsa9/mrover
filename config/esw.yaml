gps_driver:
  port: "/dev/ttyACM4"
  baud: 115200
  useRMC: false # get covariance instead of velocity, see wiki for more info
<<<<<<< HEAD
  frame_id: 'base_link'
=======
  frame_id: "base_link"
>>>>>>> 8c590198

imu_driver:
  port: "/dev/ttyACM3"
  baud: 115200
  frame_id: "imu_link"

odrive:
  axis:
    left: 0
    right: 1
  config:
    current_lim: 4
    watchdog_timeout: 0.1
  ids:
    front: "335D36623539"
    middle: "205535833056"
    back: "2066377F5753"
  ratio:
    direction_left: -1.0
    direction_right: 1.0
  ros:
    publish_rate_hz: 20

rover:
  length: 0.86
  width: 0.86
  max_speed: 0.8

wheel:
  gear_ratio: 50.0
  radius: 0.13<|MERGE_RESOLUTION|>--- conflicted
+++ resolved
@@ -2,11 +2,7 @@
   port: "/dev/ttyACM4"
   baud: 115200
   useRMC: false # get covariance instead of velocity, see wiki for more info
-<<<<<<< HEAD
-  frame_id: 'base_link'
-=======
   frame_id: "base_link"
->>>>>>> 8c590198
 
 imu_driver:
   port: "/dev/ttyACM3"
