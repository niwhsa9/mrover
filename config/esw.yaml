imu_driver:
  port: "/dev/imu"
  baud: 115200
  frame_id: "imu_link"

gps:
  port: "/dev/gps"
  baud: 115200
  useRMC: false # get covariance instead of velocity, see wiki for more info
  frame_id: "base_link"

can:
  devices:
    - name: "jetson"
      bus: 0
      id: 0x10
    - name: "jetson"
      bus: 1
      id: 0x10
    - name: "jetson"
      bus: 2
      id: 0x10
    - name: "jetson"
      bus: 3
      id: 0x10
    - name: "front_left"
      bus: 2
      id: 0x12
    - name: "front_right"
      bus: 2
      id: 0x11
    - name: "middle_left"
      bus: 2
      id: 0x14
    - name: "middle_right"
      bus: 2
      id: 0x13
    - name: "back_left"
      bus: 2
      id: 0x16
    - name: "back_right"
      bus: 2
      id: 0x15
    - name: "joint_a"
      bus: 1
      id: 0x20
    - name: "joint_b"
      bus: 1
      id: 0x21
    - name: "joint_c"
      bus: 1
      id: 0x22
    - name: "joint_de_0"
      bus: 1
      id: 0x23
    - name: "joint_de_1"
      bus: 1
      id: 0x24
    - name: "allen_key"
      bus: 1
      id: 0x25
    - name: "gripper"
      bus: 1
      id: 0x26
    - name: "mast_gimbal_y"
      bus: 3
      id: 0x28
    - name: "mast_gimbal_z"
      bus: 3
      id: 0x27
    - name: "sa_x"
      bus: 1
      id: 0x29
    - name: "sa_y"
      bus: 1
      id: 0x30
    - name: "sa_z"
      bus: 1
      id: 0x31
    - name: "sampler"
      bus: 1
      id: 0x32
    - name: "sensor_actuator"
      bus: 1
      id: 0x33
    - name: "cache"
      bus: 2
      id: 0x34
    - name: "pdlb"
      bus: 3
      id: 0x50
    - name: "science"
      bus: 2
      id: 0x51

brushless_motors:
  controllers:
    # TODO(quintin): These units are in terms of the rotor revolutions, not the output shaft.
    #                At some point we should modify the moteus firmware to set the rotor to output ratio.
    front_left:
      min_velocity: -20.0
      max_velocity: 20.0
      max_torque: 5.0
    front_right:
      min_velocity: -20.0
      max_velocity: 20.0
      max_torque: 5.0
    middle_left:
      min_velocity: -20.0
      max_velocity: 20.0
      max_torque: 5.0
    middle_right:
      min_velocity: -20.0
      max_velocity: 20.0
      max_torque: 5.0
    back_left:
      min_velocity: -20.0
      max_velocity: 20.0
      max_torque: 5.0
    back_right:
      min_velocity: -20.0
      max_velocity: 20.0
      max_torque: 5.0
    joint_a:
      # 1236.8475 rad/meter, or 196.850393476 rev/meter, and we want a max vel of 40 meter/s.
      # gear ratio is currently at 0.005080 revolutions = 1 meter
      min_velocity: -0.05  # this means -0.10 meters per second.
      max_velocity: 0.05
      limit_0_present: true
      limit_1_present: true
      limit_0_enabled: true
      limit_1_enabled: true
      limit_0_limits_fwd: true
      limit_1_limits_fwd: false
      limit_0_is_active_high: false
      limit_1_is_active_high: false
      limit_0_used_for_readjustment: true
      limit_1_used_for_readjustment: true
      limit_0_readjust_position: 0.4
      limit_1_readjust_position: 0.0
      limit_max_forward_pos: true
      limit_max_backward_pos: true
      max_forward_pos: 0.4
      max_backward_pos: 0.0
      max_torque: 20.0
    joint_c:
      min_velocity: -0.04 # in terms of output
      max_velocity: 0.04 # max output shaft speed: 5 rpm (for now)
      min_position: -0.125
      max_position: 0.30 # 220 degrees of motion is the entire range
      max_torque: 20.0
    joint_de_0:
      min_velocity: -5.0
      max_velocity: 5.0
      min_position: -10000.0
      max_position: 10000.0
      max_torque: 20.0
    joint_de_1:
      min_velocity: -5.0
      max_velocity: 5.0
      min_position: -10000.0
      max_position: 10000.0
      max_torque: 20.0
    sa_z:
      min_velocity: -0.03
      max_velocity: 0.03
<<<<<<< HEAD
      min_position: -0.6007
      max_position: 0.0
=======
      min_position: 0.0
      max_position: 0.6007
>>>>>>> 56e94db1
      limit_0_present: true
      limit_1_present: true
      limit_0_enabled: true
      limit_1_enabled: true
      limit_0_limits_fwd: false
      limit_1_limits_fwd: true
      limit_0_is_active_high: false
      limit_1_is_active_high: false
      limit_0_used_for_readjustment: true
      limit_1_used_for_readjustment: true
<<<<<<< HEAD
      limit_0_readjust_position: -0.6007 # meters 
      limit_1_readjust_position: 0.0 # meters 
=======
      limit_0_readjust_position: 0.0 # meters 
      limit_1_readjust_position: 0.6007 # meters 
>>>>>>> 56e94db1
      max_torque: 200.0

brushed_motors:
  controllers:
    # example_name:
    #   gear_ratio: 1.0  # motor ratio compared to joint, e.g. if 5, then 5 rotations of motor = 1 rotation of joint
    #   limit_0_present: false
    #   limit_1_present: false
    #   limit_2_present: false
    #   limit_3_present: false
    #   limit_0_enabled: false
    #   limit_1_enabled: false
    #   limit_2_enabled: false
    #   limit_3_enabled: false
    #   limit_0_is_active_high: true
    #   limit_1_is_active_high: true
    #   limit_2_is_active_high: true
    #   limit_3_is_active_high: true
    #   limit_0_limits_fwd: true
    #   limit_1_limits_fwd: true
    #   limit_2_limits_fwd: true
    #   limit_3_limits_fwd: true
    #   limit_0_used_for_readjustment: false
    #   limit_1_used_for_readjustment: false
    #   limit_2_used_for_readjustment: false
    #   limit_3_used_for_readjustment: false
    #   quad_present: false
    #   quad_is_fwd_polarity: true
    #   abs_present: false
    #   abs_is_fwd_polarity: true
    #   limit_0_readjust_position: 0.0  # radians
    #   limit_1_readjust_position: 0.0  # radians
    #   limit_2_readjust_position: 0.0  # radians
    #   limit_3_readjust_position: 0.0  # radians
    #   quad_ratio: 1.0  # encoder ratio compared to motor
    #   abs_ratio: 1.0  # encoder ratio compared to motor
    #   abs_offset: 0.0 # 0 for joint position corresponds to this radians reading by absolute encoder
    #   driver_voltage: 12.0  # used to calculate max pwm
    #   motor_max_voltage: 12.0  # used to calculate max pwm
    #   limit_max_forward_pos: false
    #   limit_max_backward_pos: false
    #   max_forward_pos: 1.0
    #   max_backward_pos: 0.0
    #   calibration_throttle: 5.0
    joint_b:
      is_inverted: False
      gear_ratio: 1.0 # motor ratio compared to joint, e.g. if 5, then 5 rotations of motor = 1 rotation of joint
      limit_0_present: true
      limit_0_enabled: true
      limit_0_is_active_high: false
      limit_0_limits_fwd: false
      limit_0_used_for_readjustment: false
      abs_present: true
      abs_is_fwd_polarity: true
      abs_ratio: 1.0 # encoder ratio compared to motor
      abs_offset: 0.0 # 0 for joint position corresponds to this radians reading by absolute encoder
      driver_voltage: 12.0 # used to calculate max pwm
      motor_max_voltage: 12.0 # used to calculate max pwm
      limit_max_forward_pos: true
      min_position: -0.7853981633974483
      max_position: 0.0
      min_velocity: -1.0
      max_velocity: 1.0
      calibration_throttle: 0.5  # throttle during calibration
    allen_key:
      gear_ratio: 30.0 # motor ratio compared to joint, e.g. if 5, then 5 rotations of motor = 1 rotation of joint
      limit_0_present: true
      limit_1_present: true
      limit_0_enabled: true
      limit_1_enabled: true
      limit_0_is_active_high: false
      limit_1_is_active_high: false
      limit_0_limits_fwd: true
      limit_1_limits_fwd: true
      limit_0_used_for_readjustment: true
      limit_1_used_for_readjustment: true
      quad_present: true
      quad_is_fwd_polarity: true
      limit_0_readjust_position: 0.0 # radians
      limit_1_readjust_position: 0.0 # radians
      quad_ratio: 1.0 # encoder ratio compared to motor
      driver_voltage: 12.0 # used to calculate max pwm
      motor_max_voltage: 12.0 # used to calculate max pwm
      calibration_throttle: 0.9  # throttle during calibration, does not move unless close to max voltage
    gripper:
      gear_ratio: 47.0 # motor ratio compared to joint, e.g. if 5, then 5 rotations of motor = 1 rotation of joint
      quad_present: false
      quad_is_fwd_polarity: true
      abs_present: false
      abs_is_fwd_polarity: true
      quad_ratio: 1.0 # encoder ratio compared to motor
      driver_voltage: 12.0 # used to calculate max pwm
      motor_max_voltage: 12.0 # used to calculate max pwm
      calibration_throttle: 0.5  # throttle during calibration
    mast_gimbal_y:
      gear_ratio: 1000.0 # motor ratio compared to joint, e.g. if 5, then 5 rotations of motor = 1 rotation of joint
      driver_voltage: 12.0 # used to calculate max pwm
      motor_max_voltage: 12.0 # used to calculate max pwm
    mast_gimbal_z:
      gear_ratio: 1000.0 # motor ratio compared to joint, e.g. if 5, then 5 rotations of motor = 1 rotation of joint
      driver_voltage: 12.0 # used to calculate max pwm
      motor_max_voltage: 12.0 # used to calculate max pwm
    sa_x:
      is_inverted: true
      gear_ratio: 75.0 # motor ratio compared to joint, e.g. if 5, then 5 rotations of motor = 1 rotation of joint
      rad_to_meters_ratio: 1.0 #TODO 5.0 = 5 motor radians -> 1 meter
      limit_0_present: true
      limit_1_present: true
      limit_2_present: false
      limit_0_enabled: true
      limit_1_enabled: true
      limit_2_enabled: true
      limit_0_is_active_high: false
      limit_1_is_active_high: false
      limit_2_is_active_high: false
      limit_0_limits_fwd: false
      limit_1_limits_fwd: true
      limit_2_limits_fwd: false
      limit_0_used_for_readjustment: true
      limit_1_used_for_readjustment: true
      limit_2_used_for_readjustment: false
      quad_present: true
      quad_is_fwd_polarity: true
      limit_0_readjust_position: 0.0 # meters
      limit_1_readjust_position: 0.2452 # meters
      quad_ratio: 48.0 # encoder ratio compared to motor
      driver_voltage: 10.0 # used to calculate max pwm
      motor_max_voltage: 6.0 # used to calculate max pwm
      min_velocity: -1.0
      max_velocity: 1.0
      min_position: 0.0
      max_position: 0.2452
      calibration_throttle: 0.5  # throttle during calibration
    sa_y:
      gear_ratio: 75.0 # motor ratio compared to joint, e.g. if 5, then 5 rotations of motor = 1 rotation of joint
      rad_to_meters_ratio: 1.0 #TODO 5.0 = 5 motor radians -> 1 meter
      limit_0_present: true
      limit_1_present: true
      limit_0_enabled: true
      limit_1_enabled: true
      limit_0_is_active_high: false
      limit_1_is_active_high: false
      limit_0_limits_fwd: true
      limit_1_limits_fwd: false
      limit_0_used_for_readjustment: true
      limit_1_used_for_readjustment: true
      quad_present: true
      quad_is_fwd_polarity: true
      limit_0_readjust_position: 0.4356 # meters
      limit_1_readjust_position: 0.0 # meters
      quad_ratio: 48.0 # encoder ratio compared to motor
      driver_voltage: 12.0 # used to calculate max pwm
      motor_max_voltage: 6.0 # used to calculate max pwm
      min_velocity: -1.0
      max_velocity: 1.0
      min_position: 0.0
      max_position: 0.4356
      calibration_throttle: 0.5  # throttle during calibration
    sampler:
      gear_ratio: 75.0 # motor ratio compared to joint, e.g. if 5, then 5 rotations of motor = 1 rotation of joint
      rad_to_meters_ratio: 1.0 #TODO 5.0 = 5 motor radians -> 1 meter
      limit_0_present: false
      limit_1_present: false
      limit_0_enabled: true
      limit_1_enabled: true
      limit_0_is_active_high: false
      limit_1_is_active_high: false
      limit_0_limits_fwd: true
      limit_1_limits_fwd: false
      limit_0_used_for_readjustment: true
      limit_1_used_for_readjustment: true
      quad_present: true
      quad_is_fwd_polarity: true
      limit_0_readjust_position: 0.0 # radians
      limit_1_readjust_position: 0.0 # radians
      quad_ratio: 48.0 # encoder ratio compared to motor
      driver_voltage: 12.0 # used to calculate max pwm
      motor_max_voltage: 6.0 # used to calculate max pwm
      calibration_throttle: 0.5  # throttle during calibration
    sensor_actuator:
      gear_ratio: 1.0 # motor ratio compared to joint, e.g. if 5, then 5 rotations of motor = 1 rotation of joint
      limit_0_present: false
      limit_1_present: false
      limit_0_enabled: true
      limit_1_enabled: true
      limit_0_is_active_high: false
      limit_1_is_active_high: false
      limit_0_limits_fwd: true
      limit_1_limits_fwd: false
      limit_0_used_for_readjustment: true
      limit_1_used_for_readjustment: true
      limit_0_readjust_position: 0.0 # radians
      limit_1_readjust_position: 0.0 # radians
      driver_voltage: 12.0 # used to calculate max pwm
      motor_max_voltage: 6.0 # used to calculate max pwm
    cache:
      gear_ratio: 1.0 # motor ratio compared to joint, e.g. if 5, then 5 rotations of motor = 1 rotation of joint
      limit_0_present: false
      limit_1_present: false
      limit_0_enabled: true
      limit_1_enabled: true
      limit_0_is_active_high: false
      limit_1_is_active_high: false
      limit_0_limits_fwd: true
      limit_1_limits_fwd: false
      limit_0_used_for_readjustment: true
      limit_1_used_for_readjustment: true
      limit_0_readjust_position: 0.0 # radians
      limit_1_readjust_position: 0.0 # radians
      driver_voltage: 12.0 # used to calculate max pwm
      motor_max_voltage: 6.0 # used to calculate max pwm

cameras:
  camera_type_info:
    # vendor_id and vendor is obtained by running `udevadm info --query=all /dev/video0`
    # width and height are obtained by running `v4l2-ctl -d /dev/video0 --list-formats-ext`
    # An important thing to know is that actual bps is much less than bps in config.
    # However, we need to keep bps in config higher otherwise there is too much compression
    regular:
      vendor_id: "32e4"
      vendor: "HD_USB_Camera"
      use_jpeg: true
      quality_options:
        - width: 320
          height: 240
          fps: 15
          bps: 173000
        - width: 352
          height: 288
          fps: 15
          bps: 691000
        - width: 640
          height: 480
          fps: 15
          bps: 2000000
        - width: 960
          height: 720
          fps: 15
          bps: 3000000
        - width: 1280
          height: 720
          fps: 15
          bps: 4200000
    microscope:
      vendor_id: "a16f"
      vendor: "GenesysLogic_Technology_Co.__Ltd."
      use_jpeg: false
      quality_options:
        - width: 160
          height: 120
          fps: 25
          bps: 173000
        - width: 176
          height: 144
          fps: 25
          bps: 691000
        - width: 320
          height: 240
          fps: 25
          bps: 2000000
        - width: 352
          height: 288
          fps: 25
          bps: 3000000
        - width: 640
          height: 480
          fps: 25
          bps: 4200000
    res_1080:
      vendor_id: "0c45"
      vendor: "Sonix_Technology_Co.__Ltd."
      use_jpeg: true
      quality_options:
        - width: 320
          height: 240
          fps: 30
          bps: 173000
        - width: 800
          height: 600
          fps: 30
          bps: 691000
        - width: 960
          height: 720
          fps: 30
          bps: 2000000
        - width: 1280
          height: 720
          fps: 30
          bps: 3000000
        - width: 1920
          height: 1080
          fps: 30
          bps: 4200000
    rock_4k:
      vendor_id: "0c45"
      vendor: "Arducam_Technology_Co.__Ltd."
      use_jpeg: true
      quality_options:
        # Only have some resolutions since there are only a few
        # with the same aspect ratio. When changing aspect ratios,
        # there are sometimes issues with decoding jpeg images.
        # We also reuse some resolutions so that we the default
        # resolution (option 2) is not maximum quality (which
        # has some delay of ~2 seconds).
        - width: 640
          height: 480
          fps: 30
          bps: 173000
        - width: 640
          height: 480
          fps: 30
          bps: 173000
        - width: 1600
          height: 1200
          fps: 30
          bps: 7000000
        - width: 1600
          height: 1200
          fps: 30
          bps: 7000000
        - width: 3264
          height: 2448
          fps: 15
          bps: 9000000
  max_num_resolutions: 5
  # Number of devices corresponds to number of cmds in
  #   - ChangeCameras.srv
  #   - ResetCameras.srv
  max_streams: 4
  max_device_id: 20
  ips:
    primary: "10.0.0.7"
    secondary: "10.0.0.8"

rover:
  length: 0.86
  width: 0.86
  max_speed: 1.25

wheel:
  gear_ratio: 50.0
  radius: 0.13

motors_group:
  arm_hw:
    - "joint_a"
    - "joint_b"
    - "joint_c"
    - "joint_de_0"
    - "joint_de_1"
    - "allen_key"
    - "gripper"
  mast_gimbal:
    - "mast_gimbal_y"
    - "mast_gimbal_z"
  cache:
    - "cache_motor"
  sa:
    - "sa_x"
    - "sa_y"
    - "sa_z"
    - "sampler"
    - "sensor_actuator"
  drive_left:
    - "front_left"
    - "middle_left"
    - "back_left"
  drive_right:
    - "front_right"
    - "middle_right"
    - "back_right"

motors:
  controllers:
    joint_a:
      type: "brushless_linear"
    joint_b:
      type: "brushed"
    joint_c:
      type: "brushless"
    joint_de_0:
      type: "brushless"
    joint_de_1:
      type: "brushless"
    allen_key:
      type: "brushed"
    gripper:
      type: "brushed"
    front_left:
      type: "brushless"
    front_right:
      type: "brushless"
    middle_left:
      type: "brushless"
    middle_right:
      type: "brushless"
    back_left:
      type: "brushless"
    back_right:
      type: "brushless"
    mast_gimbal_y:
      type: "brushed"
    mast_gimbal_z:
      type: "brushed"
    sa_x:
      type: "brushed"
    sa_y:
      type: "brushed"
    sa_z:
      type: "brushless"
    sampler:
      type: "brushed"
    sensor_actuator:
      type: "brushed"
    cache_motor:
      type: "brushed"

default_network_iface: "enp0s31f6"

auton_led_driver:
  port: "/dev/ttyACM0"
  baud: 115200

science:
  shutoff_temp: 50.0f<|MERGE_RESOLUTION|>--- conflicted
+++ resolved
@@ -164,13 +164,8 @@
     sa_z:
       min_velocity: -0.03
       max_velocity: 0.03
-<<<<<<< HEAD
-      min_position: -0.6007
-      max_position: 0.0
-=======
       min_position: 0.0
       max_position: 0.6007
->>>>>>> 56e94db1
       limit_0_present: true
       limit_1_present: true
       limit_0_enabled: true
@@ -181,13 +176,8 @@
       limit_1_is_active_high: false
       limit_0_used_for_readjustment: true
       limit_1_used_for_readjustment: true
-<<<<<<< HEAD
-      limit_0_readjust_position: -0.6007 # meters 
-      limit_1_readjust_position: 0.0 # meters 
-=======
       limit_0_readjust_position: 0.0 # meters 
       limit_1_readjust_position: 0.6007 # meters 
->>>>>>> 56e94db1
       max_torque: 200.0
 
 brushed_motors:
