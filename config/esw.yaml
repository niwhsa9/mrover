--- conflicted
+++ resolved
@@ -274,32 +274,7 @@
       limit_0_readjust_position: 0.0 # radians
       limit_1_readjust_position: 0.0 # radians
       quad_ratio: 48.0 # encoder ratio compared to motor
-<<<<<<< HEAD
-      driver_voltage: 12.0 # used to calculate max pwm
-=======
-      driver_voltage: 24.0 # used to calculate max pwm
-      motor_max_voltage: 6.0 # used to calculate max pwm
-      min_velocity: -1.0
-      max_velocity: 1.0
-    sa_z:
-      gear_ratio: 75.0 # motor ratio compared to joint, e.g. if 5, then 5 rotations of motor = 1 rotation of joint
-      limit_0_present: true
-      limit_1_present: true
-      limit_0_default_enabled: true
-      limit_1_default_enabled: true
-      limit_0_is_active_high: true
-      limit_1_is_active_high: true
-      limit_0_limits_fwd: true
-      limit_1_limits_fwd: false
-      limit_0_used_for_readjustment: true
-      limit_1_used_for_readjustment: true
-      quad_present: true
-      quad_is_fwd_polarity: true
-      limit_0_readjust_position: 0.0 # radians
-      limit_1_readjust_position: 0.0 # radians
-      quad_ratio: 48.0 # encoder ratio compared to motor
-      driver_voltage: 24.0 # used to calculate max pwm
->>>>>>> 0cb3ee45
+      driver_voltage: 12.0 # used to calculate max pwm
       motor_max_voltage: 6.0 # used to calculate max pwm
       min_velocity: -1.0
       max_velocity: 1.0
