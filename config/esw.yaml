--- conflicted
+++ resolved
@@ -1,9 +1,3 @@
-<<<<<<< HEAD
-gps_driver:
-  port: "/dev/gps"
-  baud: 115200
-  useRMC: false # get covariance instead of velocity, see wiki for more info
-=======
 right_gps_driver:
   port: "/dev/gps"
   baud: 38400
@@ -17,7 +11,6 @@
 basestation_gps_driver:
   port: "/dev/ttyUSB1"
   baud: 38400
->>>>>>> d5b8e379
   frame_id: "base_link"
 
 imu_driver:
