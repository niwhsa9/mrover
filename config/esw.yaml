--- conflicted
+++ resolved
@@ -129,7 +129,6 @@
 brushless:
   using_pi3_hat: true
   drive:
-<<<<<<< HEAD
     controllers:
       FrontLeft:
         id: 1
@@ -163,18 +162,4 @@
         max_rps: 50
       gripper:
         id: 12
-        max_rps: 50
-=======
-    FrontLeft:
-      id: 1
-    FrontRight:
-      id: 2
-    MiddleLeft:
-      id: 3
-    MiddleRight:
-      id: 4
-    BackLeft:
-      id: 5
-    BackRight:
-      id: 6
->>>>>>> 8b7d15f3
+        max_rps: 50