--- conflicted
+++ resolved
@@ -118,31 +118,6 @@
   i2c_device_file: "/dev/i2c-1"
   test: false
 
-<<<<<<< HEAD
-odrive:
-  axis:
-    left: 0
-    right: 1
-  config:
-    current_lim: 4
-    watchdog_timeout: 0.1
-  ids:
-    front: "335D36623539"
-    middle: "205535833056"
-    back: "2066377F5753"
-  ratio:
-    direction_left: -1.0
-    direction_right: 1.0
-  ros:
-    publish_rate_hz: 20
-  publish_index:
-    front_left: 0
-    front_right: 1
-    middle_left: 2
-    middle_right: 3
-    back_left: 4
-    back_right: 5
-
 cameras:
     arguments:
       144_res:
@@ -172,8 +147,6 @@
       secondary_3: "10.0.0.8:5003"
     skip_every_other_device: true
 
-=======
->>>>>>> b164e111
 rover:
   length: 0.86
   width: 0.86
