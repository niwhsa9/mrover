right_gps_driver:
  port: "/dev/ttyACM0"
  baud: 38400
  frame_id: "base_link"

left_gps_driver:
  port: "/dev/gps_0"
  baud: 38400
  frame_id: "base_link"

basestation_gps_driver:
  port: "/dev/ttyUSB1"
  baud: 38400
  frame_id: "base_link"

imu_driver:
  port: "/dev/imu"
  baud: 115200
  frame_id: "imu_link"

can:
  devices:
    - name: "jetson"
      bus: 0
      id: 0x10
    - name: "jetson"
      bus: 1
      id: 0x10
    - name: "jetson"
      bus: 2
      id: 0x10
    - name: "jetson"
      bus: 3
      id: 0x10
    - name: "front_left"
      bus: 2
      id: 0x12
    - name: "front_right"
      bus: 2
      id: 0x11
    - name: "middle_left"
      bus: 2
      id: 0x14
    - name: "middle_right"
      bus: 2
      id: 0x13
    - name: "back_left"
      bus: 2
      id: 0x16
    - name: "back_right"
      bus: 2
      id: 0x15
    - name: "joint_a"
      bus: 1
      id: 0x20
    - name: "joint_b"
      bus: 1
      id: 0x21
    - name: "joint_c"
      bus: 1
      id: 0x22
    - name: "joint_de_0"
      bus: 1
      id: 0x23
    - name: "joint_de_1"
      bus: 1
      id: 0x24
    - name: "allen_key"
      bus: 1
      id: 0x25
    - name: "gripper"
      bus: 1
      id: 0x26
    - name: "mast_gimbal_y"
      bus: 3
      id: 0x28
    - name: "mast_gimbal_z"
      bus: 3
      id: 0x27
    - name: "sa_x"
      bus: 1
      id: 0x29
    - name: "sa_y"
      bus: 1
      id: 0x30
    - name: "sa_z"
      bus: 1
      id: 0x31
    - name: "sampler"
      bus: 1
      id: 0x32
    - name: "sensor_actuator"
      bus: 1
      id: 0x33
    - name: "cache"
      bus: 2
      id: 0x34
    - name: "pdlb"
      bus: 3
      id: 0x50
    - name: "science"
      bus: 2
      id: 0x51

brushless_motors:
  controllers:
    # TODO(quintin): These units are in terms of the rotor revolutions, not the output shaft.
    #                At some point we should modify the moteus firmware to set the rotor to output ratio.
    front_left:
      min_velocity: -20.0
      max_velocity: 20.0
      max_torque: 5.0
    front_right:
      min_velocity: -20.0
      max_velocity: 20.0
      max_torque: 5.0
    middle_left:
      min_velocity: -20.0
      max_velocity: 20.0
      max_torque: 5.0
    middle_right:
      min_velocity: -20.0
      max_velocity: 20.0
      max_torque: 5.0
    back_left:
      min_velocity: -20.0
      max_velocity: 20.0
      max_torque: 5.0
    back_right:
      min_velocity: -20.0
      max_velocity: 20.0
      max_torque: 5.0
    joint_a:
      # 1236.8475 rad/meter, or 196.850393476 rev/meter, and we want a max vel of 40 meter/s. 
      # gear ratio is currently at 0.005080 revolutions = 1 meter
<<<<<<< HEAD
      min_velocity: -0.10  # this means -0.10 meters per second.
      max_velocity: 0.10
=======
      min_velocity: -0.05  # this means -0.10 meters per second.
      max_velocity: 0.05
>>>>>>> d3035f32
      limit_0_present: true
      limit_1_present: true
      limit_0_enabled: true
      limit_1_enabled: true
      limit_0_limits_fwd: true
      limit_1_limits_fwd: false
      limit_0_is_active_high: false
      limit_1_is_active_high: false
      limit_0_used_for_readjustment: true
      limit_1_used_for_readjustment: true
      limit_0_readjust_position: 0.4
      limit_1_readjust_position: 0.0
      limit_max_forward_pos: true
      limit_max_backward_pos: true
      max_forward_pos: 0.4
      max_backward_pos: 0.0
      max_torque: 20.0
    joint_c:
<<<<<<< HEAD
      min_velocity: -0.08 # in terms of output
      max_velocity: 0.08 # max output shaft speed: 5 rpm (for now)
      min_position: -0.125
      max_position: 0.30 # 220 degrees of motion is the entire range
      max_torque: 20.0
=======
      min_velocity: -0.04 # in terms of output
      max_velocity: 0.04 # max output shaft speed: 5 rpm (for now)
      min_position: -0.125
      max_position: 0.30 # 220 degrees of motion is the entire range
>>>>>>> d3035f32
    joint_de_0:
      min_velocity: -5.0
      max_velocity: 5.0
      min_position: -10000.0
      max_position: 10000.0
      max_torque: 20.0
    joint_de_1:
      min_velocity: -5.0
      max_velocity: 5.0
      min_position: -10000.0
      max_position: 10000.0
      max_torque: 20.0
    sa_z:
      min_velocity: -0.05
      max_velocity: 0.05
      limit_0_present: false
      limit_1_present: false
      limit_0_enabled: true
      limit_1_enabled: true
      limit_0_limits_fwd: true
      limit_1_limits_fwd: false
      limit_0_is_active_high: false
      limit_1_is_active_high: false
      limit_0_used_for_readjustment: true
      limit_1_used_for_readjustment: true
      limit_0_readjust_position: 0.0 # radians TODO
      limit_1_readjust_position: 0.0 # radians TODO
      max_torque: 30.0

brushed_motors:
  controllers:
    # example_name:
    #   gear_ratio: 1.0  # motor ratio compared to joint, e.g. if 5, then 5 rotations of motor = 1 rotation of joint
    #   limit_0_present: false
    #   limit_1_present: false
    #   limit_2_present: false
    #   limit_3_present: false
    #   limit_0_enabled: false
    #   limit_1_enabled: false
    #   limit_2_enabled: false
    #   limit_3_enabled: false
    #   limit_0_is_active_high: true
    #   limit_1_is_active_high: true
    #   limit_2_is_active_high: true
    #   limit_3_is_active_high: true
    #   limit_0_limits_fwd: true
    #   limit_1_limits_fwd: true
    #   limit_2_limits_fwd: true
    #   limit_3_limits_fwd: true
    #   limit_0_used_for_readjustment: false
    #   limit_1_used_for_readjustment: false
    #   limit_2_used_for_readjustment: false
    #   limit_3_used_for_readjustment: false
    #   quad_present: false
    #   quad_is_fwd_polarity: true
    #   abs_present: false
    #   abs_is_fwd_polarity: true
    #   limit_0_readjust_position: 0.0  # radians
    #   limit_1_readjust_position: 0.0  # radians
    #   limit_2_readjust_position: 0.0  # radians
    #   limit_3_readjust_position: 0.0  # radians
    #   quad_ratio: 1.0  # encoder ratio compared to motor
    #   abs_ratio: 1.0  # encoder ratio compared to motor
    #   abs_offset: 0.0 # 0 for joint position corresponds to this radians reading by absolute encoder
    #   driver_voltage: 12.0  # used to calculate max pwm
    #   motor_max_voltage: 12.0  # used to calculate max pwm
    #   limit_max_forward_pos: false
    #   limit_max_backward_pos: false
    #   max_forward_pos: 1.0
    #   max_backward_pos: 0.0
    #   calibration_throttle: 5.0
    joint_b:
      is_inverted: False
      gear_ratio: 1.0 # motor ratio compared to joint, e.g. if 5, then 5 rotations of motor = 1 rotation of joint
      limit_0_present: true
      limit_0_enabled: true
      limit_0_is_active_high: false
      limit_0_limits_fwd: false
      limit_0_used_for_readjustment: false
      abs_present: true
      abs_is_fwd_polarity: true
      abs_ratio: 1.0 # encoder ratio compared to motor
      abs_offset: 0.0 # 0 for joint position corresponds to this radians reading by absolute encoder
      driver_voltage: 12.0 # used to calculate max pwm
      motor_max_voltage: 12.0 # used to calculate max pwm
      limit_max_forward_pos: true
      min_position: -0.7853981633974483
      max_position: 0.0
      min_velocity: -1.0
      max_velocity: 1.0
      calibration_throttle: 0.5  # throttle during calibration
    allen_key:
      gear_ratio: 30.0 # motor ratio compared to joint, e.g. if 5, then 5 rotations of motor = 1 rotation of joint
      limit_0_present: true
      limit_1_present: true
      limit_0_enabled: true
      limit_1_enabled: true
      limit_0_is_active_high: false
      limit_1_is_active_high: false
      limit_0_limits_fwd: true
      limit_1_limits_fwd: true
      limit_0_used_for_readjustment: true
      limit_1_used_for_readjustment: true
      quad_present: true
      quad_is_fwd_polarity: true
      limit_0_readjust_position: 0.0 # radians
      limit_1_readjust_position: 0.0 # radians
      quad_ratio: 1.0 # encoder ratio compared to motor
      driver_voltage: 12.0 # used to calculate max pwm
      motor_max_voltage: 12.0 # used to calculate max pwm
      calibration_throttle: 0.9  # throttle during calibration, does not move unless close to max voltage
    gripper:
      gear_ratio: 47.0 # motor ratio compared to joint, e.g. if 5, then 5 rotations of motor = 1 rotation of joint
      quad_present: false
      quad_is_fwd_polarity: true
      abs_present: false
      abs_is_fwd_polarity: true
      quad_ratio: 1.0 # encoder ratio compared to motor
      driver_voltage: 12.0 # used to calculate max pwm
      motor_max_voltage: 12.0 # used to calculate max pwm
      calibration_throttle: 0.5  # throttle during calibration
    mast_gimbal_y:
      gear_ratio: 1000.0 # motor ratio compared to joint, e.g. if 5, then 5 rotations of motor = 1 rotation of joint
      driver_voltage: 12.0 # used to calculate max pwm
      motor_max_voltage: 12.0 # used to calculate max pwm
    mast_gimbal_z:
      gear_ratio: 1000.0 # motor ratio compared to joint, e.g. if 5, then 5 rotations of motor = 1 rotation of joint
      driver_voltage: 12.0 # used to calculate max pwm
      motor_max_voltage: 12.0 # used to calculate max pwm
    sa_x:
      gear_ratio: 75.0 # motor ratio compared to joint, e.g. if 5, then 5 rotations of motor = 1 rotation of joint
      rad_to_meters_ratio: 1.0 #TODO 5.0 = 5 motor radians -> 1 meter
      limit_0_present: false
      limit_1_present: false
      limit_2_present: false
      limit_0_enabled: true
      limit_1_enabled: true
      limit_2_enabled: true
      limit_0_is_active_high: false
      limit_1_is_active_high: false
      limit_2_is_active_high: false
      limit_0_limits_fwd: true
      limit_1_limits_fwd: false
      limit_2_limits_fwd: true
      limit_0_used_for_readjustment: true
      limit_1_used_for_readjustment: true
      limit_2_used_for_readjustment: false
      quad_present: true
      quad_is_fwd_polarity: true
      limit_0_readjust_position: 0.0 # radians
      limit_1_readjust_position: 0.0 # radians
      quad_ratio: 48.0 # encoder ratio compared to motor
      driver_voltage: 12.0 # used to calculate max pwm
      motor_max_voltage: 6.0 # used to calculate max pwm
      min_velocity: -1.0
      max_velocity: 1.0
      calibration_throttle: 0.5  # throttle during calibration
    sa_y:
      gear_ratio: 75.0 # motor ratio compared to joint, e.g. if 5, then 5 rotations of motor = 1 rotation of joint
      rad_to_meters_ratio: 1.0 #TODO 5.0 = 5 motor radians -> 1 meter
      limit_0_present: true
      limit_1_present: true
      limit_0_enabled: true
      limit_1_enabled: true
      limit_0_is_active_high: false
      limit_1_is_active_high: false
      limit_0_limits_fwd: true
      limit_1_limits_fwd: false
      limit_0_used_for_readjustment: true
      limit_1_used_for_readjustment: true
      quad_present: true
      quad_is_fwd_polarity: true
      limit_0_readjust_position: 0.0 # radians
      limit_1_readjust_position: 0.0 # radians
      quad_ratio: 48.0 # encoder ratio compared to motor
      driver_voltage: 12.0 # used to calculate max pwm
      motor_max_voltage: 6.0 # used to calculate max pwm
      min_velocity: -1.0
      max_velocity: 1.0
      calibration_throttle: 0.5  # throttle during calibration
    sampler:
      gear_ratio: 75.0 # motor ratio compared to joint, e.g. if 5, then 5 rotations of motor = 1 rotation of joint
      rad_to_meters_ratio: 1.0 #TODO 5.0 = 5 motor radians -> 1 meter
      limit_0_present: false
      limit_1_present: false
      limit_0_enabled: true
      limit_1_enabled: true
      limit_0_is_active_high: false
      limit_1_is_active_high: false
      limit_0_limits_fwd: true
      limit_1_limits_fwd: false
      limit_0_used_for_readjustment: true
      limit_1_used_for_readjustment: true
      quad_present: true
      quad_is_fwd_polarity: true
      limit_0_readjust_position: 0.0 # radians
      limit_1_readjust_position: 0.0 # radians
      quad_ratio: 48.0 # encoder ratio compared to motor
      driver_voltage: 12.0 # used to calculate max pwm
      motor_max_voltage: 6.0 # used to calculate max pwm
      calibration_throttle: 0.5  # throttle during calibration
    sensor_actuator:
      gear_ratio: 1.0 # motor ratio compared to joint, e.g. if 5, then 5 rotations of motor = 1 rotation of joint
      limit_0_present: false
      limit_1_present: false
      limit_0_enabled: true
      limit_1_enabled: true
      limit_0_is_active_high: false
      limit_1_is_active_high: false
      limit_0_limits_fwd: true
      limit_1_limits_fwd: false
      limit_0_used_for_readjustment: true
      limit_1_used_for_readjustment: true
      limit_0_readjust_position: 0.0 # radians
      limit_1_readjust_position: 0.0 # radians
      driver_voltage: 12.0 # used to calculate max pwm
      motor_max_voltage: 6.0 # used to calculate max pwm
    cache:
      gear_ratio: 1.0 # motor ratio compared to joint, e.g. if 5, then 5 rotations of motor = 1 rotation of joint
      limit_0_present: false
      limit_1_present: false
      limit_0_enabled: true
      limit_1_enabled: true
      limit_0_is_active_high: false
      limit_1_is_active_high: false
      limit_0_limits_fwd: true
      limit_1_limits_fwd: false
      limit_0_used_for_readjustment: true
      limit_1_used_for_readjustment: true
      limit_0_readjust_position: 0.0 # radians
      limit_1_readjust_position: 0.0 # radians
      driver_voltage: 12.0 # used to calculate max pwm
      motor_max_voltage: 6.0 # used to calculate max pwm

cameras:
  camera_type_info:
    # vendor_id and vendor is obtained by running `udevadm info --query=all /dev/video0`
    # width and height are obtained by running `v4l2-ctl -d /dev/video0 --list-formats-ext`
    # An important thing to know is that actual bps is much less than bps in config.
    # However, we need to keep bps in config higher otherwise there is too much compression
    regular:
      vendor_id: "32e4"
      vendor: "HD_USB_Camera"
      use_jpeg: true
      quality_options:
        - width: 320
          height: 240
          fps: 15
          bps: 173000
        - width: 352
          height: 288
          fps: 15
          bps: 691000
        - width: 640
          height: 480
          fps: 15
          bps: 2000000
        - width: 960
          height: 720
          fps: 15
          bps: 3000000
        - width: 1280
          height: 720
          fps: 15
          bps: 4200000
    microscope:
      vendor_id: "a16f"
      vendor: "GenesysLogic_Technology_Co.__Ltd."
      use_jpeg: false
      quality_options:
        - width: 160
          height: 120
          fps: 25
          bps: 173000
        - width: 176
          height: 144
          fps: 25
          bps: 691000
        - width: 320
          height: 240
          fps: 25
          bps: 2000000
        - width: 352
          height: 288
          fps: 25
          bps: 3000000
        - width: 640
          height: 480
          fps: 25
          bps: 4200000
    res_1080:
      vendor_id: "0c45"
      vendor: "Sonix_Technology_Co.__Ltd."
      use_jpeg: true
      quality_options:
        - width: 320
          height: 240
          fps: 30
          bps: 173000
        - width: 800
          height: 600
          fps: 30
          bps: 691000
        - width: 960
          height: 720
          fps: 30
          bps: 2000000
        - width: 1280
          height: 720
          fps: 30
          bps: 3000000
        - width: 1920
          height: 1080
          fps: 30
          bps: 4200000
    rock_4k:
      vendor_id: "0c45"
      vendor: "Arducam_Technology_Co.__Ltd."
      use_jpeg: true
      quality_options:
        # Only have some resolutions since there are only a few
        # with the same aspect ratio. When changing aspect ratios,
        # there are sometimes issues with decoding jpeg images.
        # We also reuse some resolutions so that we the default
        # resolution (option 2) is not maximum quality (which
        # has some delay of ~2 seconds).
        - width: 640
          height: 480
          fps: 30
          bps: 173000
        - width: 640
          height: 480
          fps: 30
          bps: 173000
        - width: 1600
          height: 1200
          fps: 30
          bps: 7000000
        - width: 1600
          height: 1200
          fps: 30
          bps: 7000000
        - width: 3264
          height: 2448
          fps: 15
          bps: 9000000
  max_num_resolutions: 5
  # Number of devices corresponds to number of cmds in
  #   - ChangeCameras.srv
  #   - ResetCameras.srv
  max_streams: 4
  max_device_id: 20
  ips:
    primary: "10.0.0.7"
    secondary: "10.0.0.8"

rover:
  length: 0.86
  width: 0.86
  max_speed: 1.25

wheel:
  gear_ratio: 50.0
  radius: 0.13

motors_group:
  arm_hw:
    - "joint_a"
    - "joint_b"
    - "joint_c"
    - "joint_de_0"
    - "joint_de_1"
    - "allen_key"
    - "gripper"
  mast_gimbal:
    - "mast_gimbal_y"
    - "mast_gimbal_z"
  cache:
    - "cache_motor"
  sa:
    - "sa_x"
    - "sa_y"
    - "sa_z"
    - "sampler"
    - "sensor_actuator"
  drive_left:
    - "front_left"
    - "middle_left"
    - "back_left"
  drive_right:
    - "front_right"
    - "middle_right"
    - "back_right"

motors:
  controllers:
    joint_a:
      type: "brushless_linear"
    joint_b:
      type: "brushed"
    joint_c:
      type: "brushless"
    joint_de_0:
      type: "brushless"
    joint_de_1:
      type: "brushless"
    allen_key:
      type: "brushed"
    gripper:
      type: "brushed"
    front_left:
      type: "brushless"
    front_right:
      type: "brushless"
    middle_left:
      type: "brushless"
    middle_right:
      type: "brushless"
    back_left:
      type: "brushless"
    back_right:
      type: "brushless"
    mast_gimbal_y:
      type: "brushed"
    mast_gimbal_z:
      type: "brushed"
    sa_x:
      type: "brushed"
    sa_y:
      type: "brushed"
    sa_z:
      type: "brushless"
    sampler:
      type: "brushed"
    sensor_actuator:
      type: "brushed"
    cache_motor:
      type: "brushed"

default_network_iface: "enp0s31f6"

auton_led_driver:
  port: "/dev/ttyACM0"
  baud: 115200

science:
  shutoff_temp: 50.0f<|MERGE_RESOLUTION|>--- conflicted
+++ resolved
@@ -133,13 +133,8 @@
     joint_a:
       # 1236.8475 rad/meter, or 196.850393476 rev/meter, and we want a max vel of 40 meter/s. 
       # gear ratio is currently at 0.005080 revolutions = 1 meter
-<<<<<<< HEAD
-      min_velocity: -0.10  # this means -0.10 meters per second.
-      max_velocity: 0.10
-=======
       min_velocity: -0.05  # this means -0.10 meters per second.
       max_velocity: 0.05
->>>>>>> d3035f32
       limit_0_present: true
       limit_1_present: true
       limit_0_enabled: true
@@ -158,18 +153,10 @@
       max_backward_pos: 0.0
       max_torque: 20.0
     joint_c:
-<<<<<<< HEAD
-      min_velocity: -0.08 # in terms of output
-      max_velocity: 0.08 # max output shaft speed: 5 rpm (for now)
-      min_position: -0.125
-      max_position: 0.30 # 220 degrees of motion is the entire range
-      max_torque: 20.0
-=======
       min_velocity: -0.04 # in terms of output
       max_velocity: 0.04 # max output shaft speed: 5 rpm (for now)
       min_position: -0.125
       max_position: 0.30 # 220 degrees of motion is the entire range
->>>>>>> d3035f32
     joint_de_0:
       min_velocity: -5.0
       max_velocity: 5.0
