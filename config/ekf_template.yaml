# The frequency, in Hz, at which the filter will output a position estimate. Note that the filter will not begin
# computation until it receives at least one message from one of the inputs. It will then run continuously at the
# frequency specified here, regardless of whether it receives more measurements. Defaults to 30 if unspecified.
frequency: 30

silent_tf_failure: false
# The period, in seconds, after which we consider a sensor to have timed out. In this event, we carry out a predict
# cycle on the EKF without correcting it. This parameter can be thought of as the minimum frequency with which the
# filter will generate new output. Defaults to 1 / frequency if not specified.
sensor_timeout: 0.1

# ekf_localization_node and ukf_localization_node both use a 3D omnidirectional motion model. If this parameter is
# set to true, no 3D information will be used in your state estimate. Use this if you are operating in a planar
# environment and want to ignore the effect of small variations in the ground plane that might otherwise be detected
# by, for example, an IMU. Defaults to false if unspecified.
two_d_mode: false

# Use this parameter to provide an offset to the transform generated by ekf_localization_node. This can be used for
# future dating the transform, which is required for interaction with some other packages. Defaults to 0.0 if
# unspecified.
transform_time_offset: 0.0

# Use this parameter to provide specify how long the tf listener should wait for a transform to become available. 
# Defaults to 0.0 if unspecified.
transform_timeout: 0.0

# If you're having trouble, try setting this to true, and then echo the /diagnostics_agg topic to see if the node is
# unhappy with any settings or data.
print_diagnostics: true

# Debug settings. Not for the faint of heart. Outputs a ludicrous amount of information to the file specified by
# debug_out_file. I hope you like matrices! Please note that setting this to true will have strongly deleterious
# effects on the performance of the node. Defaults to false if unspecified.
debug: false

# Defaults to "robot_localization_debug.txt" if unspecified. Please specify the full path.
# debug_out_file: /path/to/debug/file.txt

# Whether to broadcast the transformation over the /tf topic. Defaults to true if unspecified.
publish_tf: true

# Whether to publish the acceleration state. Defaults to false if unspecified.
publish_acceleration: false

# Whether we'll allow old measurements to cause a re-publication of the updated state
permit_corrected_publication: false

# 2. If you are fusing continuous position data such as wheel encoder odometry, visual odometry, or IMU data, set
#   "world_frame" to your odom_frame value. This is the default behavior for robot_localization's state estimation nodes.
# 3. If you are fusing global absolute position data that is subject to discrete jumps (e.g., GPS or position updates
# from landmark observations) then:
#     3a. Set your "world_frame" to your map_frame value
#     3b. MAKE SURE something else is generating the odom->base_link transform. Note that this can even be another state
#         estimation node from robot_localization! However, that instance should *not* fuse the global data.
map_frame: none
odom_frame: map
base_link_frame: base_link
world_frame: map

# The filter accepts an arbitrary number of inputs from each input message type (nav_msgs/Odometry,
# geometry_msgs/PoseWithCovarianceStamped, geometry_msgs/TwistWithCovarianceStamped,
# sensor_msgs/Imu). To add an input, simply append the next number in the sequence to its "base" name, e.g., odom0,
# odom1, twist0, twist1, imu0, imu1, imu2, etc. The value should be the topic name. These parameters obviously have no
# default values, and must be specified.
imu0: imu/imu_only
pose0: gps/pose
pose1: mag_pose/data


# Each sensor reading updates some or all of the filter's state. These options give you greater control over which
# values from each measurement are fed to the filter. For example, if you have an odometry message as input, but only
# want to use its Z position value, then set the entire vector to false, except for the third entry. The order of the
# values is x, y, z, roll, pitch, yaw, vx, vy, vz, vroll, vpitch, vyaw, ax, ay, az. Note that not some message types
# do not provide some of the state variables estimated by the filter. For example, a TwistWithCovarianceStamped message
# has no pose information, so the first six values would be meaningless in that case. Each vector defaults to all false
# if unspecified, effectively making this parameter required for each sensor.

# don't integrate Z accel because we don't use it and it causes weird drift in sim
imu0_config: [false, false, false,
              false, false, false,
              false, false, false,
              true, true, true,
              true, true, false]

pose0_config: [true, true, true,
               true, true, true,
               false, false, false,
               false, false, false,
               false, false, false]

<<<<<<< HEAD
=======
pose1_config: [false, false, false,
               false, false, true,
               false, false, false,
               false, false, false,
               false, false, false]

# twist0_config: [false, false, false,
#               false, false, false,
#               true, true, true,
#               true, true, true,
#               false, false, false]

>>>>>>> 9ba9047c
# If you have high-frequency data or are running with a low frequency parameter value, then you may want to increase
# the size of the subscription queue so that more measurements are fused.
imu0_queue_size: 2
pose0_queue_size: 2
<<<<<<< HEAD
=======
pose1_queue_size: 2
# twist0_queue_size: 2
>>>>>>> 9ba9047c

# [ADVANCED] Large messages in ROS can exhibit strange behavior when they arrive at a high frequency. This is a result
# of Nagle's algorithm. This option tells the ROS subscriber to use the tcpNoDelay option, which disables Nagle's
# algorithm.
# odom0_nodelay: false

# [ADVANCED] When measuring one pose variable with two sensors, a situation can arise in which both sensors under-
# report their covariances. This can lead to the filter rapidly jumping back and forth between each measurement as they
# arrive. In these cases, it often makes sense to (a) correct the measurement covariances, or (b) if velocity is also
# measured by one of the sensors, let one sensor measure pose, and the other velocity. However, doing (a) or (b) isn't
# always feasible, and so we expose the differential parameter. When differential mode is enabled, all absolute pose
# data is converted to velocity data by differentiating the absolute pose measurements. These velocities are then
# integrated as usual. NOTE: this only applies to sensors that provide pose measurements; setting differential to true
# for twist measurements has no effect.
# odom0_differential: false

# [ADVANCED] When the node starts, if this parameter is true, then the first measurement is treated as a "zero point"
# for all future measurements. While you can achieve the same effect with the differential paremeter, the key
# difference is that the relative parameter doesn't cause the measurement to be converted to a velocity before
# integrating it. If you simply want your measurements to start at 0 for a given sensor, set this to true.
# odom0_relative: false

# [ADVANCED] If your data is subject to outliers, use these threshold settings, expressed as Mahalanobis distances, to
# control how far away from the current vehicle state a sensor measurement is permitted to be. Each defaults to
# numeric_limits<double>::max() if unspecified. It is strongly recommended that these parameters be removed if not
# required. Data is specified at the level of pose and twist variables, rather than for each variable in isolation.
# For messages that have both pose and twist data, the parameter specifies to which part of the message we are applying
# the thresholds.
# odom0_pose_rejection_threshold: 5
# odom0_twist_rejection_threshold: 1

# [ADVANCED] Some IMUs automatically remove acceleration due to gravity, and others don't. If yours doesn't, please set
# this to true, and *make sure* your data conforms to REP-103, specifically, that the data is in ENU frame.
imu0_remove_gravitational_acceleration: true

# [ADVANCED]  The EKF and UKF models follow a standard predict/correct cycle. During prediction, if there is no
# acceleration reference, the velocity at time t+1 is simply predicted to be the same as the velocity at time t. During
# correction, this predicted value is fused with the measured value to produce the new velocity estimate. This can be
# problematic, as the final velocity will effectively be a weighted average of the old velocity and the new one. When
# this velocity is the integrated into a new pose, the result can be sluggish covergence. This effect is especially
# noticeable with LIDAR data during rotations. To get around it, users can try inflating the process_noise_covariance
# for the velocity variable in question, or decrease the  variance of the variable in question in the measurement
# itself. In addition, users can also take advantage of the control command being issued to the robot at the time we
# make the prediction. If control is used, it will get converted into an acceleration term, which will be used during
# predicition. Note that if an acceleration measurement for the variable in question is available from one of the
# inputs, the control term will be ignored.
# Whether or not we use the control input during predicition. Defaults to false.
use_control: true
# Whether the input (assumed to be cmd_vel) is a geometry_msgs/Twist or geometry_msgs/TwistStamped message. Defaults to
# false.
stamped_control: false
# The last issued control command will be used in prediction for this period. Defaults to 0.2.
control_timeout: 0.2
# Which velocities are being controlled. Order is vx, vy, vz, vroll, vpitch, vyaw.
control_config: [true, false, false, false, false, true]
# Places limits on how large the acceleration term will be. Should match your robot's kinematics.
acceleration_limits: [1.3, 0.0, 0.0, 0.0, 0.0, 3.4]
# Acceleration and deceleration limits are not always the same for robots.
deceleration_limits: [1.3, 0.0, 0.0, 0.0, 0.0, 4.5]
# If your robot cannot instantaneously reach its acceleration limit, the permitted change can be controlled with these
# gains
acceleration_gains: [0.8, 0.0, 0.0, 0.0, 0.0, 0.9]
# If your robot cannot instantaneously reach its deceleration limit, the permitted change can be controlled with these
# gains
deceleration_gains: [1.0, 0.0, 0.0, 0.0, 0.0, 1.0]

# [ADVANCED] The process noise covariance matrix can be difficult to tune, and can vary for each application, so it is
# exposed as a configuration parameter. This matrix represents the noise we add to the total error after each
# prediction step. The better the omnidirectional motion model matches your system, the smaller these values can be.
# However, if users find that a given variable is slow to converge, one approach is to increase the
# process_noise_covariance diagonal value for the variable in question, which will cause the filter's predicted error
# to be larger, which will cause the filter to trust the incoming measurement more during correction. The values are
# ordered as x, y, z, roll, pitch, yaw, vx, vy, vz, vroll, vpitch, vyaw, ax, ay, az. Defaults to the matrix below if
# unspecified.
process_noise_covariance: [0.05, 0,    0,    0,    0,    0,    0,     0,     0,    0,    0,    0,    0,    0,    0,
                           0,    0.05, 0,    0,    0,    0,    0,     0,     0,    0,    0,    0,    0,    0,    0,
                           0,    0,    0.06, 0,    0,    0,    0,     0,     0,    0,    0,    0,    0,    0,    0,
                           0,    0,    0,    0.03, 0,    0,    0,     0,     0,    0,    0,    0,    0,    0,    0,
                           0,    0,    0,    0,    0.03, 0,    0,     0,     0,    0,    0,    0,    0,    0,    0,
                           0,    0,    0,    0,    0,    0.06, 0,     0,     0,    0,    0,    0,    0,    0,    0,
                           0,    0,    0,    0,    0,    0,    0.025, 0,     0,    0,    0,    0,    0,    0,    0,
                           0,    0,    0,    0,    0,    0,    0,     0.025, 0,    0,    0,    0,    0,    0,    0,
                           0,    0,    0,    0,    0,    0,    0,     0,     0.04, 0,    0,    0,    0,    0,    0,
                           0,    0,    0,    0,    0,    0,    0,     0,     0,    0.01, 0,    0,    0,    0,    0,
                           0,    0,    0,    0,    0,    0,    0,     0,     0,    0,    0.01, 0,    0,    0,    0,
                           0,    0,    0,    0,    0,    0,    0,     0,     0,    0,    0,    0.02, 0,    0,    0,
                           0,    0,    0,    0,    0,    0,    0,     0,     0,    0,    0,    0,    0.01, 0,    0,
                           0,    0,    0,    0,    0,    0,    0,     0,     0,    0,    0,    0,    0,    0.01, 0,
                           0,    0,    0,    0,    0,    0,    0,     0,     0,    0,    0,    0,    0,    0,    0.015]

# [ADVANCED] This represents the initial value for the state estimate error covariance matrix. Setting a diagonal
# value (variance) to a large value will result in rapid convergence for initial measurements of the variable in
# question. Users should take care not to use large values for variables that will not be measured directly. The values
# are ordered as x, y, z, roll, pitch, yaw, vx, vy, vz, vroll, vpitch, vyaw, ax, ay, az. Defaults to the matrix below
#if unspecified.
initial_estimate_covariance: [0.5, 0,    0,    0,    0,    0,    0,    0,    0,    0,     0,     0,     0,    0,    0,
                              0,    0.5, 0,    0,    0,    0,    0,    0,    0,    0,     0,     0,     0,    0,    0,
                              0,    0,    0.5, 0,    0,    0,    0,    0,    0,    0,     0,     0,     0,    0,    0,
                              0,    0,    0,    0.5, 0,    0,    0,    0,    0,    0,     0,     0,     0,    0,    0,
                              0,    0,    0,    0,    0.5, 0,    0,    0,    0,    0,     0,     0,     0,    0,    0,
                              0,    0,    0,    0,    0,    0.5, 0,    0,    0,    0,     0,     0,     0,    0,    0,
                              0,    0,    0,    0,    0,    0,    1e-9, 0,    0,    0,     0,     0,     0,    0,    0,
                              0,    0,    0,    0,    0,    0,    0,    1e-9, 0,    0,     0,     0,     0,    0,    0,
                              0,    0,    0,    0,    0,    0,    0,    0,    1e-9, 0,     0,     0,     0,    0,    0,
                              0,    0,    0,    0,    0,    0,    0,    0,    0,    1e-9,  0,     0,     0,    0,    0,
                              0,    0,    0,    0,    0,    0,    0,    0,    0,    0,     1e-9,  0,     0,    0,    0,
                              0,    0,    0,    0,    0,    0,    0,    0,    0,    0,     0,     1e-9,  0,    0,    0,
                              0,    0,    0,    0,    0,    0,    0,    0,    0,    0,     0,     0,     1e-9, 0,    0,
                              0,    0,    0,    0,    0,    0,    0,    0,    0,    0,     0,     0,     0,    1e-9, 0,
                              0,    0,    0,    0,    0,    0,    0,    0,    0,    0,     0,     0,     0,    0,    1e-9]
<|MERGE_RESOLUTION|>--- conflicted
+++ resolved
@@ -88,8 +88,6 @@
                false, false, false,
                false, false, false]
 
-<<<<<<< HEAD
-=======
 pose1_config: [false, false, false,
                false, false, true,
                false, false, false,
@@ -102,16 +100,12 @@
 #               true, true, true,
 #               false, false, false]
 
->>>>>>> 9ba9047c
 # If you have high-frequency data or are running with a low frequency parameter value, then you may want to increase
 # the size of the subscription queue so that more measurements are fused.
 imu0_queue_size: 2
 pose0_queue_size: 2
-<<<<<<< HEAD
-=======
 pose1_queue_size: 2
 # twist0_queue_size: 2
->>>>>>> 9ba9047c
 
 # [ADVANCED] Large messages in ROS can exhibit strange behavior when they arrive at a high frequency. This is a result
 # of Nagle's algorithm. This option tells the ROS subscriber to use the tcpNoDelay option, which disables Nagle's
