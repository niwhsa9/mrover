[project]
name = "mrover"
version = "2024.0.0"
description = "MRover Python Code"
readme = "README.md"
requires-python = ">=3.9"
license = { file = "LICENSE.md" }
maintainers = [
    { name = "Michigan Mars Rover Team" }
]
dependencies = [
    # ROS dependencies
    "rospkg==1.5.0",
    "netifaces==0.11.0",
    "defusedxml==0.7.1",
    # MRover dependencies
    "Django==4.2.7",
    "empy==3.3.4",
    "numpy==1.26.4",
    "pandas==2.2.0",
<<<<<<< HEAD
    "Pyarrow==15.0.0",
=======
    "PyArrow==1.26.3",
>>>>>>> c812fdfd
    "shapely==2.0.1",
    "pyserial==3.5",
    "moteus==0.3.59",
    "pymap3d==3.0.1",
    "aenum==3.1.15",
    "daphne==4.0.0",
    "channels==4.0.0",
]

[project.optional-dependencies]
dev = [
    "black==23.9.1",
    "mypy==1.5.1",
]

[project.urls]
"Homepage" = "https://mrover.org"

[build-system]
requires = ["setuptools", "rospkg"]

[tool.black]
line-length = 120<|MERGE_RESOLUTION|>--- conflicted
+++ resolved
@@ -18,11 +18,7 @@
     "empy==3.3.4",
     "numpy==1.26.4",
     "pandas==2.2.0",
-<<<<<<< HEAD
-    "Pyarrow==15.0.0",
-=======
-    "PyArrow==1.26.3",
->>>>>>> c812fdfd
+    "pyarrow==15.0.0",
     "shapely==2.0.1",
     "pyserial==3.5",
     "moteus==0.3.59",
