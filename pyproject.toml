[project]
name = "mrover"
<<<<<<< HEAD
version = "1.0.0"
=======
version = "2024.0.0"
>>>>>>> 4e1c8a86
description = "MRover Python Code"
readme = "README.md"
requires-python = ">=3.10.0"
license = { file = "LICENSE.md" }
maintainers = [
    { name = "Michigan Mars Rover Team" }
]
dependencies = [
<<<<<<< HEAD
    "django",
    "empy",
    "numpy",
    "pandas",
    "shapely",
    "pyserial",
    "moteus",
    "pymap3d",
    "aenum",
    "pyyaml",
    "rospkg",
=======
    # ROS dependencies
    "rospkg==1.5.0",
    "netifaces==0.11.0",
    "defusedxml==0.7.1",
    # MRover dependencies
    "Django==4.2.5",
    "empy==3.3.4",
    "numpy==1.26.0",
    "pandas==2.1.0",
    "shapely==2.0.1",
    "pyserial==3.5",
    "moteus==0.3.59",
    "pymap3d==3.0.1",
    "aenum==3.1.15",
>>>>>>> 4e1c8a86
]

[project.optional-dependencies]
dev = [
<<<<<<< HEAD
    "black",
    "mypy",
=======
    "black==23.9.1",
    "mypy==1.5.1",
>>>>>>> 4e1c8a86
]

[project.urls]
"Homepage" = "https://mrover.org"

[build-system]
requires = ["setuptools", "rospkg"]

[tool.black]
line-length = 120<|MERGE_RESOLUTION|>--- conflicted
+++ resolved
@@ -1,10 +1,6 @@
 [project]
 name = "mrover"
-<<<<<<< HEAD
-version = "1.0.0"
-=======
 version = "2024.0.0"
->>>>>>> 4e1c8a86
 description = "MRover Python Code"
 readme = "README.md"
 requires-python = ">=3.10.0"
@@ -13,19 +9,6 @@
     { name = "Michigan Mars Rover Team" }
 ]
 dependencies = [
-<<<<<<< HEAD
-    "django",
-    "empy",
-    "numpy",
-    "pandas",
-    "shapely",
-    "pyserial",
-    "moteus",
-    "pymap3d",
-    "aenum",
-    "pyyaml",
-    "rospkg",
-=======
     # ROS dependencies
     "rospkg==1.5.0",
     "netifaces==0.11.0",
@@ -40,18 +23,12 @@
     "moteus==0.3.59",
     "pymap3d==3.0.1",
     "aenum==3.1.15",
->>>>>>> 4e1c8a86
 ]
 
 [project.optional-dependencies]
 dev = [
-<<<<<<< HEAD
-    "black",
-    "mypy",
-=======
     "black==23.9.1",
     "mypy==1.5.1",
->>>>>>> 4e1c8a86
 ]
 
 [project.urls]
