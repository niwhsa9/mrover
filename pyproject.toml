--- conflicted
+++ resolved
@@ -16,12 +16,8 @@
     # MRover dependencies
     "Django==4.2.7",
     "empy==3.3.4",
-<<<<<<< HEAD
-    "numpy==1.26.0",
     "opencv=4.9.0",
-=======
     "numpy==1.26.4",
->>>>>>> 4f814183
     "pandas==2.2.0",
     "pyarrow==15.0.0",
     "shapely==2.0.1",
