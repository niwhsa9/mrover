--- conflicted
+++ resolved
@@ -5,7 +5,6 @@
 from pathlib import Path
 from typing import List
 
-<<<<<<< HEAD
 BASE_APT_DEPS = [
     "curl",
     "vim",
@@ -14,13 +13,11 @@
     "git-lfs",
     "python3-pip",
     "clang-format-12",
+    "clang-tidy-12",
     "clangd-12",
     "nodejs",
     "yarn",
 ]
-=======
-BASE_APT_DEPS = ["curl", "vim", "zsh", "git", "git-lfs", "python3-pip", "clang-format-12", "clang-tidy-12", "nodejs", "yarn"]
->>>>>>> 2788468a
 ROS_APT_DEPS = ["ros-noetic-desktop", "python3-catkin-tools", "python3-rosdep"]
 
 MROVER_ROS_GIT_URL = "https://github.com/umrover/mrover-ros.git"
