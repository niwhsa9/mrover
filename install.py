#!/usr/bin/env python3

import subprocess
import sys
from pathlib import Path
from typing import List

BASE_APT_DEPS = [
    "curl",
    "vim",
    "zsh",
    "git",
    "git-lfs",
    "python3-pip",
    "clang-format-12",
<<<<<<< HEAD
    "clang-tidy-12",
=======
    "clangd-12",
>>>>>>> c84e2bbf
    "nodejs",
    "yarn",
]
ROS_APT_DEPS = ["ros-noetic-desktop", "python3-catkin-tools", "python3-rosdep"]
DRONE_ROS_APT_DEPS = [f'ros-noetic-{dep}' for dep in ["mavlink", "mavros", "mavros-extras", "mavros-msgs"]]
DRONE_ROS_APT_DEPS += ["gstreamer1.0-plugins-bad", "gstreamer1.0-plugins-base", "gstreamer1.0-plugins-good",
                       "gstreamer1.0-plugins-ugly", "gstreamer1.0-libav", "libeigen3-dev", "libgstreamer-plugins-base1.0-dev",
                       "libimage-exiftool-perl", "libopencv-dev", "libxml2-utils", "pkg-config", "protobuf-compiler",
                       "libqt5gui5", "libfuse2"]

MROVER_ROS_GIT_URL = "https://github.com/umrover/mrover-ros.git"
PX4_GIT_URL = "https://github.com/px4/px4-autopilot"
WIKI_URL = "https://github.com/umrover/mrover-ros/wiki"
GROUND_CONTROL_URL = "https://d176tv9ibo4jno.cloudfront.net/latest/QGroundControl.AppImage"
DEFAULT_GROUND_CONTROL_PATH = Path.home() / "Downloads"
DEFAULT_CATKIN_PATH = Path.home() / "catkin_ws"

ROS_APT_KEY_URL = "https://raw.githubusercontent.com/ros/rosdistro/master/ros.asc"
ROS_APT_SOURCE = "deb http://packages.ros.org/ros/ubuntu focal main"

NODE_SCRIPT_URL = "https://deb.nodesource.com/setup_18.x"
YARN_APT_KEY_URL = "https://dl.yarnpkg.com/debian/pubkey.gpg"
YARN_APT_SOURCE = "deb https://dl.yarnpkg.com/debian/ stable main"


def run_bash_command(args: List[str], **kwargs):
    """
    Ask if a command should be run.
    Based on that exit or run it in the terminal environment.
    """
    check = input(f'Run: "{" ".join(args)}" [Y/n] ')
    if check not in {"N", "n"}:
        process = subprocess.Popen(
            args, stdout=subprocess.PIPE, stderr=subprocess.STDOUT, **kwargs  # Combine stderr and stdout
        )
        while process.stdout.readable():
            line = process.stdout.readline()
            if not line:
                break
            print(line.decode("utf-8"), end="")


def main() -> int:
    """
    Setup script to download the MRover repository and setup all dependencies.
    """

    def update_package_list():
        run_bash_command(["sudo", "apt-get", "update", "-y"])

    try:
        install_drone_deps = False
        if len(sys.argv) > 1 and sys.argv[1] == '--install-drone':
            install_drone_deps = True
            print("Install script will install drone dependencies")
        print("Checking for global system updates... this may take a while after a fresh install...")
        update_package_list()
        run_bash_command(["sudo", "apt-get", "upgrade", "-y"])
        print("Checking general system packages...")
        run_bash_command(["sudo", "add-apt-repository", "ppa:git-core/ppa"])  # Latest version of Git
        run_bash_command([f"curl -fsSL {NODE_SCRIPT_URL} | sudo -E bash -"], shell=True)
        run_bash_command([f"curl -sS {YARN_APT_KEY_URL} | sudo apt-key add -"], shell=True)
        run_bash_command([f'echo "{YARN_APT_SOURCE}" | sudo tee /etc/apt/sources.list.d/yarn.list'], shell=True)
        update_package_list()
        run_bash_command(["sudo", "apt-get", "install"] + BASE_APT_DEPS + ["-y"])
        print("Checking ROS setup...")
        run_bash_command([f'echo "{ROS_APT_SOURCE}" | sudo tee /etc/apt/sources.list.d/ros-latest.list'], shell=True)
        run_bash_command([f"curl -s {ROS_APT_KEY_URL} | sudo apt-key add -"], shell=True)
        print("Checking ROS packages... this also may take a while after fresh install...")
        update_package_list()
        run_bash_command(["sudo", "apt-get", "install"] + ROS_APT_DEPS + ["-y"])
        print("Checking ROS workspace...")
        workspace_path = input(f"Enter path to ROS workspace... [leave blank for {DEFAULT_CATKIN_PATH}] ")
        workspace_path = Path(workspace_path) if workspace_path else DEFAULT_CATKIN_PATH
        workspace_src_path = workspace_path / "src"
        workspace_src_path.mkdir(exist_ok=True, parents=True)
        print(f"Selecting workspace path: {workspace_path}")
        run_bash_command(["git", "clone", "--progress", MROVER_ROS_GIT_URL, "mrover"], cwd=workspace_src_path)
        if install_drone_deps:
            run_bash_command(["git", "clone", "--progress", "--recursive", PX4_GIT_URL, "px4"], cwd=workspace_src_path)
        run_bash_command(["catkin", "init"], cwd=workspace_path)
        print("Checking MRover dependency packages...")
        run_bash_command(["sudo", "rosdep", "init"])
        run_bash_command(["rosdep", "update"])
        run_bash_command(
            ["rosdep", "install", "--from-paths", str(workspace_src_path), "--ignore-src", "-y", "--rosdistro=noetic"]
        )
        mrover_repo_path = workspace_src_path / "mrover"
        run_bash_command(["pip3", "install", "-r", "requirements.txt"], cwd=mrover_repo_path)
        if install_drone_deps:
            print("Installing drone dependencies...")
            run_bash_command(["sudo", "apt-get", "install", "-y"] + DRONE_ROS_APT_DEPS)
            print("Installing GeographicLib Datasets")
            run_bash_command(["wget -O - https://raw.githubusercontent.com/mavlink/mavros/master/mavros/scripts/install_geographiclib_datasets.sh | sudo bash"], shell=True)
            print("Granting permission to the serial ports...")
            run_bash_command(["sudo usermod -a -G dialout $USER"], shell=True)
            run_bash_command(["sudo", "apt-get", "remove", "modemmanager", "-y"])
            print("Downloading ground control software...")
            qgc_dir = input(f"Enter download location for QGroundControl software... [leave blank for {DEFAULT_GROUND_CONTROL_PATH}] ")
            qgc_dir = Path(qgc_dir) if qgc_dir else DEFAULT_GROUND_CONTROL_PATH
            qgc_path = qgc_dir/"QGroundControl"
            run_bash_command(["wget", GROUND_CONTROL_URL, "-O", str(qgc_path)])
            run_bash_command(["chmod", "+x", str(qgc_path)])

        print(
            f"\nRepository and dependency setup successful! Now do:\n"
            f"\tcd {mrover_repo_path}\n"
            "\tsource /opt/ros/noetic/setup.bash\n"
            "\tcatkin build\n"
            f"\tsource {workspace_path}/devel/setup.bash"
        )
        print(
            "\nNote you will have to run the source commands for each terminal session!\n"
            f"\tSee: {WIKI_URL}/2.-Install-ROS#install-ros-natively to modify .bashrc to automatically do this"
        )
        print("To run a basic demo run: roslaunch mrover full.launch")
        print("\nAnd finally welcome to MRover!")
        return 0
    except KeyboardInterrupt:
        print("Exiting...")
        return 0
    except Exception as exception:
        print(exception, file=sys.stderr)
        return 1


if __name__ == "__main__":
    sys.exit(main())<|MERGE_RESOLUTION|>--- conflicted
+++ resolved
@@ -13,11 +13,7 @@
     "git-lfs",
     "python3-pip",
     "clang-format-12",
-<<<<<<< HEAD
-    "clang-tidy-12",
-=======
     "clangd-12",
->>>>>>> c84e2bbf
     "nodejs",
     "yarn",
 ]
