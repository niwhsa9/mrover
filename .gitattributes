--- conflicted
+++ resolved
@@ -12,9 +12,7 @@
 # Model files
 *.glb filter=lfs diff=lfs merge=lfs -text
 *.fbx filter=lfs diff=lfs merge=lfs -text
-<<<<<<< HEAD
+# Packages
+*.deb filter=lfs diff=lfs merge=lfs -text
 # Program files
-=======
-*.deb filter=lfs diff=lfs merge=lfs -text
->>>>>>> e72e18ef
 ansible/roles/esw/files/bin/fdcanusb_daemon filter=lfs diff=lfs merge=lfs -text