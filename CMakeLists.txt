--- conflicted
+++ resolved
@@ -253,19 +253,11 @@
     macro(add_and_link_macro)
         add_cpp_nodelet_macro(tag_detector_nodelet "src/perception/tag_detector/*.cpp" "src/perception/tag_detector")
         target_link_libraries(tag_detector_nodelet PRIVATE ${OpenCV_LIBRARIES} lie)
-<<<<<<< HEAD
-=======
 
         add_cpp_node_macro(brushed_motors "src/esw/brushed_motors/*")
->>>>>>> e850f524
 
         add_cpp_library_macro(lie "src/util/lie/*.cpp" "src/util/lie")
 
-<<<<<<< HEAD
-        add_cpp_library_macro(lie "src/util/lie/*.cpp" "src/util/lie")
-
-=======
->>>>>>> e850f524
         add_gazebo_plugin_macro(differential_drive_plugin_6w "src/gazebo/differential_drive_6w.cpp" "src")
 
         add_gazebo_plugin_macro(kinect_plugin "src/gazebo/gazebo_ros_openni_kinect.cpp" "src/gazebo")
