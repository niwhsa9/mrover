cmake_minimum_required(VERSION 3.16)
project(mrover)

## Compile as C++17, supported in ROS Kinetic and newer, enable some static analysis
set(MROVER_CPP_COMPILE_OPTIONS -std=c++17 -Wall -Wextra -Werror -pedantic)

# clang-tidy
if (CMAKE_BUILD_TYPE EQUAL "RELEASE")
    set(CMAKE_CXX_CLANG_TIDY clang-tidy-12)
endif ()

# find_package
set(MROVER_PACKAGES
        rospy
        std_msgs
        message_generation
        dynamic_reconfigure
        rostest
        )

# link_directories
set(MROVER_LINK_DIRS "")

# message files
set(MROVER_MESSAGE_FILES
        CalibrationStatus.msg
        Chassis.msg
        Course.msg
        Diagnostic.msg
        DriveStatus.msg
        EnableAuton.msg
        GimbalCmd.msg
        GPSWaypoint.msg
<<<<<<< HEAD
        MoteusState.msg
        MotorsStatus.msg
=======
        ImuAndMag.msg
        MoteusState.msg
>>>>>>> d4fa9be2
        ODriveState.msg
        Waypoint.msg
        WaypointType.msg
        )

# service files
set(MROVER_SERVICE_FILES
        FetchMessageFromPackage.srv        
        FetchPackages.srv
        PublishEnableAuton.srv
        PublishCourse.srv
        )

# generate messages list
set(MROVER_ROS_MESSAGES
        sensor_msgs
        std_msgs
        sensor_msgs
        )

# dynamic reconfigure
set(MROVER_PARAMETERS
        config/DetectorParams.cfg
        )

# catkin_package
set(MROVER_CATKIN_PACKAGES
        roscpp rospy std_msgs message_runtime
        )

macro(add_cpp_node_macro name sources)
    file(GLOB_RECURSE CPP_NODE_SOURCES ${sources})
    add_executable(${name} ${CPP_NODE_SOURCES})
    add_dependencies(${name} ${${PROJECT_NAME}_EXPORTED_TARGETS} ${catkin_EXPORTED_TARGETS})
    target_link_libraries(${name} ${catkin_LIBRARIES})
    target_compile_options(${name} PRIVATE ${MROVER_CPP_COMPILE_OPTIONS})

    install(TARGETS ${name}
            ARCHIVE DESTINATION ${CATKIN_PACKAGE_LIB_DESTINATION}
            LIBRARY DESTINATION ${CATKIN_PACKAGE_LIB_DESTINATION}
            RUNTIME DESTINATION ${CATKIN_PACKAGE_BIN_DESTINATION}
            )
endmacro()

# launch install macro
macro(install_launch_macro)
    install(DIRECTORY launch/
            DESTINATION ${CATKIN_PACKAGE_SHARE_DESTINATION}/launch
            )
endmacro()

macro(add_tests_macro)
    # Add C++ unit tests
    catkin_add_gtest(example-cpp-test test/example/cpp_test.cpp)

    # Python unit tests
    catkin_add_nosetests(test/navigation/drive_test.py)
    catkin_add_nosetests(test/util/SE3_test.py)
    catkin_add_nosetests(test/util/SO3_test.py)

    # Integration tests (python and c++)
    find_package(rostest REQUIRED)
    add_rostest(test/example/basic_integration_test.test)
    add_rostest(test/integration/integration.test)
    add_rostest(test/util/SE3_tf_test.test)
endmacro()

# Subdirectories before message declarations
set(CMAKE_SUBDIRS "")


# -=-=-=-=-=-=-=-=-=-=-=-=-=-=-=-=-=-=-=-=-=-
# Specify build details by appending to lists
# and implementing the some extra macros
# Add new devices as elseif blocks
# Select device with --cmake-flags -D DEVICE=<fill in device>
# -=-=-=-=-=-=-=-=-=-=-=-=-=-=-=-=-=-=-=-=-=-

if (${DEVICE} MATCHES "raspi4")
    # -=-=-=-=-
    # Lists
    # -=-=-=-=-

    # Add any raspi4 specific packages here
    # list(APPEND _PACKAGES )

else ()
    # -=-=-=-=-
    # Lists
    # -=-=-=-=-

    # Add any laptop specific packages here
    list(APPEND MROVER_PACKAGES
            roscpp
            tf2_geometry_msgs
            tf2_ros
            tf2
            tf2_web_republisher
            visualization_msgs
            image_transport
            cv_bridge
            sensor_msgs
            rosbridge_server
            teleop_twist_joy
            gazebo_ros
            moveit_commander
            moveit_core
            moveit_fake_controller_manager
            moveit_kinematics
            moveit_msgs
            moveit_planners_chomp
            moveit_planners_ompl
            moveit_ros_benchmarks
            moveit_ros_control_interface
            moveit_ros_manipulation
            moveit_ros_move_group
            moveit_ros_occupancy_map_monitor
            moveit_ros_perception
            moveit_ros_planning
            moveit_ros_planning_interface
            moveit_ros_robot_interaction
            moveit_ros_visualization
            moveit_ros_warehouse
            moveit_setup_assistant
            moveit_simple_controller_manager
            )

    # append link directories
    list(APPEND MROVER_LINK_DIRS
            ${GAZEBO_LIBRARY_DIRS}
            )

    # append subdirectories
    list(APPEND CMAKE_SUBDIRS
            starter_project/teleop
            )

    # -=-=-=-=-
    # Macros
    # -=-=-=-=-

    # These packages need to be found individually
    macro(add_packages_macro)
        find_package(OpenCV REQUIRED)
        find_package(gazebo REQUIRED)
        find_package(PCL REQUIRED)
        find_package(Eigen3 REQUIRED)
    endmacro()

    macro(include_directories_macro)
        include_directories(
                ${catkin_INCLUDE_DIRS}
                ${GAZEBO_INCLUDE_DIRS}
                ${OpenCV_INCLUDE_DIRS}
        )
    endmacro()

    # define an add and link macro
    # Put items here to build
    macro(add_and_link_macro)
        add_cpp_node_macro(aruco_detect "src/perception/*.cpp")
        target_link_libraries(aruco_detect ${OpenCV_LIBS} ${PCL_LIBRARIES})

        add_cpp_node_macro(brushed_motors "src/esw/brushed_motors/*.cpp")

        add_library(differential_drive_plugin_6w src/gazebo/differential_drive_6w.cpp)
        add_dependencies(differential_drive_plugin_6w ${${PROJECT_NAME}_EXPORTED_TARGETS} ${catkin_EXPORTED_TARGETS})
        target_link_libraries(differential_drive_plugin_6w ${Boost_LIBRARIES} ${GAZEBO_LIBRARIES} ${catkin_LIBRARIES})
        target_compile_options(differential_drive_plugin_6w PRIVATE ${MROVER_CPP_COMPILE_OPTIONS})

        add_library(kinect_plugin src/gazebo/gazebo_ros_openni_kinect.cpp)
        add_dependencies(kinect_plugin ${${PROJECT_NAME}_EXPORTED_TARGETS} ${catkin_EXPORTED_TARGETS})
        target_link_libraries(kinect_plugin ${Boost_LIBRARIES} ${GAZEBO_LIBRARIES} gazebo_ros_camera_utils DepthCameraPlugin ${catkin_LIBRARIES} Eigen3::Eigen)
        set_target_properties(kinect_plugin PROPERTIES CXX_CLANG_TIDY "")
    endmacro()

    macro(additional_install_macro)
        install(TARGETS differential_drive_plugin_6w
                ARCHIVE DESTINATION ${CATKIN_PACKAGE_LIB_DESTINATION}
                LIBRARY DESTINATION ${CATKIN_PACKAGE_LIB_DESTINATION}
                RUNTIME DESTINATION ${CATKIN_GLOBAL_BIN_DESTINATION}
                )

        install(TARGETS kinect_plugin
                ARCHIVE DESTINATION ${CATKIN_PACKAGE_LIB_DESTINATION}
                LIBRARY DESTINATION ${CATKIN_PACKAGE_LIB_DESTINATION}
                RUNTIME DESTINATION ${CATKIN_GLOBAL_BIN_DESTINATION}
                )
    endmacro()

    # Set policy
    if (POLICY CMP0054)
        cmake_policy(SET CMP0054 NEW)
    endif ()

    set(CMAKE_CXX_FLAGS "${CMAKE_CXX_FLAGS} ${GAZEBO_CXX_FLAGS}")

endif ()


# 3. Find Packages
find_package(
        catkin REQUIRED COMPONENTS
        ${MROVER_PACKAGES}
)

if (COMMAND add_packages_macro)
    add_packages_macro()
endif ()


# 4. Python module support
catkin_python_setup()


# 4.5. Subdirectories before message declarations
if (NOT "${CMAKE_SUBDIRS}" MATCHES "")
    add_subdirectory(
            ${CMAKE_SUBDIRS}
    )
endif ()


# 5. Message Generators (add_xxx)
add_message_files(
        FILES
        ${MROVER_MESSAGE_FILES}
)

add_service_files(
        FILES
        ${MROVER_SERVICE_FILES}
)


# 6. Invoke messages (generate_messages)
generate_messages(
        DEPENDENCIES
        ${MROVER_ROS_MESSAGES}
)

generate_dynamic_reconfigure_options(
        ${MROVER_PARAMETERS}
)


# 7. Specify package build info export (catkin_package)
catkin_package(
        CATKIN_DEPENDS
        ${MROVER_CATKIN_PACKAGES}
)


# 8. Libraries/Executables to build (add_executable)
# These only exist after find_packages
link_directories(
        ${GAZEBO_LIBRARY_DIRS}
        /opt/ros/noetic/lib/
)

if (COMMAND include_directories_macro)
    include_directories_macro()
endif ()

if (COMMAND add_and_link_macro)
    add_and_link_macro()
endif ()


# 9. Tests to build
if (COMMAND add_tests_macro)
    add_tests_macro()
endif ()


# 10. Install rules
install_launch_macro()
if (COMMAND additional_install_macro)
    additional_install_macro()
endif ()<|MERGE_RESOLUTION|>--- conflicted
+++ resolved
@@ -31,13 +31,8 @@
         EnableAuton.msg
         GimbalCmd.msg
         GPSWaypoint.msg
-<<<<<<< HEAD
         MoteusState.msg
         MotorsStatus.msg
-=======
-        ImuAndMag.msg
-        MoteusState.msg
->>>>>>> d4fa9be2
         ODriveState.msg
         Waypoint.msg
         WaypointType.msg
