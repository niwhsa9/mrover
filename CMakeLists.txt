--- conflicted
+++ resolved
@@ -21,13 +21,6 @@
 
 # message files
 set(MROVER_MESSAGE_FILES
-<<<<<<< HEAD
-        Course.msg
-        Waypoint.msg
-        WaypointType.msg
-        Chassis.msg
-=======
->>>>>>> 2788468a
         CalibrationStatus.msg
         Chassis.msg
         Course.msg
@@ -35,6 +28,7 @@
         GPSWaypoint.msg
         ODriveState.msg
         Waypoint.msg
+        WaypointType.msg
         WheelData.msg
         )
 
