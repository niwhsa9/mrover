--- conflicted
+++ resolved
@@ -38,12 +38,9 @@
         JointLock.msg
         MoteusState.msg
         MotorsStatus.msg
-<<<<<<< HEAD
         NavMetadata.msg
-=======
         ScienceTemperature.msg
         Spectral.msg
->>>>>>> 2f31ef3b
         Waypoint.msg
         WaypointType.msg
         )
