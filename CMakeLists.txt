cmake_minimum_required(VERSION 3.16)
project(mrover VERSION 2024.0.0 LANGUAGES CXX)

set(CMAKE_CXX_STANDARD 23)
set(CMAKE_CXX_STANDARD_REQUIRED ON)
if (CMAKE_CXX_COMPILER_ID STREQUAL "Clang")
    add_link_options(-fuse-ld=lld-16)
endif ()
set(MROVER_CPP_COMPILE_OPTIONS -Wall -Wextra -Werror -pedantic)

# Generate compile_commands.json for clangd
set(CMAKE_EXPORT_COMPILE_COMMANDS ON)

# ROS packages list
set(MROVER_PACKAGES
        rospy
        roscpp
        std_msgs
        message_generation
        dynamic_reconfigure
        rostest
        sensor_msgs
)

# Message files
set(MROVER_MESSAGE_FILES
        AvailableCameras.msg
        Calibrated.msg
        CalibrationStatus.msg
        CameraCmd.msg
        Carousel.msg
        Chassis.msg
        Course.msg
        Diagnostic.msg
        EnableAuton.msg
        GPSWaypoint.msg
        GPSPointList.msg
        HeaterData.msg
        ImuAndMag.msg
        LimitSwitchData.msg
        MastGimbal.msg
        JointLock.msg
        MoteusState.msg
        MotorsStatus.msg
        NavMetadata.msg
        NetworkBandwidth.msg
        ScienceTemperature.msg
        Spectral.msg
        Waypoint.msg
        WaypointType.msg
        GPSPointList.msg
)

# Service files
set(MROVER_SERVICE_FILES
        AdjustMotors.srv
        CalibrateMotors.srv
        ChangeArmMode.srv
        ChangeCameras.srv
        ChangeHeaterState.srv
        ChangeServoAngle.srv
        EnableDevice.srv
        FetchMessageFromPackage.srv
        FetchMessageFromPackage.srv
        FetchPackages.srv
        PublishEnableAuton.srv
        PublishCourse.srv
        ResetCameras.srv
)

# Generate messages list
set(MROVER_ROS_MESSAGES
        sensor_msgs
        std_msgs
        sensor_msgs
)

# Dynamic reconfigure parameter file list
set(MROVER_PARAMETERS
        config/DetectorParams.cfg
)

# catkin packages list
set(MROVER_CATKIN_PACKAGES
        roscpp rospy std_msgs message_runtime
)


macro(rosify_cpp_target_macro target)
    target_link_libraries(${target} PRIVATE ${catkin_LIBRARIES})
    target_include_directories(${target} SYSTEM PRIVATE ${catkin_INCLUDE_DIRS} "src/util")
    add_dependencies(${target} ${${PROJECT_NAME}_EXPORTED_TARGETS} ${catkin_EXPORTED_TARGETS})

    target_compile_options(${target} PRIVATE $<$<COMPILE_LANGUAGE:CXX>:${MROVER_CPP_COMPILE_OPTIONS}>)

    install(TARGETS ${target}
            ARCHIVE DESTINATION ${CATKIN_PACKAGE_LIB_DESTINATION}
            LIBRARY DESTINATION ${CATKIN_PACKAGE_LIB_DESTINATION}
            RUNTIME DESTINATION ${CATKIN_PACKAGE_BIN_DESTINATION}
    )
endmacro()

macro(add_cpp_library_macro name sources includes)
    file(GLOB_RECURSE CPP_LIB_SOURCES ${sources})
    add_library(${name} ${CPP_LIB_SOURCES})
    target_include_directories(${name} PUBLIC ${includes})
    rosify_cpp_target_macro(${name})
endmacro()

macro(add_cpp_node_macro name sources)
    file(GLOB_RECURSE CPP_NODE_SOURCES ${sources})
    add_executable(${name} ${CPP_NODE_SOURCES})
    rosify_cpp_target_macro(${name})
endmacro()

macro(add_cpp_nodelet_macro name sources includes)
    # A nodelet runs inside another process so it is a library
    add_cpp_library_macro(${name} ${sources} ${includes})
endmacro()

macro(add_gazebo_plugin_macro name sources includes)
    add_cpp_library_macro(${name} ${sources} ${includes})

    # TODO: find a proper variable name that points to /opt/ros/noetic/lib
    target_link_directories(${name} PRIVATE ${GAZEBO_LIBRARY_DIRS} /opt/ros/noetic/lib)
    target_link_libraries(${name} PRIVATE ${GAZEBO_LIBRARIES} ${Boost_LIBRARIES})
    target_include_directories(${name} SYSTEM PRIVATE ${GAZEBO_INCLUDE_DIRS} ${Boost_INCLUDE_DIRS})
    set_target_properties(${name} PROPERTIES CXX_STANDARD 17)
endmacro()

# launch install macro
macro(install_launch_macro)
    install(DIRECTORY launch/
            DESTINATION ${CATKIN_PACKAGE_SHARE_DESTINATION}/launch
    )
endmacro()

macro(add_tests_macro)
    # Add C++ unit tests
    catkin_add_gtest(example-cpp-test test/example/cpp_test.cpp)

    # Python unit tests
    catkin_add_nosetests(test/navigation/drive_test.py)
    catkin_add_nosetests(test/teleop/teleop_test.py)
    catkin_add_nosetests(test/util/SE3_test.py)
    catkin_add_nosetests(test/util/SO3_test.py)

    # Integration tests (python and c++)
    find_package(rostest REQUIRED)
    add_rostest(test/example/basic_integration_test.test)
    add_rostest(test/integration/integration.test)
    add_rostest(test/util/SE3_tf_test.test)
endmacro()

# Subdirectories before message declarations
set(MROVER_CMAKE_INCLUDES "")


# -=-=-=-=-=-=-=-=-=-=-=-=-=-=-=-=-=-=-=-=-=-
# Specify build details by appending to lists
# and implementing the some extra macros
# Add new devices as elseif blocks
# Select device with --cmake-flags -D DEVICE=<fill in device>
# -=-=-=-=-=-=-=-=-=-=-=-=-=-=-=-=-=-=-=-=-=-

if (${DEVICE} MATCHES "raspi4")
    # -=-=-=-=-
    # Lists
    # -=-=-=-=-

    # Add any raspi4 specific packages here
    # list(APPEND _PACKAGES )

    # -=-=-=-=-
    # Macros
    # -=-=-=-=-

    macro(include_directories_macro)
        include_directories(
                ${catkin_INCLUDE_DIRS}
        )
    endmacro()

    # define an add and link macro
    # Put items here to build
    macro(add_and_link_macro)
        add_cpp_node_macro(brushed_motors "src/esw/brushed_motors/*")
    endmacro()
else ()
    # -=-=-=-=-
    # Lists
    # -=-=-=-=-

    # Add any laptop specific packages here
    list(APPEND MROVER_PACKAGES
            tf2_geometry_msgs
            tf2_ros
            tf2
            tf2_web_republisher
            visualization_msgs
            image_transport
            cv_bridge
            rosbridge_server
            teleop_twist_joy
            gazebo_ros
    )

    # append subdirectories
<<<<<<< HEAD
    list(APPEND CMAKE_SUBDIRS
            starter_project/teleop/CMakeLists.txt
            )
=======
    list(APPEND MROVER_CMAKE_INCLUDES
            starter_project/autonomy/AutonomyStarterProject.cmake
    )
>>>>>>> 3c7b9cac

    # -=-=-=-=-
    # Macros
    # -=-=-=-=-

    # These packages need to be found individually
    macro(add_packages_macro)
        # find_package(OpenCV REQUIRED COMPONENTS core aruco)
        find_package(gazebo REQUIRED)
        find_package(Eigen3 REQUIRED)
        find_package(ZED 2 QUIET)
        if (ZED_FOUND)
            set(CMAKE_CUDA_STANDARD 17)
            set(CMAKE_CUDA_STANDARD_REQUIRED ON)
            set(CMAKE_CUDA_SEPARABLE_COMPILATION ON)
            # Jetson Xavier NX is Volta 7.2 architecture
            # Perception Laptop (A4000, Quadro version of RTX 3080) is Ampere 8.6 architecture
            set(CMAKE_CUDA_ARCHITECTURES 72 86)
            enable_language(CUDA)
        endif ()
    endmacro()

    # define an add and link macro
    # Put items here to build
    macro(add_and_link_macro)
        add_cpp_nodelet_macro(tag_detector_nodelet "src/perception/tag_detector/*.cpp" "src/perception/tag_detector")
        target_precompile_headers(tag_detector_nodelet PRIVATE src/perception/tag_detector/pch.hpp)
        target_link_libraries(tag_detector_nodelet PRIVATE ${OpenCV_LIBRARIES} lie)

        add_cpp_node_macro(brushed_motors "src/esw/brushed_motors/*.cpp")

        add_cpp_library_macro(lie "src/util/lie/*.cpp" "src/util/lie")

        add_gazebo_plugin_macro(differential_drive_plugin_6w "src/gazebo/differential_drive_6w.cpp" "src")

        add_gazebo_plugin_macro(kinect_plugin "src/gazebo/gazebo_ros_openni_kinect.cpp" "src/gazebo")
        target_link_libraries(kinect_plugin PRIVATE gazebo_ros_camera_utils DepthCameraPlugin Eigen3::Eigen)
        set_target_properties(kinect_plugin PROPERTIES CXX_CLANG_TIDY "")

        if (ZED_FOUND)
            #            add_cpp_node_macro(zed_node "src/perception/zed_wrapper/*.c*")
            #            target_link_options(zed_node PRIVATE "LINKER:--copy-dt-needed-entries")
            #            target_include_directories(zed_node SYSTEM PRIVATE ${ZED_INCLUDE_DIRS} ${CUDA_INCLUDE_DIRS})
            #            target_link_libraries(zed_node PRIVATE ${ZED_LIBRARIES} ${OpenCV_LIBRARIES} ${SPECIAL_OS_LIBS} lie tag_detector_nodelet)

            add_cpp_nodelet_macro(zed_nodelet "src/perception/zed_wrapper/*.c*" , "src/perception/zed_wrapper")
            target_precompile_headers(zed_nodelet PRIVATE src/perception/zed_wrapper/pch.hpp)
            target_include_directories(zed_nodelet SYSTEM PRIVATE ${ZED_INCLUDE_DIRS} ${CUDA_INCLUDE_DIRS})
            target_link_libraries(zed_nodelet PRIVATE ${ZED_LIBRARIES} ${OpenCV_LIBRARIES} ${SPECIAL_OS_LIBS} lie)
            target_compile_definitions(zed_nodelet PRIVATE MROVER_IS_NODELET)
            target_compile_options(zed_nodelet PRIVATE $<$<COMPILE_LANGUAGE:CUDA>:--expt-extended-lambda>)
        endif ()
    endmacro()
endif ()


# 3. Find Packages
find_package(
        catkin REQUIRED COMPONENTS
        ${MROVER_PACKAGES}
)

if (COMMAND add_packages_macro)
    add_packages_macro()
endif ()


# 4. Python module support
catkin_python_setup()

<<<<<<< HEAD
# 4.5. Subdirectories before message declarations
if (NOT "${CMAKE_SUBDIRS}" STREQUAL "")
    include(
            ${CMAKE_SUBDIRS}
    )
endif ()
=======

# 4.5. CMake includes before message declarations
foreach (CMAKE_INCLUDE ${MROVER_CMAKE_INCLUDES})
    include(${CMAKE_INCLUDE})
endforeach ()
>>>>>>> 3c7b9cac


# 5. Message Generators (add_xxx)
add_message_files(
        FILES
        ${MROVER_MESSAGE_FILES}
)

add_service_files(
        FILES
        ${MROVER_SERVICE_FILES}
)


# 6. Invoke messages (generate_messages)
generate_messages(
        DEPENDENCIES
        ${MROVER_ROS_MESSAGES}
)

generate_dynamic_reconfigure_options(
        ${MROVER_PARAMETERS}
)


# 7. Specify package build info export (catkin_package)
catkin_package(
        CATKIN_DEPENDS
        ${MROVER_CATKIN_PACKAGES}
)


if (COMMAND add_and_link_macro)
    add_and_link_macro()
endif ()


# 9. Tests to build
if (COMMAND add_tests_macro)
    add_tests_macro()
endif ()


# 10. Install rules
install_launch_macro()
if (COMMAND additional_install_macro)
    additional_install_macro()
endif ()<|MERGE_RESOLUTION|>--- conflicted
+++ resolved
@@ -206,15 +206,10 @@
     )
 
     # append subdirectories
-<<<<<<< HEAD
-    list(APPEND CMAKE_SUBDIRS
-            starter_project/teleop/CMakeLists.txt
-            )
-=======
     list(APPEND MROVER_CMAKE_INCLUDES
             starter_project/autonomy/AutonomyStarterProject.cmake
+            starter_project/teleop/CMakeLists.txt
     )
->>>>>>> 3c7b9cac
 
     # -=-=-=-=-
     # Macros
@@ -285,20 +280,11 @@
 # 4. Python module support
 catkin_python_setup()
 
-<<<<<<< HEAD
-# 4.5. Subdirectories before message declarations
-if (NOT "${CMAKE_SUBDIRS}" STREQUAL "")
-    include(
-            ${CMAKE_SUBDIRS}
-    )
-endif ()
-=======
 
 # 4.5. CMake includes before message declarations
 foreach (CMAKE_INCLUDE ${MROVER_CMAKE_INCLUDES})
     include(${CMAKE_INCLUDE})
 endforeach ()
->>>>>>> 3c7b9cac
 
 
 # 5. Message Generators (add_xxx)
