cmake_minimum_required(VERSION 3.16)
project(mrover)

## Compile as C++17, supported in ROS Kinetic and newer, enable some static analysis
set(MROVER_CPP_COMPILE_OPTIONS -std=c++17 -Wall -Wextra -Werror -pedantic)

# clang-tidy
if (CMAKE_BUILD_TYPE EQUAL "RELEASE")
    set(CMAKE_CXX_CLANG_TIDY clang-tidy-12)
endif ()

# find_package
set(MROVER_PACKAGES
        rospy
        std_msgs
        message_generation
        dynamic_reconfigure
        rostest
        sensor_msgs
        )

# link_directories
set(MROVER_LINK_DIRS "")

# message files
set(MROVER_MESSAGE_FILES
        CalibrationStatus.msg
        Carousel.msg
        Chassis.msg
        Course.msg
        Diagnostic.msg
        EnableAuton.msg
        GPSWaypoint.msg
        ImuAndMag.msg
<<<<<<< HEAD
        MastGimbal.msg
=======
        JointLock.msg
>>>>>>> 3dd2a915
        MoteusState.msg
        MotorsStatus.msg
        Waypoint.msg
        WaypointType.msg
        )

# service files
set(MROVER_SERVICE_FILES
        ChangeAutonLEDState.srv
        FetchMessageFromPackage.srv        
        FetchPackages.srv
        PublishEnableAuton.srv
        PublishCourse.srv
        )

# generate messages list
set(MROVER_ROS_MESSAGES
        sensor_msgs
        std_msgs
        sensor_msgs
        )

# dynamic reconfigure
set(MROVER_PARAMETERS
        config/DetectorParams.cfg
        )

# catkin_package
set(MROVER_CATKIN_PACKAGES
        roscpp rospy std_msgs message_runtime
        )

macro(add_cpp_node_macro name sources)
    file(GLOB_RECURSE CPP_NODE_SOURCES ${sources})
    add_executable(${name} ${CPP_NODE_SOURCES})
    add_dependencies(${name} ${${PROJECT_NAME}_EXPORTED_TARGETS} ${catkin_EXPORTED_TARGETS})
    target_link_libraries(${name} ${catkin_LIBRARIES})
    target_compile_options(${name} PRIVATE ${MROVER_CPP_COMPILE_OPTIONS})

    install(TARGETS ${name}
            ARCHIVE DESTINATION ${CATKIN_PACKAGE_LIB_DESTINATION}
            LIBRARY DESTINATION ${CATKIN_PACKAGE_LIB_DESTINATION}
            RUNTIME DESTINATION ${CATKIN_PACKAGE_BIN_DESTINATION}
            )
endmacro()

# launch install macro
macro(install_launch_macro)
    install(DIRECTORY launch/
            DESTINATION ${CATKIN_PACKAGE_SHARE_DESTINATION}/launch
            )
endmacro()

macro(add_tests_macro)
    # Add C++ unit tests
    catkin_add_gtest(example-cpp-test test/example/cpp_test.cpp)

    # Python unit tests
    catkin_add_nosetests(test/navigation/drive_test.py)
    catkin_add_nosetests(test/util/SE3_test.py)
    catkin_add_nosetests(test/util/SO3_test.py)

    # Integration tests (python and c++)
    find_package(rostest REQUIRED)
    add_rostest(test/example/basic_integration_test.test)
    add_rostest(test/integration/integration.test)
    add_rostest(test/util/SE3_tf_test.test)
endmacro()

# Subdirectories before message declarations
set(CMAKE_SUBDIRS "")


# -=-=-=-=-=-=-=-=-=-=-=-=-=-=-=-=-=-=-=-=-=-
# Specify build details by appending to lists
# and implementing the some extra macros
# Add new devices as elseif blocks
# Select device with --cmake-flags -D DEVICE=<fill in device>
# -=-=-=-=-=-=-=-=-=-=-=-=-=-=-=-=-=-=-=-=-=-

if (${DEVICE} MATCHES "raspi4")
    # -=-=-=-=-
    # Lists
    # -=-=-=-=-

    # Add any raspi4 specific packages here
    # list(APPEND _PACKAGES )

else ()
    # -=-=-=-=-
    # Lists
    # -=-=-=-=-

    # Add any laptop specific packages here
    list(APPEND MROVER_PACKAGES
            roscpp
            tf2_geometry_msgs
            tf2_ros
            tf2
            tf2_web_republisher
            visualization_msgs
            image_transport
            cv_bridge
            rosbridge_server
            teleop_twist_joy
            gazebo_ros
            moveit_commander
            moveit_core
            moveit_fake_controller_manager
            moveit_kinematics
            moveit_msgs
            moveit_planners_chomp
            moveit_planners_ompl
            moveit_ros_benchmarks
            moveit_ros_control_interface
            moveit_ros_manipulation
            moveit_ros_move_group
            moveit_ros_occupancy_map_monitor
            moveit_ros_perception
            moveit_ros_planning
            moveit_ros_planning_interface
            moveit_ros_robot_interaction
            moveit_ros_visualization
            moveit_ros_warehouse
            moveit_setup_assistant
            moveit_simple_controller_manager
            )

    # append link directories
    list(APPEND MROVER_LINK_DIRS
            ${GAZEBO_LIBRARY_DIRS}
            )

    # append subdirectories
    list(APPEND CMAKE_SUBDIRS
            starter_project/teleop
            )

    # -=-=-=-=-
    # Macros
    # -=-=-=-=-

    # These packages need to be found individually
    macro(add_packages_macro)
        find_package(OpenCV REQUIRED)
        find_package(gazebo REQUIRED)
        find_package(PCL REQUIRED)
        find_package(Eigen3 REQUIRED)
    endmacro()

    macro(include_directories_macro)
        include_directories(
                ${catkin_INCLUDE_DIRS}
                ${GAZEBO_INCLUDE_DIRS}
                ${OpenCV_INCLUDE_DIRS}
        )
    endmacro()

    # define an add and link macro
    # Put items here to build
    macro(add_and_link_macro)
        add_cpp_node_macro(aruco_detect "src/perception/*.cpp")
        target_link_libraries(aruco_detect ${OpenCV_LIBS} ${PCL_LIBRARIES})

        add_cpp_node_macro(brushed_motors "src/esw/brushed_motors/*.cpp")

        add_library(differential_drive_plugin_6w src/gazebo/differential_drive_6w.cpp)
        add_dependencies(differential_drive_plugin_6w ${${PROJECT_NAME}_EXPORTED_TARGETS} ${catkin_EXPORTED_TARGETS})
        target_link_libraries(differential_drive_plugin_6w ${Boost_LIBRARIES} ${GAZEBO_LIBRARIES} ${catkin_LIBRARIES})
        target_compile_options(differential_drive_plugin_6w PRIVATE ${MROVER_CPP_COMPILE_OPTIONS})

        add_library(kinect_plugin src/gazebo/gazebo_ros_openni_kinect.cpp)
        add_dependencies(kinect_plugin ${${PROJECT_NAME}_EXPORTED_TARGETS} ${catkin_EXPORTED_TARGETS})
        target_link_libraries(kinect_plugin ${Boost_LIBRARIES} ${GAZEBO_LIBRARIES} gazebo_ros_camera_utils DepthCameraPlugin ${catkin_LIBRARIES} Eigen3::Eigen)
        set_target_properties(kinect_plugin PROPERTIES CXX_CLANG_TIDY "")
    endmacro()

    macro(additional_install_macro)
        install(TARGETS differential_drive_plugin_6w
                ARCHIVE DESTINATION ${CATKIN_PACKAGE_LIB_DESTINATION}
                LIBRARY DESTINATION ${CATKIN_PACKAGE_LIB_DESTINATION}
                RUNTIME DESTINATION ${CATKIN_GLOBAL_BIN_DESTINATION}
                )

        install(TARGETS kinect_plugin
                ARCHIVE DESTINATION ${CATKIN_PACKAGE_LIB_DESTINATION}
                LIBRARY DESTINATION ${CATKIN_PACKAGE_LIB_DESTINATION}
                RUNTIME DESTINATION ${CATKIN_GLOBAL_BIN_DESTINATION}
                )
    endmacro()

    # Set policy
    if (POLICY CMP0054)
        cmake_policy(SET CMP0054 NEW)
    endif ()

    set(CMAKE_CXX_FLAGS "${CMAKE_CXX_FLAGS} ${GAZEBO_CXX_FLAGS}")

endif ()


# 3. Find Packages
find_package(
        catkin REQUIRED COMPONENTS
        ${MROVER_PACKAGES}
)

if (COMMAND add_packages_macro)
    add_packages_macro()
endif ()


# 4. Python module support
catkin_python_setup()


# 4.5. Subdirectories before message declarations
if (NOT "${CMAKE_SUBDIRS}" MATCHES "")
    add_subdirectory(
            ${CMAKE_SUBDIRS}
    )
endif ()


# 5. Message Generators (add_xxx)
add_message_files(
        FILES
        ${MROVER_MESSAGE_FILES}
)

add_service_files(
        FILES
        ${MROVER_SERVICE_FILES}
)


# 6. Invoke messages (generate_messages)
generate_messages(
        DEPENDENCIES
        ${MROVER_ROS_MESSAGES}
)

generate_dynamic_reconfigure_options(
        ${MROVER_PARAMETERS}
)


# 7. Specify package build info export (catkin_package)
catkin_package(
        CATKIN_DEPENDS
        ${MROVER_CATKIN_PACKAGES}
)


# 8. Libraries/Executables to build (add_executable)
# These only exist after find_packages
link_directories(
        ${GAZEBO_LIBRARY_DIRS}
        /opt/ros/noetic/lib/
)

if (COMMAND include_directories_macro)
    include_directories_macro()
endif ()

if (COMMAND add_and_link_macro)
    add_and_link_macro()
endif ()


# 9. Tests to build
if (COMMAND add_tests_macro)
    add_tests_macro()
endif ()


# 10. Install rules
install_launch_macro()
if (COMMAND additional_install_macro)
    additional_install_macro()
endif ()<|MERGE_RESOLUTION|>--- conflicted
+++ resolved
@@ -32,11 +32,8 @@
         EnableAuton.msg
         GPSWaypoint.msg
         ImuAndMag.msg
-<<<<<<< HEAD
         MastGimbal.msg
-=======
         JointLock.msg
->>>>>>> 3dd2a915
         MoteusState.msg
         MotorsStatus.msg
         Waypoint.msg
