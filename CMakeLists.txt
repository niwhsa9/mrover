--- conflicted
+++ resolved
@@ -1,28 +1,17 @@
 cmake_minimum_required(VERSION 3.16)
 project(mrover)
 
-<<<<<<< HEAD
-## Compile as C++17, supported in ROS Kinetic and newer
-add_compile_options(-std=c++17 -Wall -Wextra -Werror)
-=======
 ## Compile as C++17, supported in ROS Kinetic and newer, enable some static analysis
 set(MROVER_CPP_COMPILE_OPTIONS -std=c++17 -Wall -Wextra -Werror -pedantic)
->>>>>>> 2788468a
 
 # clang-tidy
-set(CMAKE_CXX_CLANG_TIDY clang-tidy-12)
+#set(CMAKE_CXX_CLANG_TIDY clang-tidy-12)
 
 # find_package
 set(MROVER_PACKAGES
         rospy
         std_msgs
         message_generation
-<<<<<<< HEAD
-        rosbridge_server
-        teleop_twist_joy
-        gazebo_ros
-        camera_info_manager
-=======
         dynamic_reconfigure
         rostest
         )
@@ -45,7 +34,6 @@
 # service files
 set(MROVER_SERVICE_FILES
         PublishCourse.srv
->>>>>>> 2788468a
         )
 
 # generate messages list
@@ -184,6 +172,11 @@
         add_dependencies(differential_drive_plugin_6w ${${PROJECT_NAME}_EXPORTED_TARGETS} ${catkin_EXPORTED_TARGETS})
         target_link_libraries(differential_drive_plugin_6w ${Boost_LIBRARIES} ${GAZEBO_LIBRARIES} ${catkin_LIBRARIES})
         target_compile_options(differential_drive_plugin_6w PRIVATE ${MROVER_CPP_COMPILE_OPTIONS})
+
+        link_directories(/usr/lib/x86_64-linux-gnu/gazebo-11/plugins /opt/ros/noetic/lib/)
+        add_library(kinect_plugin src/gazebo/gazebo_ros_openni_kinect.cpp)
+        add_dependencies(kinect_plugin ${${PROJECT_NAME}_EXPORTED_TARGETS} ${catkin_EXPORTED_TARGETS})
+        target_link_libraries(kinect_plugin ${Boost_LIBRARIES} ${GAZEBO_LIBRARIES} gazebo_ros_camera_utils DepthCameraPlugin ${catkin_LIBRARIES})
     endmacro()
 
     macro(additional_install_macro)
@@ -192,6 +185,12 @@
                 LIBRARY DESTINATION ${CATKIN_PACKAGE_LIB_DESTINATION}
                 RUNTIME DESTINATION ${CATKIN_GLOBAL_BIN_DESTINATION}
                 )
+
+        install(TARGETS kinect_plugin
+                ARCHIVE DESTINATION ${CATKIN_PACKAGE_LIB_DESTINATION}
+                LIBRARY DESTINATION ${CATKIN_PACKAGE_LIB_DESTINATION}
+                RUNTIME DESTINATION ${CATKIN_GLOBAL_BIN_DESTINATION}
+                )
     endmacro()
 
     # Set policy
@@ -252,15 +251,8 @@
 
 # 7. Specify package build info export (catkin_package)
 catkin_package(
-<<<<<<< HEAD
-        #  INCLUDE_DIRS include
-        #  LIBRARIES mrover
-        CATKIN_DEPENDS roscpp rospy std_msgs message_runtime camera_info_manager
-        #  DEPENDS system_lib
-=======
         CATKIN_DEPENDS
         ${MROVER_CATKIN_PACKAGES}
->>>>>>> 2788468a
 )
 
 
@@ -270,68 +262,9 @@
         ${catkin_INCLUDE_DIRS}
 )
 
-<<<<<<< HEAD
-file(GLOB_RECURSE PERCEPTION_SOURCES "src/perception/*.cpp")
-add_executable(aruco_detect ${PERCEPTION_SOURCES})
-add_dependencies(aruco_detect ${${PROJECT_NAME}_EXPORTED_TARGETS} ${catkin_EXPORTED_TARGETS})
-target_link_libraries(aruco_detect ${catkin_LIBRARIES} ${OpenCV_LIBS})
-
-add_library(differential_drive_plugin_6w src/gazebo/differential_drive_6w.cpp)
-add_dependencies(differential_drive_plugin_6w ${${PROJECT_NAME}_EXPORTED_TARGETS} ${catkin_EXPORTED_TARGETS})
-target_link_libraries(differential_drive_plugin_6w ${Boost_LIBRARIES} ${GAZEBO_LIBRARIES} ${catkin_LIBRARIES})
-
-add_library(gazebo_ros_camera_utils src/gazebo/gazebo_ros_camera_utils.cpp)
-add_dependencies(gazebo_ros_camera_utils ${PROJECT_NAME}_gencfg)
-target_link_libraries(gazebo_ros_camera_utils ${catkin_LIBRARIES} ${Boost_LIBRARIES})
-
-add_library(gazebo_ros_openni_kinect_plugin src/gazebo/gazebo_ros_openni_kinect.cpp)
-add_dependencies(gazebo_ros_openni_kinect_plugin ${${PROJECT_NAME}_EXPORTED_TARGETS} ${catkin_EXPORTED_TARGETS})
-target_link_libraries(gazebo_ros_openni_kinect_plugin gazebo_ros_camera_utils DepthCameraPlugin ${Boost_LIBRARIES} ${GAZEBO_LIBRARIES} ${catkin_LIBRARIES})
-
-## Declare a C++ library
-# add_library(${PROJECT_NAME}
-#   src/${PROJECT_NAME}/mrover.cpp
-# )
-
-## Add cmake target dependencies of the library
-## as an example, code may need to be generated before libraries
-## either from message generation or dynamic reconfigure
-# add_dependencies(${PROJECT_NAME} ${${PROJECT_NAME}_EXPORTED_TARGETS} ${catkin_EXPORTED_TARGETS})
-
-## Declare a C++ executable
-## With catkin_make all packages are built within a single CMake context
-## The recommended prefix ensures that target names across packages don't collide
-# add_executable(${PROJECT_NAME}_node src/mrover_node.cpp)
-
-## Rename C++ executable without prefix
-## The above recommended prefix causes long target names, the following renames the
-## target back to the shorter version for ease of user use
-## e.g. "rosrun someones_pkg node" instead of "rosrun someones_pkg someones_pkg_node"
-# set_target_properties(${PROJECT_NAME}_node PROPERTIES OUTPUT_NAME node PREFIX "")
-
-## Add cmake target dependencies of the executable
-## same as for the library above
-# add_dependencies(${PROJECT_NAME}_node ${${PROJECT_NAME}_EXPORTED_TARGETS} ${catkin_EXPORTED_TARGETS})
-
-## Specify libraries to link a library or executable target against
-# target_link_libraries(${PROJECT_NAME}_node
-#   ${catkin_LIBRARIES}
-# )
-
-#############
-## Install ##
-#############
-
-install(TARGETS aruco_detect
-        ARCHIVE DESTINATION ${CATKIN_PACKAGE_LIB_DESTINATION}
-        LIBRARY DESTINATION ${CATKIN_PACKAGE_LIB_DESTINATION}
-        RUNTIME DESTINATION ${CATKIN_PACKAGE_BIN_DESTINATION}
-        )
-=======
 if (COMMAND include_directories_macro)
     include_directories_macro()
 endif ()
->>>>>>> 2788468a
 
 link_directories(
         ${MROVER_LINK_DIRS}
@@ -348,58 +281,8 @@
 endif ()
 
 
-<<<<<<< HEAD
-install(TARGETS gazebo_ros_camera_utils
-        ARCHIVE DESTINATION ${CATKIN_PACKAGE_LIB_DESTINATION}
-        LIBRARY DESTINATION ${CATKIN_PACKAGE_LIB_DESTINATION}
-        RUNTIME DESTINATION ${CATKIN_GLOBAL_BIN_DESTINATION}
-        )
-
-install(TARGETS gazebo_ros_openni_kinect_plugin
-        ARCHIVE DESTINATION ${CATKIN_PACKAGE_LIB_DESTINATION}
-        LIBRARY DESTINATION ${CATKIN_PACKAGE_LIB_DESTINATION}
-        RUNTIME DESTINATION ${CATKIN_GLOBAL_BIN_DESTINATION}
-        )
-
-## Mark cpp header files for installation
-# install(DIRECTORY include/${PROJECT_NAME}/
-#   DESTINATION ${CATKIN_PACKAGE_INCLUDE_DESTINATION}
-#   FILES_MATCHING PATTERN "*.h"
-#   PATTERN ".svn" EXCLUDE
-# )
-
-## Mark other files for installation (e.g. launch and bag files, etc.)
-# install(FILES
-#   # myfile1
-#   # myfile2
-#   DESTINATION ${CATKIN_PACKAGE_SHARE_DESTINATION}
-# )
-
-#############
-## Testing ##
-#############
-
-# Add C++ unit tests
-catkin_add_gtest(example-cpp-test test/example/cpp_test.cpp)
-# catkin_add_gtest(${PROJECT_NAME}-test test/test_mrover.cpp)
-# if(TARGET ${PROJECT_NAME}-test)
-#   target_link_libraries(${PROJECT_NAME}-test ${PROJECT_NAME})
-# endif()
-
-# Python unit tests
-catkin_add_nosetests(test/navigation/drive.py)
-catkin_add_nosetests(test/util/SE3_test.py)
-catkin_add_nosetests(test/util/SO3_test.py)
-
-# Integration tests (python and c++)
-find_package(rostest REQUIRED)
-add_rostest(test/example/basic_integration_test.test)
-add_rostest(test/integration/integration.test)
-add_rostest(test/util/SE3_tf_test.test)
-=======
 # 10. Install rules
 install_launch_macro()
 if (COMMAND additional_install_macro)
     additional_install_macro()
-endif ()
->>>>>>> 2788468a
+endif ()