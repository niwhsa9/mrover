--- conflicted
+++ resolved
@@ -50,13 +50,10 @@
 set(MROVER_SERVICE_FILES
         ChangeAutonLEDState.srv
         ChangeCameras.srv
-<<<<<<< HEAD
-=======
         ChangeDeviceState.srv
         ChangeHeaterState.srv
         ChangeServoAngle.srv
         FetchMessageFromPackage.srv
->>>>>>> 21db9bc6
         FetchMessageFromPackage.srv
         FetchPackages.srv
         PublishEnableAuton.srv
