--- conflicted
+++ resolved
@@ -30,11 +30,8 @@
         EnableAuton.msg
         GimbalCmd.msg
         GPSWaypoint.msg
-<<<<<<< HEAD
         ImuAndMag.msg
-=======
         MoteusState.msg
->>>>>>> 14ed9748
         ODriveState.msg
         Waypoint.msg
         WaypointType.msg
