cmake_minimum_required(VERSION 3.16)
project(mrover)

## Compile as C++17, supported in ROS Kinetic and newer, enable some static analysis
set(MROVER_CPP_COMPILE_OPTIONS -std=c++17 -Wall -Wextra -Werror -pedantic)

# clang-tidy
if (CMAKE_BUILD_TYPE EQUAL "RELEASE")
    set(CMAKE_CXX_CLANG_TIDY clang-tidy-12)
endif ()

# find_package
set(MROVER_PACKAGES
        rospy
        std_msgs
        message_generation
        dynamic_reconfigure
        rostest
        sensor_msgs
        )

# link_directories
set(MROVER_LINK_DIRS "")

# message files
set(MROVER_MESSAGE_FILES
        CalibrationStatus.msg
        Carousel.msg
        Chassis.msg
        Course.msg
        Diagnostic.msg
        DriveStatus.msg
        Enable.msg
        EnableAuton.msg
        GimbalCmd.msg
        GPSWaypoint.msg
<<<<<<< HEAD
        HeaterData.msg
=======
        ImuAndMag.msg
>>>>>>> d4fa9be2927255a212db3cb9024f528a23484d0c
        MoteusState.msg
        MotorsStatus.msg
        ODriveState.msg
        ScienceTemperature.msg
        Spectral.msg
        Waypoint.msg
        WaypointType.msg
        )

# service files
set(MROVER_SERVICE_FILES
        ChangeAutonLEDState.srv
<<<<<<< HEAD
        ChangeDeviceState.srv
        ChangeHeaterState.srv   
        ChangeServoAngle.srv
=======
>>>>>>> d0a5f977
        FetchMessageFromPackage.srv        
        FetchPackages.srv
        PublishEnableAuton.srv
        PublishCourse.srv
        )

# generate messages list
set(MROVER_ROS_MESSAGES
        sensor_msgs
        std_msgs
        )

# dynamic reconfigure
set(MROVER_PARAMETERS
        config/DetectorParams.cfg
        )

# catkin_package
set(MROVER_CATKIN_PACKAGES
        roscpp rospy std_msgs message_runtime
        )

macro(add_cpp_node_macro name sources)
    file(GLOB_RECURSE CPP_NODE_SOURCES ${sources})
    add_executable(${name} ${CPP_NODE_SOURCES})
    add_dependencies(${name} ${${PROJECT_NAME}_EXPORTED_TARGETS} ${catkin_EXPORTED_TARGETS})
    target_link_libraries(${name} ${catkin_LIBRARIES})
    target_compile_options(${name} PRIVATE ${MROVER_CPP_COMPILE_OPTIONS})

    install(TARGETS ${name}
            ARCHIVE DESTINATION ${CATKIN_PACKAGE_LIB_DESTINATION}
            LIBRARY DESTINATION ${CATKIN_PACKAGE_LIB_DESTINATION}
            RUNTIME DESTINATION ${CATKIN_PACKAGE_BIN_DESTINATION}
            )
endmacro()

# launch install macro
macro(install_launch_macro)
    install(DIRECTORY launch/
            DESTINATION ${CATKIN_PACKAGE_SHARE_DESTINATION}/launch
            )
endmacro()

macro(add_tests_macro)
    # Add C++ unit tests
    catkin_add_gtest(example-cpp-test test/example/cpp_test.cpp)

    # Python unit tests
    catkin_add_nosetests(test/navigation/drive_test.py)
    catkin_add_nosetests(test/util/SE3_test.py)
    catkin_add_nosetests(test/util/SO3_test.py)

    # Integration tests (python and c++)
    find_package(rostest REQUIRED)
    add_rostest(test/example/basic_integration_test.test)
    add_rostest(test/integration/integration.test)
    add_rostest(test/util/SE3_tf_test.test)
endmacro()

# Subdirectories before message declarations
set(CMAKE_SUBDIRS "")


# -=-=-=-=-=-=-=-=-=-=-=-=-=-=-=-=-=-=-=-=-=-
# Specify build details by appending to lists
# and implementing the some extra macros
# Add new devices as elseif blocks
# Select device with --cmake-flags -D DEVICE=<fill in device>
# -=-=-=-=-=-=-=-=-=-=-=-=-=-=-=-=-=-=-=-=-=-

if (${DEVICE} MATCHES "raspi4")
    # -=-=-=-=-
    # Lists
    # -=-=-=-=-

    # Add any raspi4 specific packages here
    # list(APPEND _PACKAGES )

else ()
    # -=-=-=-=-
    # Lists
    # -=-=-=-=-

    # Add any laptop specific packages here
    list(APPEND MROVER_PACKAGES
            roscpp
            tf2_geometry_msgs
            tf2_ros
            tf2
            tf2_web_republisher
            visualization_msgs
            image_transport
            cv_bridge
            rosbridge_server
            teleop_twist_joy
            gazebo_ros
            moveit_commander
            moveit_core
            moveit_fake_controller_manager
            moveit_kinematics
            moveit_msgs
            moveit_planners_chomp
            moveit_planners_ompl
            moveit_ros_benchmarks
            moveit_ros_control_interface
            moveit_ros_manipulation
            moveit_ros_move_group
            moveit_ros_occupancy_map_monitor
            moveit_ros_perception
            moveit_ros_planning
            moveit_ros_planning_interface
            moveit_ros_robot_interaction
            moveit_ros_visualization
            moveit_ros_warehouse
            moveit_setup_assistant
            moveit_simple_controller_manager
            )

    # append link directories
    list(APPEND MROVER_LINK_DIRS
            ${GAZEBO_LIBRARY_DIRS}
            )

    # append subdirectories
    list(APPEND CMAKE_SUBDIRS
            starter_project/teleop
            )

    # -=-=-=-=-
    # Macros
    # -=-=-=-=-

    # These packages need to be found individually
    macro(add_packages_macro)
        find_package(OpenCV REQUIRED)
        find_package(gazebo REQUIRED)
        find_package(PCL REQUIRED)
        find_package(Eigen3 REQUIRED)
    endmacro()

    macro(include_directories_macro)
        include_directories(
                ${catkin_INCLUDE_DIRS}
                ${GAZEBO_INCLUDE_DIRS}
                ${OpenCV_INCLUDE_DIRS}
        )
    endmacro()

    # define an add and link macro
    # Put items here to build
    macro(add_and_link_macro)
        add_cpp_node_macro(aruco_detect "src/perception/*.cpp")
        target_link_libraries(aruco_detect ${OpenCV_LIBS} ${PCL_LIBRARIES})

        add_cpp_node_macro(brushed_motors "src/esw/brushed_motors/*.cpp")

        add_library(differential_drive_plugin_6w src/gazebo/differential_drive_6w.cpp)
        add_dependencies(differential_drive_plugin_6w ${${PROJECT_NAME}_EXPORTED_TARGETS} ${catkin_EXPORTED_TARGETS})
        target_link_libraries(differential_drive_plugin_6w ${Boost_LIBRARIES} ${GAZEBO_LIBRARIES} ${catkin_LIBRARIES})
        target_compile_options(differential_drive_plugin_6w PRIVATE ${MROVER_CPP_COMPILE_OPTIONS})

        add_library(kinect_plugin src/gazebo/gazebo_ros_openni_kinect.cpp)
        add_dependencies(kinect_plugin ${${PROJECT_NAME}_EXPORTED_TARGETS} ${catkin_EXPORTED_TARGETS})
        target_link_libraries(kinect_plugin ${Boost_LIBRARIES} ${GAZEBO_LIBRARIES} gazebo_ros_camera_utils DepthCameraPlugin ${catkin_LIBRARIES} Eigen3::Eigen)
        set_target_properties(kinect_plugin PROPERTIES CXX_CLANG_TIDY "")
    endmacro()

    macro(additional_install_macro)
        install(TARGETS differential_drive_plugin_6w
                ARCHIVE DESTINATION ${CATKIN_PACKAGE_LIB_DESTINATION}
                LIBRARY DESTINATION ${CATKIN_PACKAGE_LIB_DESTINATION}
                RUNTIME DESTINATION ${CATKIN_GLOBAL_BIN_DESTINATION}
                )

        install(TARGETS kinect_plugin
                ARCHIVE DESTINATION ${CATKIN_PACKAGE_LIB_DESTINATION}
                LIBRARY DESTINATION ${CATKIN_PACKAGE_LIB_DESTINATION}
                RUNTIME DESTINATION ${CATKIN_GLOBAL_BIN_DESTINATION}
                )
    endmacro()

    # Set policy
    if (POLICY CMP0054)
        cmake_policy(SET CMP0054 NEW)
    endif ()

    set(CMAKE_CXX_FLAGS "${CMAKE_CXX_FLAGS} ${GAZEBO_CXX_FLAGS}")

endif ()


# 3. Find Packages
find_package(
        catkin REQUIRED COMPONENTS
        ${MROVER_PACKAGES}
)

if (COMMAND add_packages_macro)
    add_packages_macro()
endif ()


# 4. Python module support
catkin_python_setup()


# 4.5. Subdirectories before message declarations
if (NOT "${CMAKE_SUBDIRS}" MATCHES "")
    add_subdirectory(
            ${CMAKE_SUBDIRS}
    )
endif ()


# 5. Message Generators (add_xxx)
add_message_files(
        FILES
        ${MROVER_MESSAGE_FILES}
)

add_service_files(
        FILES
        ${MROVER_SERVICE_FILES}
)


# 6. Invoke messages (generate_messages)
generate_messages(
        DEPENDENCIES
        ${MROVER_ROS_MESSAGES}
)

generate_dynamic_reconfigure_options(
        ${MROVER_PARAMETERS}
)


# 7. Specify package build info export (catkin_package)
catkin_package(
        CATKIN_DEPENDS
        ${MROVER_CATKIN_PACKAGES}
)


# 8. Libraries/Executables to build (add_executable)
# These only exist after find_packages
link_directories(
        ${GAZEBO_LIBRARY_DIRS}
        /opt/ros/noetic/lib/
)

if (COMMAND include_directories_macro)
    include_directories_macro()
endif ()

if (COMMAND add_and_link_macro)
    add_and_link_macro()
endif ()


# 9. Tests to build
if (COMMAND add_tests_macro)
    add_tests_macro()
endif ()


# 10. Install rules
install_launch_macro()
if (COMMAND additional_install_macro)
    additional_install_macro()
endif ()<|MERGE_RESOLUTION|>--- conflicted
+++ resolved
@@ -34,11 +34,8 @@
         EnableAuton.msg
         GimbalCmd.msg
         GPSWaypoint.msg
-<<<<<<< HEAD
         HeaterData.msg
-=======
         ImuAndMag.msg
->>>>>>> d4fa9be2927255a212db3cb9024f528a23484d0c
         MoteusState.msg
         MotorsStatus.msg
         ODriveState.msg
@@ -51,12 +48,9 @@
 # service files
 set(MROVER_SERVICE_FILES
         ChangeAutonLEDState.srv
-<<<<<<< HEAD
         ChangeDeviceState.srv
         ChangeHeaterState.srv   
         ChangeServoAngle.srv
-=======
->>>>>>> d0a5f977
         FetchMessageFromPackage.srv        
         FetchPackages.srv
         PublishEnableAuton.srv
