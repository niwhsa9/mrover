--- conflicted
+++ resolved
@@ -8,53 +8,52 @@
 
 # find_package
 set(_PACKAGES
-    rospy
-    std_msgs
-    message_generation
-    dynamic_reconfigure
-    rostest
-    )
+        rospy
+        std_msgs
+        message_generation
+        dynamic_reconfigure
+        rostest
+        )
 
 # link_directories
 set(_LINK_DIRS "")
 
 # message files
-set(_MESSAGE_FILES 
-    Course.msg
-    Waypoint.msg
-    Chassis.msg
-    )
+set(_MESSAGE_FILES
+        Course.msg
+        Waypoint.msg
+        Chassis.msg
+        )
 
 # service files
 set(_SERVICE_FILES
-    PublishCourse.srv
-    )
+        PublishCourse.srv
+        )
 
 # generate messages list
 set(_MESSAGES
-    std_msgs
-    )
+        std_msgs
+        )
 
 # dynamic reconfigure
 set(_DYNAMIC_RECON
-    config/DetectorParams.cfg
-    )
+        config/DetectorParams.cfg
+        )
 
 # catkin_package
 set(_CAT_PACKAGES
-    roscpp rospy std_msgs message_runtime
-    )
+        roscpp rospy std_msgs message_runtime
+        )
 
 # launch install macro
 macro(install_launch_macro)
     install(DIRECTORY launch/
-        DESTINATION ${CATKIN_PACKAGE_SHARE_DESTINATION}/launch
-        )
+            DESTINATION ${CATKIN_PACKAGE_SHARE_DESTINATION}/launch
+            )
 endmacro()
 
 # Subdirectories before message declarations
 set(_SUBDIR "")
-
 
 
 # -=-=-=-=-=-=-=-=-=-=-=-=-=-=-=-=-=-=-=-=-=-
@@ -64,48 +63,45 @@
 # Select device with --cmake-flags -D DEVICE=<fill in device>
 # -=-=-=-=-=-=-=-=-=-=-=-=-=-=-=-=-=-=-=-=-=-
 
-if(${DEVICE} MATCHES "raspi4")
+if (${DEVICE} MATCHES "raspi4")
     # Add any raspi4 specific packages here
     # list(APPEND _PACKAGES )
 
-else()
+else ()
     # Add any laptop specific packages here
-    list(APPEND _PACKAGES 
-        roscpp
-        tf2_geometry_msgs
-        tf2_ros
-        tf2
-        visualization_msgs
-        vision_msgs
-        image_transport
-        cv_bridge
-        sensor_msgs
-        fiducial_msgs
-        rosbridge_server
-        teleop_twist_joy
-<<<<<<< HEAD
-        OpenCV
-        gazebo
-=======
-        gazebo_ros
->>>>>>> b2c25470
-        )
+    list(APPEND _PACKAGES
+            roscpp
+            tf2_geometry_msgs
+            tf2_ros
+            tf2
+            visualization_msgs
+            vision_msgs
+            image_transport
+            cv_bridge
+            sensor_msgs
+            fiducial_msgs
+            rosbridge_server
+            teleop_twist_joy
+            OpenCV
+            gazebo
+            gazebo_ros
+            )
 
     # append include directories
     list(APPEND _INCLUDE_DIREC
-        GAZEBO_INCLUDE_DIRS
-        OpenCV_INCLUDE_DIRS
-        )
+            GAZEBO_INCLUDE_DIRS
+            OpenCV_INCLUDE_DIRS
+            )
 
     # append link directories
     list(APPEND _LINK_DIRS
-        ${GAZEBO_LIBRARY_DIRS}
-        )
+            ${GAZEBO_LIBRARY_DIRS}
+            )
 
     # append subdirectories
     list(APPEND _SUBDIR
-        starter_project/teleop
-        )
+            starter_project/teleop
+            )
 
     # define a test macro
     macro(test_macro)
@@ -125,8 +121,8 @@
 
     macro(include_directories_macro)
         include_directories(
-            ${GAZEBO_INCLUDE_DIRS}
-            ${OpenCV_INCLUDE_DIRS}
+                ${GAZEBO_INCLUDE_DIRS}
+                ${OpenCV_INCLUDE_DIRS}
         )
     endmacro()
 
@@ -145,32 +141,31 @@
 
     macro(additional_install_macro)
         install(TARGETS aruco_detect
-            ARCHIVE DESTINATION ${CATKIN_PACKAGE_LIB_DESTINATION}
-            LIBRARY DESTINATION ${CATKIN_PACKAGE_LIB_DESTINATION}
-            RUNTIME DESTINATION ${CATKIN_PACKAGE_BIN_DESTINATION}
-            )
+                ARCHIVE DESTINATION ${CATKIN_PACKAGE_LIB_DESTINATION}
+                LIBRARY DESTINATION ${CATKIN_PACKAGE_LIB_DESTINATION}
+                RUNTIME DESTINATION ${CATKIN_PACKAGE_BIN_DESTINATION}
+                )
         install(TARGETS differential_drive_plugin_6w
-            ARCHIVE DESTINATION ${CATKIN_PACKAGE_LIB_DESTINATION}
-            LIBRARY DESTINATION ${CATKIN_PACKAGE_LIB_DESTINATION}
-            RUNTIME DESTINATION ${CATKIN_GLOBAL_BIN_DESTINATION}
-            )
-    endmacro()
-    
+                ARCHIVE DESTINATION ${CATKIN_PACKAGE_LIB_DESTINATION}
+                LIBRARY DESTINATION ${CATKIN_PACKAGE_LIB_DESTINATION}
+                RUNTIME DESTINATION ${CATKIN_GLOBAL_BIN_DESTINATION}
+                )
+    endmacro()
+
     # Set policy
     if (POLICY CMP0054)
         cmake_policy(SET CMP0054 NEW)
     endif ()
 
     set(CMAKE_CXX_FLAGS "${CMAKE_CXX_FLAGS} ${GAZEBO_CXX_FLAGS}")
-    
-endif()
-
+
+endif ()
 
 
 # 3. Find Packages
 find_package(
-    catkin REQUIRED COMPONENTS
-    ${_PACKAGES}
+        catkin REQUIRED COMPONENTS
+        ${_PACKAGES}
 )
 
 
@@ -179,117 +174,69 @@
 
 
 # 4.5. Subdirectories before message declarations
-if(NOT "${_SUBDIR}" MATCHES "")
+if (NOT "${_SUBDIR}" MATCHES "")
     add_subdirectory(
-        ${_SUBDIR}
+            ${_SUBDIR}
     )
-endif()
+endif ()
 
 
 # 5. Message Generators (add_xxx)
 add_message_files(
-<<<<<<< HEAD
-    FILES
-    ${_MESSAGE_FILES}
-=======
         FILES
-        CalibrationStatus.msg
-        Chassis.msg
-        Course.msg
-        ODriveState.msg
-        Waypoint.msg
-        WheelData.msg
->>>>>>> b2c25470
+        ${_MESSAGE_FILES}
 )
 
 add_service_files(
-    FILES
-    ${_SERVICE_FILES}
+        FILES
+        ${_SERVICE_FILES}
 )
 
 
 # 6. Invoke messages (generate_messages)
 generate_messages(
-    DEPENDENCIES
-    ${_MESSAGES}
+        DEPENDENCIES
+        ${_MESSAGES}
 )
 
 generate_dynamic_reconfigure_options(
-    ${_DYNAMIC_RECON}
+        ${_DYNAMIC_RECON}
 )
 
 
 # 7. Specify package build info export (catkin_package)
 catkin_package(
-    CATKIN_DEPENDS
-    ${_CAT_PACKAGES}
+        CATKIN_DEPENDS
+        ${_CAT_PACKAGES}
 )
 
 
 # 8. Libraries/Executables to build (add_executable)
 # These only exist after find_packages
 include_directories(
-    ${catkin_INCLUDE_DIRS}
-)
-if(COMMAND include_directories_macro)
+        ${catkin_INCLUDE_DIRS}
+)
+if (COMMAND include_directories_macro)
     include_directories_macro()
-endif()
+endif ()
 
 link_directories(
-    ${_LINK_DIRS}
-)
-
-if(COMMAND add_and_link_macro)
+        ${_LINK_DIRS}
+)
+
+if (COMMAND add_and_link_macro)
     add_and_link_macro()
-endif()
+endif ()
 
 
 # 9. Tests to build
-if(COMMAND add_tests_macro)
+if (COMMAND add_tests_macro)
     add_tests_macro()
-endif()
-
-
-<<<<<<< HEAD
+endif ()
+
+
 # 10. Install rules
 install_launch_macro()
-if(COMMAND additional_install_macro)
+if (COMMAND additional_install_macro)
     additional_install_macro()
-endif()
-=======
-## Mark cpp header files for installation
-# install(DIRECTORY include/${PROJECT_NAME}/
-#   DESTINATION ${CATKIN_PACKAGE_INCLUDE_DESTINATION}
-#   FILES_MATCHING PATTERN "*.h"
-#   PATTERN ".svn" EXCLUDE
-# )
-
-## Mark other files for installation (e.g. launch and bag files, etc.)
-# install(FILES
-#   # myfile1
-#   # myfile2
-#   DESTINATION ${CATKIN_PACKAGE_SHARE_DESTINATION}
-# )
-
-#############
-## Testing ##
-#############
-
-# Add C++ unit tests
-catkin_add_gtest(example-cpp-test test/example/cpp_test.cpp)
-# catkin_add_gtest(${PROJECT_NAME}-test test/test_mrover.cpp)
-# if(TARGET ${PROJECT_NAME}-test)
-#   target_link_libraries(${PROJECT_NAME}-test ${PROJECT_NAME})
-# endif()
-
-# Python unit tests
-catkin_add_nosetests(test/navigation/drive.py)
-catkin_add_nosetests(test/util/SE3_test.py)
-catkin_add_nosetests(test/util/SO3_test.py)
-
-# Integration tests (python and c++)
-find_package(rostest REQUIRED)
-add_rostest(test/example/basic_integration_test.test)
-add_rostest(test/integration/integration.test)
-add_rostest(test/util/SE3_tf_test.test)
->>>>>>> b2c25470
+endif ()