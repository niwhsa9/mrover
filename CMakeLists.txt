cmake_minimum_required(VERSION 3.16)
project(mrover VERSION 2024.0.0 LANGUAGES CXX)

set(CMAKE_CXX_STANDARD 23)
set(CMAKE_CXX_STANDARD_REQUIRED ON)
set(CMAKE_EXPORT_COMPILE_COMMANDS ON) # Generate compile_commands.json for clangd
if (CMAKE_CXX_COMPILER_ID STREQUAL "Clang")
    add_link_options(-fuse-ld=lld-16) # LLVM lld is faster than GNU ld
endif ()
if (CMAKE_BUILD_TYPE STREQUAL "Release")
    set(MROVER_CPP_COMPILE_OPTIONS -Wall -Wextra -Werror -pedantic)
endif ()

# ROS packages list
set(MROVER_ROS_DEPENDENCIES
        rospy
        roscpp
        rostest
        nodelet
        std_msgs
        sensor_msgs
        message_generation
        dynamic_reconfigure
<<<<<<< HEAD
        rostest
        sensor_msgs
        nodelet
=======
        tf2
        tf2_ros
        tf2_geometry_msgs
        gazebo_ros
>>>>>>> fc36ce9d
)

# Search a path for all files matching a glob pattern and extract the filenames
macro(extract_filenames directory_path out_file_names)
    file(GLOB_RECURSE full_paths ${directory_path})
    set(${out_file_names} "")
    foreach (FULL_PATH ${full_paths})
        get_filename_component(FILE_NAME ${FULL_PATH} NAME)
        list(APPEND ${out_file_names} ${FILE_NAME})
    endforeach ()
endmacro()

extract_filenames(msg/*.msg MROVER_MESSAGE_FILES)

extract_filenames(srv/*.srv MROVER_SERVICE_FILES)

set(MROVER_MESSAGE_DEPENDENCIES
        std_msgs
        sensor_msgs
)

set(MROVER_PARAMETERS
        config/DetectorParams.cfg
)

set(MROVER_CMAKE_INCLUDES
        starter_project/autonomy/AutonomyStarterProject.cmake
)

### ====== ###
### Macros ###
### ====== ###

macro(target_rosify target)
    target_link_libraries(${target} PRIVATE ${catkin_LIBRARIES})
    target_include_directories(${target} SYSTEM PRIVATE ${catkin_INCLUDE_DIRS} src/util)
    add_dependencies(${target} ${${PROJECT_NAME}_EXPORTED_TARGETS} ${catkin_EXPORTED_TARGETS})

    target_compile_options(${target} PRIVATE $<$<COMPILE_LANGUAGE:CXX>:${MROVER_CPP_COMPILE_OPTIONS}>)

    # Installing is necessary for roslaunch to find the node
    install(TARGETS ${target}
            ARCHIVE DESTINATION ${CATKIN_PACKAGE_LIB_DESTINATION}
            LIBRARY DESTINATION ${CATKIN_PACKAGE_LIB_DESTINATION}
            RUNTIME DESTINATION ${CATKIN_PACKAGE_BIN_DESTINATION}
    )
endmacro()

macro(mrover_add_library name sources includes)
    file(GLOB_RECURSE CPP_LIB_SOURCES ${sources})
    add_library(${name} ${CPP_LIB_SOURCES})
    target_include_directories(${name} PUBLIC ${includes})
    target_rosify(${name})
endmacro()

macro(mrover_add_header_only_library name includes)
    add_library(${name} INTERFACE)
    target_include_directories(${name} INTERFACE ${includes})
endmacro()

macro(mrover_add_node name sources)
    file(GLOB_RECURSE NODE_SOURCES ${sources})
    add_executable(${name} ${NODE_SOURCES})
    target_rosify(${name})
endmacro()

macro(mrover_add_nodelet name sources includes)
    # A nodelet runs inside another process so it is a library
<<<<<<< HEAD
    add_cpp_library_macro(${name} ${sources} ${includes})
    target_compile_definitions(${name} PRIVATE MROVER_IS_NODELET)
=======
    mrover_add_library(${name}_node ${sources} ${includes})
    # Also add a node for quick debugging
    mrover_add_node(${name}_nodelet ${sources})
    target_compile_definitions(${name}_nodelet PRIVATE MROVER_IS_NODELET)
    # Optional PCH
    if (ARGV3)
        target_precompile_headers(${name}_node PRIVATE ${ARGV3})
        target_precompile_headers(${name}_nodelet PRIVATE ${ARGV3})
    endif ()
>>>>>>> fc36ce9d
endmacro()

macro(mrover_nodelet_link_libraries name)
    target_link_libraries(${name}_node PRIVATE ${ARGN})
    target_link_libraries(${name}_nodelet PRIVATE ${ARGN})
endmacro()

macro(mrover_nodelet_include_directories name)
    target_include_directories(${name}_node SYSTEM PRIVATE ${ARGN})
    target_include_directories(${name}_nodelet SYSTEM PRIVATE ${ARGN})
endmacro()

macro(mrover_nodelet_defines name)
    target_compile_definitions(${name}_node PRIVATE ${ARGN})
    target_compile_definitions(${name}_nodelet PRIVATE ${ARGN})
endmacro()

<<<<<<< HEAD
# Subdirectories before message declarations
set(MROVER_CMAKE_INCLUDES "")


# -=-=-=-=-=-=-=-=-=-=-=-=-=-=-=-=-=-=-=-=-=-
# Specify build details by appending to lists
# and implementing the some extra macros
# Add new devices as elseif blocks
# Select device with --cmake-flags -D DEVICE=<fill in device>
# -=-=-=-=-=-=-=-=-=-=-=-=-=-=-=-=-=-=-=-=-=-

if (${DEVICE} MATCHES "raspi4")
    # -=-=-=-=-
    # Lists
    # -=-=-=-=-

    # Add any raspi4 specific packages here
    # list(APPEND _PACKAGES )

    # -=-=-=-=-
    # Macros
    # -=-=-=-=-

    macro(include_directories_macro)
        include_directories(
                ${catkin_INCLUDE_DIRS}
        )
    endmacro()

    # define an add and link macro
    # Put items here to build
    macro(add_and_link_macro)
        add_cpp_node_macro(arm_bridge "src/esw/arm_bridge/*")
        add_cpp_node_macro(cache_bridge "src/esw/cache_bridge/*")
        add_cpp_node_macro(can_node "src/esw/can_node/*")
        add_cpp_node_macro(drive_bridge "src/esw/drive_bridge/*")
        add_cpp_node_macro(led_hw_bridge "src/esw/led_hw_bridge/*")
        add_cpp_node_macro(mast_gimbal_bridge "src/esw/mast_gimbal_bridge/*")
        add_cpp_node_macro(pdb_bridge "src/esw/pdb_bridge/*")
        add_cpp_node_macro(sa_bridge "src/esw/sa_bridge/*")
        add_cpp_node_macro(science_bridge "src/esw/science_bridge/*")
    endmacro()
else ()
    # -=-=-=-=-
    # Lists
    # -=-=-=-=-

    # Add any laptop specific packages here
    list(APPEND MROVER_PACKAGES
            tf2_geometry_msgs
            tf2_ros
            tf2
            gazebo_ros
    )

    # append subdirectories
    list(APPEND MROVER_CMAKE_INCLUDES
            starter_project/autonomy/AutonomyStarterProject.cmake
    )
=======
macro(mrover_add_gazebo_plugin name sources includes)
    mrover_add_library(${name} ${sources} ${includes})
>>>>>>> fc36ce9d

    # TODO: find a proper variable name that points to /opt/ros/noetic/lib
    target_link_directories(${name} PRIVATE ${GAZEBO_LIBRARY_DIRS} /opt/ros/noetic/lib)
    target_link_libraries(${name} PRIVATE ${GAZEBO_LIBRARIES} ${Boost_LIBRARIES})
    target_include_directories(${name} SYSTEM PRIVATE ${GAZEBO_INCLUDE_DIRS} ${Boost_INCLUDE_DIRS})
    set_target_properties(${name} PROPERTIES CXX_STANDARD 17)
endmacro()

<<<<<<< HEAD
    # -=-=-=-=-
    # Macros
    # -=-=-=-=-

    # These packages need to be found individually
    macro(add_packages_macro)
        find_package(OpenCV REQUIRED)
        find_package(gazebo REQUIRED)
        find_package(Eigen3 REQUIRED)
        find_package(ZED 2 QUIET)
        if (ZED_FOUND)
            # Anything newer than C++17 combined with libstdc++13 is not supported just yet by NVCC (the CUDA compiler)
            set(CMAKE_CUDA_STANDARD 17)
            set(CMAKE_CUDA_STANDARD_REQUIRED ON)
            set(CMAKE_CUDA_SEPARABLE_COMPILATION ON)
            # Jetson Xavier NX is Volta 7.2 architecture
            # Perception Laptop (A4000, Quadro version of RTX 3080) is Ampere 8.6 architecture
            set(CMAKE_CUDA_ARCHITECTURES 72 86)
            enable_language(CUDA)
        endif ()
    endmacro()

    # define an add and link macro
    # Put items here to build
    macro(add_and_link_macro)
        add_cpp_nodelet_macro(tag_detector_nodelet src/perception/tag_detector/*.cpp src/perception/tag_detector)
        target_precompile_headers(tag_detector_nodelet PRIVATE src/perception/tag_detector/pch.hpp)
        target_link_libraries(tag_detector_nodelet PRIVATE opencv_core opencv_objdetect opencv_aruco opencv_imgproc lie)

        add_cpp_library_macro(lie src/util/lie/*.cpp src/util/lie)

        add_cpp_interface_library_macro(moteus deps/moteus/lib/cpp/mjbots)
        add_cpp_interface_library_macro(can_library src/esw/can_library)
        add_cpp_library_macro(motor_library src/esw/motor_library/*.cpp src/esw/motor_library)
        target_link_libraries(motor_library PRIVATE can_library)

        # TODO(quintin) transition everything using this to use add_esw_bridge_cpp_nodelet_macro
        macro(add_esw_bridge_cpp_node_macro name sources)
            add_cpp_node_macro(${name} ${sources})
            target_link_libraries(${name} PRIVATE can_library motor_library)
        endmacro()

        macro(add_esw_bridge_cpp_nodelet_macro name sources includes)
            add_esw_bridge_cpp_node_macro(${name}let ${sources})
            add_cpp_nodelet_macro(${name} ${sources} ${includes})
            target_link_libraries(${name} PRIVATE can_library motor_library)
        endmacro()

        add_esw_bridge_cpp_node_macro(arm_bridge src/esw/arm_bridge/*.cpp)
        add_esw_bridge_cpp_node_macro(cache_bridge src/esw/cache_bridge/*.cpp)
        add_esw_bridge_cpp_node_macro(drive_bridge src/esw/drive_bridge/*.cpp)
        add_esw_bridge_cpp_node_macro(led_hw_bridge src/esw/led_hw_bridge/*.cpp)
        add_esw_bridge_cpp_node_macro(mast_gimbal_bridge src/esw/mast_gimbal_bridge/*.cpp)
        add_esw_bridge_cpp_node_macro(pdb_bridge src/esw/pdb_bridge/*.cpp)
        add_esw_bridge_cpp_node_macro(sa_bridge src/esw/sa_bridge/*.cpp)
        add_esw_bridge_cpp_node_macro(science_bridge src/esw/science_bridge/*.cpp)
        add_esw_bridge_cpp_nodelet_macro(can_node src/esw/can_node/*.cpp src/esw/can_node)

        add_gazebo_plugin_macro(differential_drive_plugin_6w src/simulator/differential_drive_6w.cpp src)

        add_gazebo_plugin_macro(kinect_plugin src/simulator/gazebo_ros_openni_kinect.cpp src/simulator)
        target_link_libraries(kinect_plugin PRIVATE gazebo_ros_camera_utils DepthCameraPlugin Eigen3::Eigen)
        set_target_properties(kinect_plugin PROPERTIES CXX_CLANG_TIDY "")

        add_cpp_node_macro(sim_arm_bridge src/simulator/arm_bridge/*.cpp)

        if (ZED_FOUND)
            add_cpp_nodelet_macro(zed_nodelet src/perception/zed_wrapper/*.c* src/perception/zed_wrapper)
            target_precompile_headers(zed_nodelet PRIVATE src/perception/zed_wrapper/pch.hpp)
            target_include_directories(zed_nodelet SYSTEM PRIVATE ${ZED_INCLUDE_DIRS} ${CUDA_INCLUDE_DIRS})
            target_link_libraries(zed_nodelet PRIVATE ${ZED_LIBRARIES} ${OpenCV_LIBRARIES} ${SPECIAL_OS_LIBS} lie)
            target_compile_definitions(zed_nodelet PRIVATE
                    ALLOW_BUILD_DEBUG # Ignore ZED warnings about Debug mode
                    __CUDA_INCLUDE_COMPILER_INTERNAL_HEADERS__ # Eigen includes some files it should not, ignore
            )
        endif ()
    endmacro()
=======
### ============ ###
### Dependencies ###
### ============ ###

find_package(OpenCV REQUIRED)
find_package(ZED 2 QUIET)
find_package(gazebo REQUIRED)
find_package(Eigen3 REQUIRED)
if (ZED_FOUND)
    # Anything newer than C++17 combined with libstdc++13 is not supported just yet by NVCC (the CUDA compiler)
    set(CMAKE_CUDA_STANDARD 17)
    set(CMAKE_CUDA_STANDARD_REQUIRED ON)
    set(CMAKE_CUDA_SEPARABLE_COMPILATION ON)
    set(CMAKE_CUDA_FLAGS "--diag-suppress 108,68")
    # Jetson Xavier NX is Volta 7.2 architecture
    # Perception Laptop (A4000, Quadro version of RTX 3080) is Ampere 8.6 architecture
    set(CMAKE_CUDA_ARCHITECTURES 72 86)
    enable_language(CUDA)
>>>>>>> fc36ce9d
endif ()

find_package(
        catkin REQUIRED COMPONENTS
        ${MROVER_ROS_DEPENDENCIES}
)

catkin_python_setup()

foreach (MROVER_CMAKE_INCLUDE ${MROVER_CMAKE_INCLUDES})
    include(${MROVER_CMAKE_INCLUDE})
endforeach ()

### ======== ###
### Messages ###
### ======== ###

add_message_files(
        FILES
        ${MROVER_MESSAGE_FILES}
)

add_service_files(
        FILES
        ${MROVER_SERVICE_FILES}
)

generate_messages(
        DEPENDENCIES
        ${MROVER_MESSAGE_DEPENDENCIES}
)

generate_dynamic_reconfigure_options(
        ${MROVER_PARAMETERS}
)

catkin_package()

### ======= ###
### Targets ###
### ======= ###

# Please browse the "Macros" section before adding anything here
# Lots of custom macros have been added to make adding new targets easier

## Libraries

mrover_add_header_only_library(moteus deps/moteus/lib/cpp/mjbots)
mrover_add_library(lie src/util/lie/*.cpp src/util/lie)

## ESW

mrover_add_node(sim_arm_bridge src/simulator/arm_bridge/*.cpp)

## Perception

mrover_add_nodelet(tag_detector src/perception/tag_detector/*.cpp src/perception/tag_detector src/perception/tag_detector/pch.hpp)
mrover_nodelet_link_libraries(tag_detector opencv_core opencv_objdetect opencv_aruco opencv_imgproc tbb lie)

if (ZED_FOUND)
    mrover_add_nodelet(zed src/perception/zed_wrapper/*.c* src/perception/zed_wrapper src/perception/zed_wrapper/pch.hpp)
    mrover_nodelet_include_directories(zed ${ZED_INCLUDE_DIRS} ${CUDA_INCLUDE_DIRS})
    mrover_nodelet_link_libraries(zed ${ZED_LIBRARIES} ${SPECIAL_OS_LIBS} lie)
    mrover_nodelet_defines(zed
            ALLOW_BUILD_DEBUG # Ignore ZED warnings about Debug mode
            __CUDA_INCLUDE_COMPILER_INTERNAL_HEADERS__ # Eigen includes some files it should not, ignore
    )
endif ()

## Simulator

mrover_add_gazebo_plugin(differential_drive_plugin_6w src/simulator/differential_drive_6w.cpp src)

mrover_add_gazebo_plugin(kinect_plugin src/simulator/gazebo_ros_openni_kinect.cpp src/simulator)
target_link_libraries(kinect_plugin PRIVATE gazebo_ros_camera_utils DepthCameraPlugin Eigen3::Eigen)
set_target_properties(kinect_plugin PROPERTIES CXX_CLANG_TIDY "")

### ======= ###
### Testing ###
### ======= ###

# Add C++ unit tests
catkin_add_gtest(example-cpp-test test/example/cpp_test.cpp)

# Python unit tests
catkin_add_nosetests(test/navigation/drive_test.py)
catkin_add_nosetests(test/teleop/teleop_test.py)
catkin_add_nosetests(test/util/SE3_test.py)
catkin_add_nosetests(test/util/SO3_test.py)

# Integration tests (python and c++)
find_package(rostest REQUIRED)
add_rostest(test/example/basic_integration_test.test)
add_rostest(test/integration/integration.test)
add_rostest(test/util/SE3_tf_test.test)

## Install

install(DIRECTORY launch/
        DESTINATION ${CATKIN_PACKAGE_SHARE_DESTINATION}/launch
)<|MERGE_RESOLUTION|>--- conflicted
+++ resolved
@@ -21,16 +21,10 @@
         sensor_msgs
         message_generation
         dynamic_reconfigure
-<<<<<<< HEAD
-        rostest
-        sensor_msgs
-        nodelet
-=======
         tf2
         tf2_ros
         tf2_geometry_msgs
         gazebo_ros
->>>>>>> fc36ce9d
 )
 
 # Search a path for all files matching a glob pattern and extract the filenames
@@ -99,10 +93,6 @@
 
 macro(mrover_add_nodelet name sources includes)
     # A nodelet runs inside another process so it is a library
-<<<<<<< HEAD
-    add_cpp_library_macro(${name} ${sources} ${includes})
-    target_compile_definitions(${name} PRIVATE MROVER_IS_NODELET)
-=======
     mrover_add_library(${name}_node ${sources} ${includes})
     # Also add a node for quick debugging
     mrover_add_node(${name}_nodelet ${sources})
@@ -112,7 +102,6 @@
         target_precompile_headers(${name}_node PRIVATE ${ARGV3})
         target_precompile_headers(${name}_nodelet PRIVATE ${ARGV3})
     endif ()
->>>>>>> fc36ce9d
 endmacro()
 
 macro(mrover_nodelet_link_libraries name)
@@ -130,70 +119,8 @@
     target_compile_definitions(${name}_nodelet PRIVATE ${ARGN})
 endmacro()
 
-<<<<<<< HEAD
-# Subdirectories before message declarations
-set(MROVER_CMAKE_INCLUDES "")
-
-
-# -=-=-=-=-=-=-=-=-=-=-=-=-=-=-=-=-=-=-=-=-=-
-# Specify build details by appending to lists
-# and implementing the some extra macros
-# Add new devices as elseif blocks
-# Select device with --cmake-flags -D DEVICE=<fill in device>
-# -=-=-=-=-=-=-=-=-=-=-=-=-=-=-=-=-=-=-=-=-=-
-
-if (${DEVICE} MATCHES "raspi4")
-    # -=-=-=-=-
-    # Lists
-    # -=-=-=-=-
-
-    # Add any raspi4 specific packages here
-    # list(APPEND _PACKAGES )
-
-    # -=-=-=-=-
-    # Macros
-    # -=-=-=-=-
-
-    macro(include_directories_macro)
-        include_directories(
-                ${catkin_INCLUDE_DIRS}
-        )
-    endmacro()
-
-    # define an add and link macro
-    # Put items here to build
-    macro(add_and_link_macro)
-        add_cpp_node_macro(arm_bridge "src/esw/arm_bridge/*")
-        add_cpp_node_macro(cache_bridge "src/esw/cache_bridge/*")
-        add_cpp_node_macro(can_node "src/esw/can_node/*")
-        add_cpp_node_macro(drive_bridge "src/esw/drive_bridge/*")
-        add_cpp_node_macro(led_hw_bridge "src/esw/led_hw_bridge/*")
-        add_cpp_node_macro(mast_gimbal_bridge "src/esw/mast_gimbal_bridge/*")
-        add_cpp_node_macro(pdb_bridge "src/esw/pdb_bridge/*")
-        add_cpp_node_macro(sa_bridge "src/esw/sa_bridge/*")
-        add_cpp_node_macro(science_bridge "src/esw/science_bridge/*")
-    endmacro()
-else ()
-    # -=-=-=-=-
-    # Lists
-    # -=-=-=-=-
-
-    # Add any laptop specific packages here
-    list(APPEND MROVER_PACKAGES
-            tf2_geometry_msgs
-            tf2_ros
-            tf2
-            gazebo_ros
-    )
-
-    # append subdirectories
-    list(APPEND MROVER_CMAKE_INCLUDES
-            starter_project/autonomy/AutonomyStarterProject.cmake
-    )
-=======
 macro(mrover_add_gazebo_plugin name sources includes)
     mrover_add_library(${name} ${sources} ${includes})
->>>>>>> fc36ce9d
 
     # TODO: find a proper variable name that points to /opt/ros/noetic/lib
     target_link_directories(${name} PRIVATE ${GAZEBO_LIBRARY_DIRS} /opt/ros/noetic/lib)
@@ -202,85 +129,6 @@
     set_target_properties(${name} PROPERTIES CXX_STANDARD 17)
 endmacro()
 
-<<<<<<< HEAD
-    # -=-=-=-=-
-    # Macros
-    # -=-=-=-=-
-
-    # These packages need to be found individually
-    macro(add_packages_macro)
-        find_package(OpenCV REQUIRED)
-        find_package(gazebo REQUIRED)
-        find_package(Eigen3 REQUIRED)
-        find_package(ZED 2 QUIET)
-        if (ZED_FOUND)
-            # Anything newer than C++17 combined with libstdc++13 is not supported just yet by NVCC (the CUDA compiler)
-            set(CMAKE_CUDA_STANDARD 17)
-            set(CMAKE_CUDA_STANDARD_REQUIRED ON)
-            set(CMAKE_CUDA_SEPARABLE_COMPILATION ON)
-            # Jetson Xavier NX is Volta 7.2 architecture
-            # Perception Laptop (A4000, Quadro version of RTX 3080) is Ampere 8.6 architecture
-            set(CMAKE_CUDA_ARCHITECTURES 72 86)
-            enable_language(CUDA)
-        endif ()
-    endmacro()
-
-    # define an add and link macro
-    # Put items here to build
-    macro(add_and_link_macro)
-        add_cpp_nodelet_macro(tag_detector_nodelet src/perception/tag_detector/*.cpp src/perception/tag_detector)
-        target_precompile_headers(tag_detector_nodelet PRIVATE src/perception/tag_detector/pch.hpp)
-        target_link_libraries(tag_detector_nodelet PRIVATE opencv_core opencv_objdetect opencv_aruco opencv_imgproc lie)
-
-        add_cpp_library_macro(lie src/util/lie/*.cpp src/util/lie)
-
-        add_cpp_interface_library_macro(moteus deps/moteus/lib/cpp/mjbots)
-        add_cpp_interface_library_macro(can_library src/esw/can_library)
-        add_cpp_library_macro(motor_library src/esw/motor_library/*.cpp src/esw/motor_library)
-        target_link_libraries(motor_library PRIVATE can_library)
-
-        # TODO(quintin) transition everything using this to use add_esw_bridge_cpp_nodelet_macro
-        macro(add_esw_bridge_cpp_node_macro name sources)
-            add_cpp_node_macro(${name} ${sources})
-            target_link_libraries(${name} PRIVATE can_library motor_library)
-        endmacro()
-
-        macro(add_esw_bridge_cpp_nodelet_macro name sources includes)
-            add_esw_bridge_cpp_node_macro(${name}let ${sources})
-            add_cpp_nodelet_macro(${name} ${sources} ${includes})
-            target_link_libraries(${name} PRIVATE can_library motor_library)
-        endmacro()
-
-        add_esw_bridge_cpp_node_macro(arm_bridge src/esw/arm_bridge/*.cpp)
-        add_esw_bridge_cpp_node_macro(cache_bridge src/esw/cache_bridge/*.cpp)
-        add_esw_bridge_cpp_node_macro(drive_bridge src/esw/drive_bridge/*.cpp)
-        add_esw_bridge_cpp_node_macro(led_hw_bridge src/esw/led_hw_bridge/*.cpp)
-        add_esw_bridge_cpp_node_macro(mast_gimbal_bridge src/esw/mast_gimbal_bridge/*.cpp)
-        add_esw_bridge_cpp_node_macro(pdb_bridge src/esw/pdb_bridge/*.cpp)
-        add_esw_bridge_cpp_node_macro(sa_bridge src/esw/sa_bridge/*.cpp)
-        add_esw_bridge_cpp_node_macro(science_bridge src/esw/science_bridge/*.cpp)
-        add_esw_bridge_cpp_nodelet_macro(can_node src/esw/can_node/*.cpp src/esw/can_node)
-
-        add_gazebo_plugin_macro(differential_drive_plugin_6w src/simulator/differential_drive_6w.cpp src)
-
-        add_gazebo_plugin_macro(kinect_plugin src/simulator/gazebo_ros_openni_kinect.cpp src/simulator)
-        target_link_libraries(kinect_plugin PRIVATE gazebo_ros_camera_utils DepthCameraPlugin Eigen3::Eigen)
-        set_target_properties(kinect_plugin PROPERTIES CXX_CLANG_TIDY "")
-
-        add_cpp_node_macro(sim_arm_bridge src/simulator/arm_bridge/*.cpp)
-
-        if (ZED_FOUND)
-            add_cpp_nodelet_macro(zed_nodelet src/perception/zed_wrapper/*.c* src/perception/zed_wrapper)
-            target_precompile_headers(zed_nodelet PRIVATE src/perception/zed_wrapper/pch.hpp)
-            target_include_directories(zed_nodelet SYSTEM PRIVATE ${ZED_INCLUDE_DIRS} ${CUDA_INCLUDE_DIRS})
-            target_link_libraries(zed_nodelet PRIVATE ${ZED_LIBRARIES} ${OpenCV_LIBRARIES} ${SPECIAL_OS_LIBS} lie)
-            target_compile_definitions(zed_nodelet PRIVATE
-                    ALLOW_BUILD_DEBUG # Ignore ZED warnings about Debug mode
-                    __CUDA_INCLUDE_COMPILER_INTERNAL_HEADERS__ # Eigen includes some files it should not, ignore
-            )
-        endif ()
-    endmacro()
-=======
 ### ============ ###
 ### Dependencies ###
 ### ============ ###
@@ -299,7 +147,6 @@
     # Perception Laptop (A4000, Quadro version of RTX 3080) is Ampere 8.6 architecture
     set(CMAKE_CUDA_ARCHITECTURES 72 86)
     enable_language(CUDA)
->>>>>>> fc36ce9d
 endif ()
 
 find_package(
@@ -353,6 +200,7 @@
 ## ESW
 
 mrover_add_node(sim_arm_bridge src/simulator/arm_bridge/*.cpp)
+mrover_add_nodelet(can src/esw/can_node/*.cpp src/esw/can_node)
 
 ## Perception
 
