cmake_minimum_required(VERSION 3.16)
project(mrover)

## Compile as C++17, supported in ROS Kinetic and newer, enable some static analysis
set(MROVER_CPP_COMPILE_OPTIONS -std=c++17 -Wall -Wextra -Werror -pedantic)

# clang-tidy
set(CMAKE_CXX_CLANG_TIDY clang-tidy-12)

# find_package
set(MROVER_PACKAGES
        rospy
        std_msgs
        message_generation
        dynamic_reconfigure
        rostest
        )

# link_directories
set(MROVER_LINK_DIRS "")

# message files
set(MROVER_MESSAGE_FILES
        CalibrationStatus.msg
        Carousel.msg
        Chassis.msg
        Course.msg
        Diagnostic.msg
        Enable.msg
        EnableAuton.msg
        GimbalCmd.msg
        GPSWaypoint.msg
        Heater.msg
        ODriveState.msg
<<<<<<< HEAD
        ScienceTemperatures.msg
=======
        ScienceTemperature.msg
>>>>>>> 740fceac
        Spectral.msg
        Waypoint.msg
        WaypointType.msg
        WheelData.msg
        )

# service files
set(MROVER_SERVICE_FILES
        ChangeAutonLEDState.srv
        ChangeDeviceState.srv
        ChangeHeaterState.srv   
        ChangeServoAngle.srv
        PublishCourse.srv
        )

# generate messages list
set(MROVER_ROS_MESSAGES
        std_msgs
        )

# dynamic reconfigure
set(MROVER_PARAMETERS
        config/DetectorParams.cfg
        )

# catkin_package
set(MROVER_CATKIN_PACKAGES
        roscpp rospy std_msgs message_runtime
        )

macro(add_cpp_node_macro name sources)
    file(GLOB_RECURSE CPP_NODE_SOURCES ${sources})
    add_executable(${name} ${CPP_NODE_SOURCES})
    add_dependencies(${name} ${${PROJECT_NAME}_EXPORTED_TARGETS} ${catkin_EXPORTED_TARGETS})
    target_link_libraries(${name} ${catkin_LIBRARIES})
    target_compile_options(${name} PRIVATE ${MROVER_CPP_COMPILE_OPTIONS})

    install(TARGETS ${name}
            ARCHIVE DESTINATION ${CATKIN_PACKAGE_LIB_DESTINATION}
            LIBRARY DESTINATION ${CATKIN_PACKAGE_LIB_DESTINATION}
            RUNTIME DESTINATION ${CATKIN_PACKAGE_BIN_DESTINATION}
            )
endmacro()

# launch install macro
macro(install_launch_macro)
    install(DIRECTORY launch/
            DESTINATION ${CATKIN_PACKAGE_SHARE_DESTINATION}/launch
            )
endmacro()

macro(add_tests_macro)
    # Add C++ unit tests
    catkin_add_gtest(example-cpp-test test/example/cpp_test.cpp)

    # Python unit tests
    catkin_add_nosetests(test/navigation/drive.py)
    catkin_add_nosetests(test/util/SE3_test.py)
    catkin_add_nosetests(test/util/SO3_test.py)

    # Integration tests (python and c++)
    find_package(rostest REQUIRED)
    add_rostest(test/example/basic_integration_test.test)
    add_rostest(test/integration/integration.test)
    add_rostest(test/util/SE3_tf_test.test)
endmacro()

# Subdirectories before message declarations
set(CMAKE_SUBDIRS "")


# -=-=-=-=-=-=-=-=-=-=-=-=-=-=-=-=-=-=-=-=-=-
# Specify build details by appending to lists
# and implementing the some extra macros
# Add new devices as elseif blocks
# Select device with --cmake-flags -D DEVICE=<fill in device>
# -=-=-=-=-=-=-=-=-=-=-=-=-=-=-=-=-=-=-=-=-=-

if (${DEVICE} MATCHES "raspi4")
    # -=-=-=-=-
    # Lists
    # -=-=-=-=-

    # Add any raspi4 specific packages here
    # list(APPEND _PACKAGES )

else ()
    # -=-=-=-=-
    # Lists
    # -=-=-=-=-

    # Add any laptop specific packages here
    list(APPEND MROVER_PACKAGES
            roscpp
            tf2_geometry_msgs
            tf2_ros
            tf2
            visualization_msgs
            vision_msgs
            image_transport
            cv_bridge
            sensor_msgs
            fiducial_msgs
            rosbridge_server
            teleop_twist_joy
            gazebo_ros
            )

    # Moveit Packages
    list(APPEND MROVER_PACKAGES
            moveit_commander
            moveit_core
            moveit_fake_controller_manager
            moveit_kinematics
            moveit_msgs
            moveit_planners_chomp
            moveit_planners_ompl
            moveit_ros_benchmarks
            moveit_ros_control_interface
            moveit_ros_manipulation
            moveit_ros_move_group
            moveit_ros_occupancy_map_monitor
            moveit_ros_perception
            moveit_ros_planning
            moveit_ros_planning_interface
            moveit_ros_robot_interaction
            moveit_ros_visualization
            moveit_ros_warehouse
            moveit_setup_assistant
            moveit_simple_controller_manager
            )


    # append include directories
    list(APPEND _INCLUDE_DIREC
            GAZEBO_INCLUDE_DIRS
            OpenCV_INCLUDE_DIRS
            )

    # append link directories
    list(APPEND MROVER_LINK_DIRS
            ${GAZEBO_LIBRARY_DIRS}
            )

    # append subdirectories
    list(APPEND CMAKE_SUBDIRS
            starter_project/teleop
            )

    # -=-=-=-=-
    # Macros
    # -=-=-=-=-

    # These packages need to be found individually
    macro(add_packages_macro)
        find_package(OpenCV REQUIRED)
        find_package(gazebo REQUIRED)
    endmacro()

    macro(include_directories_macro)
        include_directories(
                ${GAZEBO_INCLUDE_DIRS}
                ${OpenCV_INCLUDE_DIRS}
        )
    endmacro()

    # define an add and link macro
    # Put items here to build
    macro(add_and_link_macro)
        add_cpp_node_macro(aruco_detect "src/perception/*.cpp")
        target_link_libraries(aruco_detect ${OpenCV_LIBS})

        add_library(differential_drive_plugin_6w src/gazebo/differential_drive_6w.cpp)
        add_dependencies(differential_drive_plugin_6w ${${PROJECT_NAME}_EXPORTED_TARGETS} ${catkin_EXPORTED_TARGETS})
        target_link_libraries(differential_drive_plugin_6w ${Boost_LIBRARIES} ${GAZEBO_LIBRARIES} ${catkin_LIBRARIES})
        target_compile_options(differential_drive_plugin_6w PRIVATE ${MROVER_CPP_COMPILE_OPTIONS})
    endmacro()

    macro(additional_install_macro)
        install(TARGETS differential_drive_plugin_6w
                ARCHIVE DESTINATION ${CATKIN_PACKAGE_LIB_DESTINATION}
                LIBRARY DESTINATION ${CATKIN_PACKAGE_LIB_DESTINATION}
                RUNTIME DESTINATION ${CATKIN_GLOBAL_BIN_DESTINATION}
                )
    endmacro()

    # Set policy
    if (POLICY CMP0054)
        cmake_policy(SET CMP0054 NEW)
    endif ()

    set(CMAKE_CXX_FLAGS "${CMAKE_CXX_FLAGS} ${GAZEBO_CXX_FLAGS}")

endif ()


# 3. Find Packages
find_package(
        catkin REQUIRED COMPONENTS
        ${MROVER_PACKAGES}
)

if (COMMAND add_packages_macro)
    add_packages_macro()
endif ()


# 4. Python module support
catkin_python_setup()


# 4.5. Subdirectories before message declarations
if (NOT "${CMAKE_SUBDIRS}" MATCHES "")
    add_subdirectory(
            ${CMAKE_SUBDIRS}
    )
endif ()


# 5. Message Generators (add_xxx)
add_message_files(
        FILES
        ${MROVER_MESSAGE_FILES}
)

add_service_files(
        FILES
        ${MROVER_SERVICE_FILES}
)


# 6. Invoke messages (generate_messages)
generate_messages(
        DEPENDENCIES
        ${MROVER_ROS_MESSAGES}
)

generate_dynamic_reconfigure_options(
        ${MROVER_PARAMETERS}
)


# 7. Specify package build info export (catkin_package)
catkin_package(
        CATKIN_DEPENDS
        ${MROVER_CATKIN_PACKAGES}
)


# 8. Libraries/Executables to build (add_executable)
# These only exist after find_packages
include_directories(
        ${catkin_INCLUDE_DIRS}
)

if (COMMAND include_directories_macro)
    include_directories_macro()
endif ()

link_directories(
        ${MROVER_LINK_DIRS}
)

if (COMMAND add_and_link_macro)
    add_and_link_macro()
endif ()


# 9. Tests to build
if (COMMAND add_tests_macro)
    add_tests_macro()
endif ()


# 10. Install rules
install_launch_macro()
if (COMMAND additional_install_macro)
    additional_install_macro()
endif ()<|MERGE_RESOLUTION|>--- conflicted
+++ resolved
@@ -32,11 +32,7 @@
         GPSWaypoint.msg
         Heater.msg
         ODriveState.msg
-<<<<<<< HEAD
         ScienceTemperatures.msg
-=======
-        ScienceTemperature.msg
->>>>>>> 740fceac
         Spectral.msg
         Waypoint.msg
         WaypointType.msg
