--- conflicted
+++ resolved
@@ -218,17 +218,7 @@
 # 5. Message Generators (add_xxx)
 add_message_files(
         FILES
-<<<<<<< HEAD
-        CalibrationStatus.msg
-        Chassis.msg
-        Course.msg
-        GimbalCmd.msg
-        ODriveState.msg
-        Waypoint.msg
-        WheelData.msg
-=======
         ${MROVER_MESSAGE_FILES}
->>>>>>> 2788468a
 )
 
 add_service_files(
