--- conflicted
+++ resolved
@@ -80,12 +80,9 @@
         Course.msg
         ODriveState.msg
         Waypoint.msg
-<<<<<<< HEAD
         CalibrationStatus.msg
         Chassis.msg
-=======
         WheelData.msg
->>>>>>> 98543743
 )
 
 ## Generate services in the 'srv' folder
