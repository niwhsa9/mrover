cmake_minimum_required(VERSION 3.16)
project(mrover)

## Compile as C++17, supported in ROS Kinetic and newer, enable some static analysis
set(MROVER_CPP_COMPILE_OPTIONS -std=c++17 -Wall -Wextra -Werror -pedantic)

# clang-tidy
if (CMAKE_BUILD_TYPE EQUAL "RELEASE")
    set(CMAKE_CXX_CLANG_TIDY clang-tidy-12)
endif ()

# find_package
set(MROVER_PACKAGES
        rospy
        std_msgs
        message_generation
        dynamic_reconfigure
        rostest
        )

# link_directories
set(MROVER_LINK_DIRS "")

# message files
set(MROVER_MESSAGE_FILES
        CalibrationStatus.msg
        Chassis.msg
        Course.msg
<<<<<<< HEAD
=======
        Diagnostic.msg
        DriveStatus.msg
        EnableAuton.msg
>>>>>>> 47587b0b
        GimbalCmd.msg
        GPSWaypoint.msg
        MoteusState.msg
        MotorsStatus.msg
        ODriveState.msg
        Waypoint.msg
        WaypointType.msg
        )

# service files
set(MROVER_SERVICE_FILES
        FetchMessageFromPackage.srv        
        FetchPackages.srv
        PublishCourse.srv
        )

# generate messages list
set(MROVER_ROS_MESSAGES
        sensor_msgs
        std_msgs
        )

# dynamic reconfigure
set(MROVER_PARAMETERS
        config/DetectorParams.cfg
        )

# catkin_package
set(MROVER_CATKIN_PACKAGES
        roscpp rospy std_msgs message_runtime
        )

macro(add_cpp_node_macro name sources)
    file(GLOB_RECURSE CPP_NODE_SOURCES ${sources})
    add_executable(${name} ${CPP_NODE_SOURCES})
    add_dependencies(${name} ${${PROJECT_NAME}_EXPORTED_TARGETS} ${catkin_EXPORTED_TARGETS})
    target_link_libraries(${name} ${catkin_LIBRARIES})
    target_compile_options(${name} PRIVATE ${MROVER_CPP_COMPILE_OPTIONS})

    install(TARGETS ${name}
            ARCHIVE DESTINATION ${CATKIN_PACKAGE_LIB_DESTINATION}
            LIBRARY DESTINATION ${CATKIN_PACKAGE_LIB_DESTINATION}
            RUNTIME DESTINATION ${CATKIN_PACKAGE_BIN_DESTINATION}
            )
endmacro()

# launch install macro
macro(install_launch_macro)
    install(DIRECTORY launch/
            DESTINATION ${CATKIN_PACKAGE_SHARE_DESTINATION}/launch
            )
endmacro()

macro(add_tests_macro)
    # Add C++ unit tests
    catkin_add_gtest(example-cpp-test test/example/cpp_test.cpp)

    # Python unit tests
    catkin_add_nosetests(test/navigation/drive_test.py)
    catkin_add_nosetests(test/util/SE3_test.py)
    catkin_add_nosetests(test/util/SO3_test.py)

    # Integration tests (python and c++)
    find_package(rostest REQUIRED)
    add_rostest(test/example/basic_integration_test.test)
    add_rostest(test/integration/integration.test)
    add_rostest(test/util/SE3_tf_test.test)
endmacro()

# Subdirectories before message declarations
set(CMAKE_SUBDIRS "")


# -=-=-=-=-=-=-=-=-=-=-=-=-=-=-=-=-=-=-=-=-=-
# Specify build details by appending to lists
# and implementing the some extra macros
# Add new devices as elseif blocks
# Select device with --cmake-flags -D DEVICE=<fill in device>
# -=-=-=-=-=-=-=-=-=-=-=-=-=-=-=-=-=-=-=-=-=-

if (${DEVICE} MATCHES "raspi4")
    # -=-=-=-=-
    # Lists
    # -=-=-=-=-

    # Add any raspi4 specific packages here
    # list(APPEND _PACKAGES )

else ()
    # -=-=-=-=-
    # Lists
    # -=-=-=-=-

    # Add any laptop specific packages here
    list(APPEND MROVER_PACKAGES
            roscpp
            tf2_geometry_msgs
            tf2_ros
            tf2
            visualization_msgs
            image_transport
            cv_bridge
            sensor_msgs
            rosbridge_server
            teleop_twist_joy
            gazebo_ros
            moveit_commander
            moveit_core
            moveit_fake_controller_manager
            moveit_kinematics
            moveit_msgs
            moveit_planners_chomp
            moveit_planners_ompl
            moveit_ros_benchmarks
            moveit_ros_control_interface
            moveit_ros_manipulation
            moveit_ros_move_group
            moveit_ros_occupancy_map_monitor
            moveit_ros_perception
            moveit_ros_planning
            moveit_ros_planning_interface
            moveit_ros_robot_interaction
            moveit_ros_visualization
            moveit_ros_warehouse
            moveit_setup_assistant
            moveit_simple_controller_manager
            )

    # append link directories
    list(APPEND MROVER_LINK_DIRS
            ${GAZEBO_LIBRARY_DIRS}
            )

    # append subdirectories
    list(APPEND CMAKE_SUBDIRS
            starter_project/teleop
            )

    # -=-=-=-=-
    # Macros
    # -=-=-=-=-

    # These packages need to be found individually
    macro(add_packages_macro)
        find_package(OpenCV REQUIRED)
        find_package(gazebo REQUIRED)
        find_package(PCL REQUIRED)
        find_package(Eigen3 REQUIRED)
    endmacro()

    macro(include_directories_macro)
        include_directories(
                ${catkin_INCLUDE_DIRS}
                ${GAZEBO_INCLUDE_DIRS}
                ${OpenCV_INCLUDE_DIRS}
        )
    endmacro()

    # define an add and link macro
    # Put items here to build
    macro(add_and_link_macro)
        add_cpp_node_macro(aruco_detect "src/perception/*.cpp")
        target_link_libraries(aruco_detect ${OpenCV_LIBS} ${PCL_LIBRARIES})

        add_library(differential_drive_plugin_6w src/gazebo/differential_drive_6w.cpp)
        add_dependencies(differential_drive_plugin_6w ${${PROJECT_NAME}_EXPORTED_TARGETS} ${catkin_EXPORTED_TARGETS})
        target_link_libraries(differential_drive_plugin_6w ${Boost_LIBRARIES} ${GAZEBO_LIBRARIES} ${catkin_LIBRARIES})
        target_compile_options(differential_drive_plugin_6w PRIVATE ${MROVER_CPP_COMPILE_OPTIONS})

        add_library(kinect_plugin src/gazebo/gazebo_ros_openni_kinect.cpp)
        add_dependencies(kinect_plugin ${${PROJECT_NAME}_EXPORTED_TARGETS} ${catkin_EXPORTED_TARGETS})
        target_link_libraries(kinect_plugin ${Boost_LIBRARIES} ${GAZEBO_LIBRARIES} gazebo_ros_camera_utils DepthCameraPlugin ${catkin_LIBRARIES} Eigen3::Eigen)
        set_target_properties(kinect_plugin PROPERTIES CXX_CLANG_TIDY "")
    endmacro()

    macro(additional_install_macro)
        install(TARGETS differential_drive_plugin_6w
                ARCHIVE DESTINATION ${CATKIN_PACKAGE_LIB_DESTINATION}
                LIBRARY DESTINATION ${CATKIN_PACKAGE_LIB_DESTINATION}
                RUNTIME DESTINATION ${CATKIN_GLOBAL_BIN_DESTINATION}
                )

        install(TARGETS kinect_plugin
                ARCHIVE DESTINATION ${CATKIN_PACKAGE_LIB_DESTINATION}
                LIBRARY DESTINATION ${CATKIN_PACKAGE_LIB_DESTINATION}
                RUNTIME DESTINATION ${CATKIN_GLOBAL_BIN_DESTINATION}
                )
    endmacro()

    # Set policy
    if (POLICY CMP0054)
        cmake_policy(SET CMP0054 NEW)
    endif ()

    set(CMAKE_CXX_FLAGS "${CMAKE_CXX_FLAGS} ${GAZEBO_CXX_FLAGS}")

endif ()


# 3. Find Packages
find_package(
        catkin REQUIRED COMPONENTS
        ${MROVER_PACKAGES}
)

if (COMMAND add_packages_macro)
    add_packages_macro()
endif ()


# 4. Python module support
catkin_python_setup()


# 4.5. Subdirectories before message declarations
if (NOT "${CMAKE_SUBDIRS}" MATCHES "")
    add_subdirectory(
            ${CMAKE_SUBDIRS}
    )
endif ()


# 5. Message Generators (add_xxx)
add_message_files(
        FILES
        ${MROVER_MESSAGE_FILES}
)

add_service_files(
        FILES
        ${MROVER_SERVICE_FILES}
)


# 6. Invoke messages (generate_messages)
generate_messages(
        DEPENDENCIES
        ${MROVER_ROS_MESSAGES}
)

generate_dynamic_reconfigure_options(
        ${MROVER_PARAMETERS}
)


# 7. Specify package build info export (catkin_package)
catkin_package(
        CATKIN_DEPENDS
        ${MROVER_CATKIN_PACKAGES}
)


# 8. Libraries/Executables to build (add_executable)
# These only exist after find_packages
link_directories(
        ${GAZEBO_LIBRARY_DIRS}
        /opt/ros/noetic/lib/
)

if (COMMAND include_directories_macro)
    include_directories_macro()
endif ()

if (COMMAND add_and_link_macro)
    add_and_link_macro()
endif ()


# 9. Tests to build
if (COMMAND add_tests_macro)
    add_tests_macro()
endif ()


# 10. Install rules
install_launch_macro()
if (COMMAND additional_install_macro)
    additional_install_macro()
endif ()<|MERGE_RESOLUTION|>--- conflicted
+++ resolved
@@ -26,12 +26,9 @@
         CalibrationStatus.msg
         Chassis.msg
         Course.msg
-<<<<<<< HEAD
-=======
         Diagnostic.msg
         DriveStatus.msg
         EnableAuton.msg
->>>>>>> 47587b0b
         GimbalCmd.msg
         GPSWaypoint.msg
         MoteusState.msg
