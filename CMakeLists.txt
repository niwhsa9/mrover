--- conflicted
+++ resolved
@@ -248,7 +248,6 @@
         add_cpp_library_macro(lie src/util/lie/*.cpp src/util/lie)
 
         add_cpp_interface_library_macro(moteus deps/moteus/lib/cpp/mjbots)
-<<<<<<< HEAD
         add_cpp_interface_library_macro(can_library src/esw/can_library)
         add_cpp_library_macro(motor_library src/esw/motor_library/*.cpp src/esw/motor_library)
         target_link_libraries(motor_library PRIVATE can_library)
@@ -268,11 +267,7 @@
         add_esw_bridge_cpp_node_macro(sa_bridge src/esw/sa_bridge/*.cpp)
         add_esw_bridge_cpp_node_macro(science_bridge src/esw/science_bridge/*.cpp)
 
-        add_gazebo_plugin_macro(differential_drive_plugin_6w src/gazebo/differential_drive_6w.cpp src)
-=======
-        
         add_gazebo_plugin_macro(differential_drive_plugin_6w src/simulator/differential_drive_6w.cpp src)
->>>>>>> f5bcedc4
 
         add_gazebo_plugin_macro(kinect_plugin src/simulator/gazebo_ros_openni_kinect.cpp src/simulator)
         target_link_libraries(kinect_plugin PRIVATE gazebo_ros_camera_utils DepthCameraPlugin Eigen3::Eigen)
