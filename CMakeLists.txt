cmake_minimum_required(VERSION 3.16)
project(mrover VERSION 2024.0.0 LANGUAGES CXX)

set(CMAKE_CXX_STANDARD 23)
set(CMAKE_CXX_STANDARD_REQUIRED ON)
set(CMAKE_EXPORT_COMPILE_COMMANDS ON) # Generate compile_commands.json for clangd
if (CMAKE_CXX_COMPILER_ID STREQUAL "Clang")
    add_link_options(-fuse-ld=lld-16) # LLVM lld is faster than GNU ld
endif ()
if (CMAKE_BUILD_TYPE STREQUAL "Release")
    set(MROVER_CPP_COMPILE_OPTIONS -Wall -Wextra -Werror -pedantic)
endif ()

# ROS packages list
set(MROVER_ROS_DEPENDENCIES
        rospy
        roscpp
        rostest
        nodelet
        std_msgs
        sensor_msgs
        message_generation
        dynamic_reconfigure
        tf2
        tf2_ros
        tf2_geometry_msgs
        gazebo_ros
)

<<<<<<< HEAD
# Message files
set(MROVER_MESSAGE_FILES
        CalibrationStatus.msg
        CameraCmd.msg
        CAN.msg
        Chassis.msg
        ControllerGroupState.msg
        ControllerState.msg
        Course.msg
        EnableAuton.msg
        GPSPointList.msg
        GPSWaypoint.msg
        HeaterData.msg
        ImuAndMag.msg
        LED.msg
        MoteusState.msg
        MotorsStatus.msg
        NavMetadata.msg
        NavState.msg
        NetworkBandwidth.msg
        PDB.msg
        Position.msg
        ScienceThermistors.msg
        Spectral.msg
        SpectralGroup.msg
        Throttle.msg
        Velocity.msg
        Waypoint.msg
        WaypointType.msg
        GPSPointList.msg
        LongRangeTag.msg
        LongRangeTags.msg
)
=======
# Search a path for all files matching a glob pattern and extract the filenames
macro(extract_filenames directory_path out_file_names)
    file(GLOB_RECURSE full_paths ${directory_path})
    set(${out_file_names} "")
    foreach (FULL_PATH ${full_paths})
        get_filename_component(FILE_NAME ${FULL_PATH} NAME)
        list(APPEND ${out_file_names} ${FILE_NAME})
    endforeach ()
endmacro()
>>>>>>> 665b5976

extract_filenames(msg/*.msg MROVER_MESSAGE_FILES)

extract_filenames(srv/*.srv MROVER_SERVICE_FILES)

set(MROVER_MESSAGE_DEPENDENCIES
        std_msgs
        sensor_msgs
)

set(MROVER_PARAMETERS
        config/DetectorParams.cfg
)

set(MROVER_CMAKE_INCLUDES
        starter_project/autonomy/AutonomyStarterProject.cmake
)

### ====== ###
### Macros ###
### ====== ###

macro(target_rosify target)
    target_link_libraries(${target} PRIVATE ${catkin_LIBRARIES})
    target_include_directories(${target} SYSTEM PRIVATE ${catkin_INCLUDE_DIRS} src/util)
    add_dependencies(${target} ${${PROJECT_NAME}_EXPORTED_TARGETS} ${catkin_EXPORTED_TARGETS})

    target_compile_options(${target} PRIVATE $<$<COMPILE_LANGUAGE:CXX>:${MROVER_CPP_COMPILE_OPTIONS}>)

    # Installing is necessary for roslaunch to find the node
    install(TARGETS ${target}
            ARCHIVE DESTINATION ${CATKIN_PACKAGE_LIB_DESTINATION}
            LIBRARY DESTINATION ${CATKIN_PACKAGE_LIB_DESTINATION}
            RUNTIME DESTINATION ${CATKIN_PACKAGE_BIN_DESTINATION}
    )
endmacro()

macro(mrover_add_library name sources includes)
    file(GLOB_RECURSE CPP_LIB_SOURCES ${sources})
    add_library(${name} ${CPP_LIB_SOURCES})
    target_include_directories(${name} PUBLIC ${includes})
    target_rosify(${name})
endmacro()

macro(mrover_add_header_only_library name includes)
    add_library(${name} INTERFACE)
    target_include_directories(${name} INTERFACE ${includes})
endmacro()

macro(mrover_add_node name sources)
    file(GLOB_RECURSE NODE_SOURCES ${sources})
    add_executable(${name} ${NODE_SOURCES})
    target_rosify(${name})
endmacro()

macro(mrover_add_nodelet name sources includes)
    # A nodelet runs inside another process so it is a library
    mrover_add_library(${name}_nodelet ${sources} ${includes})
    # Also add a node for quick debugging
    mrover_add_node(${name}_node ${sources})
    # Explicitly tell CMake to re-build the nodelet when the node is built
    # CMake cannot tell these are dependent since a node dynamically (at runtime) loads the nodelet as a shared library
    add_dependencies(${name}_node ${name}_nodelet)
    # Allows the source code to split based on whether it is a node or a nodelet
    target_compile_definitions(${name}_nodelet PRIVATE MROVER_IS_NODELET)
    # Optional pre-compiled header (PCH) support
    if (ARGV3)
        target_precompile_headers(${name}_node PRIVATE ${ARGV3})
        target_precompile_headers(${name}_nodelet PRIVATE ${ARGV3})
    endif ()
endmacro()

macro(mrover_nodelet_link_libraries name)
    target_link_libraries(${name}_node PRIVATE ${ARGN})
    target_link_libraries(${name}_nodelet PRIVATE ${ARGN})
endmacro()

macro(mrover_nodelet_include_directories name)
    target_include_directories(${name}_node SYSTEM PRIVATE ${ARGN})
    target_include_directories(${name}_nodelet SYSTEM PRIVATE ${ARGN})
endmacro()

macro(mrover_nodelet_defines name)
    target_compile_definitions(${name}_node PRIVATE ${ARGN})
    target_compile_definitions(${name}_nodelet PRIVATE ${ARGN})
endmacro()

macro(mrover_add_gazebo_plugin name sources includes)
    mrover_add_library(${name} ${sources} ${includes})

    # TODO: find a proper variable name that points to /opt/ros/noetic/lib
    target_link_directories(${name} PRIVATE ${GAZEBO_LIBRARY_DIRS} /opt/ros/noetic/lib)
    target_link_libraries(${name} PRIVATE ${GAZEBO_LIBRARIES} ${Boost_LIBRARIES})
    target_include_directories(${name} SYSTEM PRIVATE ${GAZEBO_INCLUDE_DIRS} ${Boost_INCLUDE_DIRS})
    set_target_properties(${name} PROPERTIES CXX_STANDARD 17)
endmacro()

<<<<<<< HEAD
    # -=-=-=-=-
    # Macros
    # -=-=-=-=-

    # These packages need to be found individually
    macro(add_packages_macro)
        find_package(OpenCV REQUIRED)
        find_package(gazebo REQUIRED)
        find_package(Eigen3 REQUIRED)
        find_package(ZED 2 QUIET)
        if (ZED_FOUND)
            # Anything newer than C++17 combined with libstdc++13 is not supported just yet by NVCC (the CUDA compiler)
            set(CMAKE_CUDA_STANDARD 17)
            set(CMAKE_CUDA_STANDARD_REQUIRED ON)
            set(CMAKE_CUDA_SEPARABLE_COMPILATION ON)
            # Jetson Xavier NX is Volta 7.2 architecture
            # Perception Laptop (A4000, Quadro version of RTX 3080) is Ampere 8.6 architecture
            set(CMAKE_CUDA_ARCHITECTURES 72 86)
            enable_language(CUDA)
        endif ()
    endmacro()

    # define an add and link macro
    # Put items here to build
    macro(add_and_link_macro)
        add_cpp_nodelet_macro(tag_detector_nodelet src/perception/tag_detector/zed/*.cpp src/perception/tag_detector/zed)
        target_precompile_headers(tag_detector_nodelet PRIVATE src/perception/tag_detector/zed/pch.hpp)
        target_link_libraries(tag_detector_nodelet PRIVATE ${OpenCV_LIBRARIES} opencv_core opencv_objdetect opencv_aruco opencv_imgproc lie)

        add_cpp_nodelet_macro(long_range_tag_detector_nodelet src/perception/tag_detector/long_range_cam/*.cpp src/perception/tag_detector/long_range_cam)
        target_precompile_headers(tag_detector_nodelet PRIVATE src/perception/tag_detector/long_range_cam/pch.hpp)
        target_link_libraries(long_range_tag_detector_nodelet PRIVATE ${OpenCV_LIBRARIES} lie)

        add_cpp_nodelet_macro(long_range_cam_nodelet src/perception/long_range_cam/*.cpp src/perception/long_range_cam)
        target_precompile_headers(long_range_cam_nodelet PRIVATE src/perception/long_range_cam/pch.hpp)
        target_link_libraries(long_range_cam_nodelet PRIVATE ${OpenCV_LIBRARIES} lie)

        add_cpp_library_macro(lie src/util/lie/*.cpp src/util/lie)

        add_cpp_interface_library_macro(moteus deps/moteus/lib/cpp/mjbots)
        
        add_gazebo_plugin_macro(differential_drive_plugin_6w src/gazebo/differential_drive_6w.cpp src)

        add_gazebo_plugin_macro(kinect_plugin src/gazebo/gazebo_ros_openni_kinect.cpp src/gazebo)
        target_link_libraries(kinect_plugin PRIVATE gazebo_ros_camera_utils DepthCameraPlugin Eigen3::Eigen)
        set_target_properties(kinect_plugin PROPERTIES CXX_CLANG_TIDY "")

        if (ZED_FOUND)
            add_cpp_nodelet_macro(zed_nodelet src/perception/zed_wrapper/*.c* src/perception/zed_wrapper)
            target_precompile_headers(zed_nodelet PRIVATE src/perception/zed_wrapper/pch.hpp)
            target_include_directories(zed_nodelet SYSTEM PRIVATE ${ZED_INCLUDE_DIRS} ${CUDA_INCLUDE_DIRS})
            target_link_libraries(zed_nodelet PRIVATE ${ZED_LIBRARIES} ${OpenCV_LIBRARIES} ${SPECIAL_OS_LIBS} lie)
            target_compile_definitions(zed_nodelet PRIVATE
                    MROVER_IS_NODELET # Generate code relevant to nodelet
                    ALLOW_BUILD_DEBUG # Ignore ZED warnings about Debug mode
                    __CUDA_INCLUDE_COMPILER_INTERNAL_HEADERS__ # Eigen includes some files it should not, ignore
            )
        endif ()
    endmacro()
=======
### ============ ###
### Dependencies ###
### ============ ###

find_package(OpenCV REQUIRED)
find_package(ZED 2 QUIET)
find_package(gazebo REQUIRED)
find_package(Eigen3 REQUIRED)
if (ZED_FOUND)
    # Anything newer than C++17 combined with libstdc++13 is not supported just yet by NVCC (the CUDA compiler)
    set(CMAKE_CUDA_STANDARD 17)
    set(CMAKE_CUDA_STANDARD_REQUIRED ON)
    set(CMAKE_CUDA_SEPARABLE_COMPILATION ON)
    set(CMAKE_CUDA_FLAGS "--diag-suppress 108,68")
    # Jetson Xavier NX is Volta 7.2 architecture
    # Perception Laptop (A4000, Quadro version of RTX 3080) is Ampere 8.6 architecture
    set(CMAKE_CUDA_ARCHITECTURES 72 86)
    enable_language(CUDA)
>>>>>>> 665b5976
endif ()

find_package(
        catkin REQUIRED COMPONENTS
        ${MROVER_ROS_DEPENDENCIES}
)

catkin_python_setup()

foreach (MROVER_CMAKE_INCLUDE ${MROVER_CMAKE_INCLUDES})
    include(${MROVER_CMAKE_INCLUDE})
endforeach ()

### ======== ###
### Messages ###
### ======== ###

add_message_files(
        FILES
        ${MROVER_MESSAGE_FILES}
)

add_service_files(
        FILES
        ${MROVER_SERVICE_FILES}
)

generate_messages(
        DEPENDENCIES
        ${MROVER_MESSAGE_DEPENDENCIES}
)

generate_dynamic_reconfigure_options(
        ${MROVER_PARAMETERS}
)

catkin_package()

### ======= ###
### Targets ###
### ======= ###

# Please browse the "Macros" section before adding anything here
# Lots of custom macros have been added to make adding new targets easier

## Libraries

mrover_add_header_only_library(moteus deps/moteus/lib/cpp/mjbots)
mrover_add_library(lie src/util/lie/*.cpp src/util/lie)

## ESW

mrover_add_node(sim_arm_bridge src/simulator/arm_bridge/*.cpp)

## Perception

mrover_add_nodelet(tag_detector src/perception/tag_detector/*.cpp src/perception/tag_detector src/perception/tag_detector/pch.hpp)
mrover_nodelet_link_libraries(tag_detector opencv_core opencv_objdetect opencv_aruco opencv_imgproc tbb lie)

if (ZED_FOUND)
    mrover_add_nodelet(zed src/perception/zed_wrapper/*.c* src/perception/zed_wrapper src/perception/zed_wrapper/pch.hpp)
    mrover_nodelet_include_directories(zed ${ZED_INCLUDE_DIRS} ${CUDA_INCLUDE_DIRS})
    mrover_nodelet_link_libraries(zed ${ZED_LIBRARIES} ${SPECIAL_OS_LIBS} lie)
    mrover_nodelet_defines(zed
            ALLOW_BUILD_DEBUG # Ignore ZED warnings about Debug mode
            __CUDA_INCLUDE_COMPILER_INTERNAL_HEADERS__ # Eigen includes some files it should not, ignore
    )
endif ()

## Simulator

mrover_add_gazebo_plugin(differential_drive_plugin_6w src/simulator/differential_drive_6w.cpp src)

mrover_add_gazebo_plugin(kinect_plugin src/simulator/gazebo_ros_openni_kinect.cpp src/simulator)
target_link_libraries(kinect_plugin PRIVATE gazebo_ros_camera_utils DepthCameraPlugin Eigen3::Eigen)
set_target_properties(kinect_plugin PROPERTIES CXX_CLANG_TIDY "")

### ======= ###
### Testing ###
### ======= ###

# Add C++ unit tests
catkin_add_gtest(example-cpp-test test/example/cpp_test.cpp)

# Python unit tests
catkin_add_nosetests(test/navigation/drive_test.py)
catkin_add_nosetests(test/teleop/teleop_test.py)
catkin_add_nosetests(test/util/SE3_test.py)
catkin_add_nosetests(test/util/SO3_test.py)

# Integration tests (python and c++)
find_package(rostest REQUIRED)
add_rostest(test/example/basic_integration_test.test)
add_rostest(test/integration/integration.test)
add_rostest(test/util/SE3_tf_test.test)

## Install

install(DIRECTORY launch/
        DESTINATION ${CATKIN_PACKAGE_SHARE_DESTINATION}/launch
)<|MERGE_RESOLUTION|>--- conflicted
+++ resolved
@@ -27,41 +27,6 @@
         gazebo_ros
 )
 
-<<<<<<< HEAD
-# Message files
-set(MROVER_MESSAGE_FILES
-        CalibrationStatus.msg
-        CameraCmd.msg
-        CAN.msg
-        Chassis.msg
-        ControllerGroupState.msg
-        ControllerState.msg
-        Course.msg
-        EnableAuton.msg
-        GPSPointList.msg
-        GPSWaypoint.msg
-        HeaterData.msg
-        ImuAndMag.msg
-        LED.msg
-        MoteusState.msg
-        MotorsStatus.msg
-        NavMetadata.msg
-        NavState.msg
-        NetworkBandwidth.msg
-        PDB.msg
-        Position.msg
-        ScienceThermistors.msg
-        Spectral.msg
-        SpectralGroup.msg
-        Throttle.msg
-        Velocity.msg
-        Waypoint.msg
-        WaypointType.msg
-        GPSPointList.msg
-        LongRangeTag.msg
-        LongRangeTags.msg
-)
-=======
 # Search a path for all files matching a glob pattern and extract the filenames
 macro(extract_filenames directory_path out_file_names)
     file(GLOB_RECURSE full_paths ${directory_path})
@@ -71,7 +36,6 @@
         list(APPEND ${out_file_names} ${FILE_NAME})
     endforeach ()
 endmacro()
->>>>>>> 665b5976
 
 extract_filenames(msg/*.msg MROVER_MESSAGE_FILES)
 
@@ -169,67 +133,6 @@
     set_target_properties(${name} PROPERTIES CXX_STANDARD 17)
 endmacro()
 
-<<<<<<< HEAD
-    # -=-=-=-=-
-    # Macros
-    # -=-=-=-=-
-
-    # These packages need to be found individually
-    macro(add_packages_macro)
-        find_package(OpenCV REQUIRED)
-        find_package(gazebo REQUIRED)
-        find_package(Eigen3 REQUIRED)
-        find_package(ZED 2 QUIET)
-        if (ZED_FOUND)
-            # Anything newer than C++17 combined with libstdc++13 is not supported just yet by NVCC (the CUDA compiler)
-            set(CMAKE_CUDA_STANDARD 17)
-            set(CMAKE_CUDA_STANDARD_REQUIRED ON)
-            set(CMAKE_CUDA_SEPARABLE_COMPILATION ON)
-            # Jetson Xavier NX is Volta 7.2 architecture
-            # Perception Laptop (A4000, Quadro version of RTX 3080) is Ampere 8.6 architecture
-            set(CMAKE_CUDA_ARCHITECTURES 72 86)
-            enable_language(CUDA)
-        endif ()
-    endmacro()
-
-    # define an add and link macro
-    # Put items here to build
-    macro(add_and_link_macro)
-        add_cpp_nodelet_macro(tag_detector_nodelet src/perception/tag_detector/zed/*.cpp src/perception/tag_detector/zed)
-        target_precompile_headers(tag_detector_nodelet PRIVATE src/perception/tag_detector/zed/pch.hpp)
-        target_link_libraries(tag_detector_nodelet PRIVATE ${OpenCV_LIBRARIES} opencv_core opencv_objdetect opencv_aruco opencv_imgproc lie)
-
-        add_cpp_nodelet_macro(long_range_tag_detector_nodelet src/perception/tag_detector/long_range_cam/*.cpp src/perception/tag_detector/long_range_cam)
-        target_precompile_headers(tag_detector_nodelet PRIVATE src/perception/tag_detector/long_range_cam/pch.hpp)
-        target_link_libraries(long_range_tag_detector_nodelet PRIVATE ${OpenCV_LIBRARIES} lie)
-
-        add_cpp_nodelet_macro(long_range_cam_nodelet src/perception/long_range_cam/*.cpp src/perception/long_range_cam)
-        target_precompile_headers(long_range_cam_nodelet PRIVATE src/perception/long_range_cam/pch.hpp)
-        target_link_libraries(long_range_cam_nodelet PRIVATE ${OpenCV_LIBRARIES} lie)
-
-        add_cpp_library_macro(lie src/util/lie/*.cpp src/util/lie)
-
-        add_cpp_interface_library_macro(moteus deps/moteus/lib/cpp/mjbots)
-        
-        add_gazebo_plugin_macro(differential_drive_plugin_6w src/gazebo/differential_drive_6w.cpp src)
-
-        add_gazebo_plugin_macro(kinect_plugin src/gazebo/gazebo_ros_openni_kinect.cpp src/gazebo)
-        target_link_libraries(kinect_plugin PRIVATE gazebo_ros_camera_utils DepthCameraPlugin Eigen3::Eigen)
-        set_target_properties(kinect_plugin PROPERTIES CXX_CLANG_TIDY "")
-
-        if (ZED_FOUND)
-            add_cpp_nodelet_macro(zed_nodelet src/perception/zed_wrapper/*.c* src/perception/zed_wrapper)
-            target_precompile_headers(zed_nodelet PRIVATE src/perception/zed_wrapper/pch.hpp)
-            target_include_directories(zed_nodelet SYSTEM PRIVATE ${ZED_INCLUDE_DIRS} ${CUDA_INCLUDE_DIRS})
-            target_link_libraries(zed_nodelet PRIVATE ${ZED_LIBRARIES} ${OpenCV_LIBRARIES} ${SPECIAL_OS_LIBS} lie)
-            target_compile_definitions(zed_nodelet PRIVATE
-                    MROVER_IS_NODELET # Generate code relevant to nodelet
-                    ALLOW_BUILD_DEBUG # Ignore ZED warnings about Debug mode
-                    __CUDA_INCLUDE_COMPILER_INTERNAL_HEADERS__ # Eigen includes some files it should not, ignore
-            )
-        endif ()
-    endmacro()
-=======
 ### ============ ###
 ### Dependencies ###
 ### ============ ###
@@ -248,7 +151,6 @@
     # Perception Laptop (A4000, Quadro version of RTX 3080) is Ampere 8.6 architecture
     set(CMAKE_CUDA_ARCHITECTURES 72 86)
     enable_language(CUDA)
->>>>>>> 665b5976
 endif ()
 
 find_package(
@@ -305,8 +207,14 @@
 
 ## Perception
 
-mrover_add_nodelet(tag_detector src/perception/tag_detector/*.cpp src/perception/tag_detector src/perception/tag_detector/pch.hpp)
-mrover_nodelet_link_libraries(tag_detector opencv_core opencv_objdetect opencv_aruco opencv_imgproc tbb lie)
+mrover_add_nodelet(zed_tag_detector src/perception/tag_detector/zed/*.cpp src/perception/tag_detector/zed src/perception/tag_detector/zed/pch.hpp)
+mrover_nodelet_link_libraries(zed_tag_detector opencv_core opencv_objdetect opencv_aruco opencv_imgproc tbb lie)
+
+mrover_add_nodelet(long_range_tag_detector src/perception/tag_detector/long_range_cam/*.cpp src/perception/tag_detector/long_range_cam src/perception/tag_detector/long_range_cam/pch.hpp)
+mrover_nodelet_link_libraries(long_range_tag_detector opencv_core opencv_objdetect opencv_aruco opencv_imgproc tbb lie)
+
+mrover_add_nodelet(usb_camera src/perception/long_range_cam/*.cpp src/perception/long_range_cam src/perception/long_range_cam/pch.hpp)
+mrover_nodelet_link_libraries(usb_camera opencv_core opencv_objdetect opencv_aruco opencv_imgproc opencv_highgui tbb lie)
 
 if (ZED_FOUND)
     mrover_add_nodelet(zed src/perception/zed_wrapper/*.c* src/perception/zed_wrapper src/perception/zed_wrapper/pch.hpp)
