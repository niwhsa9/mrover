--- conflicted
+++ resolved
@@ -42,12 +42,9 @@
 
 # service files
 set(MROVER_SERVICE_FILES
-<<<<<<< HEAD
+        ChangeAutonLEDState.srv
         ChangeCameras.srv
-=======
-        ChangeAutonLEDState.srv
->>>>>>> b164e111
-        FetchMessageFromPackage.srv        
+        FetchMessageFromPackage.srv
         FetchPackages.srv
         PublishEnableAuton.srv
         PublishCourse.srv
