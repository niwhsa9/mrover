--- conflicted
+++ resolved
@@ -19,7 +19,6 @@
 set(_LINK_DIRS "")
 
 # message files
-<<<<<<< HEAD
 set(_MESSAGE_FILES 
     Course.msg
     Waypoint.msg
@@ -28,13 +27,6 @@
     ODriveState.msg
     WheelData.msg
     )
-=======
-set(_MESSAGE_FILES
-        Course.msg
-        Waypoint.msg
-        Chassis.msg
-        )
->>>>>>> bd6cc725
 
 # service files
 set(_SERVICE_FILES
@@ -80,25 +72,6 @@
 
 else ()
     # Add any laptop specific packages here
-<<<<<<< HEAD
-    list(APPEND _PACKAGES 
-        roscpp
-        tf2_geometry_msgs
-        tf2_ros
-        tf2
-        visualization_msgs
-        vision_msgs
-        image_transport
-        cv_bridge
-        sensor_msgs
-        fiducial_msgs
-        rosbridge_server
-        teleop_twist_joy
-        OpenCV
-        gazebo
-        gazebo_ros
-        )
-=======
     list(APPEND _PACKAGES
             roscpp
             tf2_geometry_msgs
@@ -116,7 +89,6 @@
             gazebo
             gazebo_ros
             )
->>>>>>> bd6cc725
 
     # append include directories
     list(APPEND _INCLUDE_DIREC
@@ -270,4 +242,4 @@
 install_launch_macro()
 if (COMMAND additional_install_macro)
     additional_install_macro()
-endif ()+endif()