--- conflicted
+++ resolved
@@ -40,13 +40,10 @@
 
 # service files
 set(MROVER_SERVICE_FILES
-<<<<<<< HEAD
         ChangeCameras.srv
-=======
         FetchMessageFromPackage.srv        
         FetchPackages.srv
         PublishEnableAuton.srv
->>>>>>> 19bee4dd
         PublishCourse.srv
         )
 
