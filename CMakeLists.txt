--- conflicted
+++ resolved
@@ -25,11 +25,8 @@
 # message files
 set(MROVER_MESSAGE_FILES
         CalibrationStatus.msg
-<<<<<<< HEAD
         CameraCmd.msg
-=======
         Carousel.msg
->>>>>>> 8502cc67
         Chassis.msg
         Course.msg
         Diagnostic.msg
