cmake_minimum_required(VERSION 3.16)
project(mrover)

## Compile as C++17, supported in ROS Kinetic and newer, enable some static analysis
set(MROVER_CPP_COMPILE_OPTIONS -std=c++17 -Wall -Wextra -Werror -pedantic)

# clang-tidy
if (CMAKE_BUILD_TYPE EQUAL "RELEASE")
    set(CMAKE_CXX_CLANG_TIDY clang-tidy-12)
endif ()

# find_package
set(MROVER_PACKAGES
        rospy
        std_msgs
        message_generation
        dynamic_reconfigure
        rostest
        )

# link_directories
set(MROVER_LINK_DIRS "")

# message files
set(MROVER_MESSAGE_FILES
        CalibrationStatus.msg
        Chassis.msg
        Course.msg
        Diagnostic.msg
<<<<<<< HEAD
        Enable.msg
        EnableAuton.msg
        GimbalCmd.msg
        GPSWaypoint.msg
        Heater.msg
=======
        DriveStatus.msg
        EnableAuton.msg
        GimbalCmd.msg
        GPSWaypoint.msg
        MoteusState.msg
>>>>>>> 47587b0b
        ODriveState.msg
        ScienceTemperature.msg
        Spectral.msg
        Waypoint.msg
        WaypointType.msg
        )

# service files
set(MROVER_SERVICE_FILES
<<<<<<< HEAD
        ChangeAutonLEDState.srv
        ChangeDeviceState.srv
        ChangeHeaterState.srv   
        ChangeServoAngle.srv
=======
        FetchMessageFromPackage.srv        
        FetchPackages.srv
>>>>>>> 47587b0b
        PublishCourse.srv
        )

# generate messages list
set(MROVER_ROS_MESSAGES
        sensor_msgs
        std_msgs
        )

# dynamic reconfigure
set(MROVER_PARAMETERS
        config/DetectorParams.cfg
        )

# catkin_package
set(MROVER_CATKIN_PACKAGES
        roscpp rospy std_msgs message_runtime
        )

macro(add_cpp_node_macro name sources)
    file(GLOB_RECURSE CPP_NODE_SOURCES ${sources})
    add_executable(${name} ${CPP_NODE_SOURCES})
    add_dependencies(${name} ${${PROJECT_NAME}_EXPORTED_TARGETS} ${catkin_EXPORTED_TARGETS})
    target_link_libraries(${name} ${catkin_LIBRARIES})
    target_compile_options(${name} PRIVATE ${MROVER_CPP_COMPILE_OPTIONS})

    install(TARGETS ${name}
            ARCHIVE DESTINATION ${CATKIN_PACKAGE_LIB_DESTINATION}
            LIBRARY DESTINATION ${CATKIN_PACKAGE_LIB_DESTINATION}
            RUNTIME DESTINATION ${CATKIN_PACKAGE_BIN_DESTINATION}
            )
endmacro()

# launch install macro
macro(install_launch_macro)
    install(DIRECTORY launch/
            DESTINATION ${CATKIN_PACKAGE_SHARE_DESTINATION}/launch
            )
endmacro()

macro(add_tests_macro)
    # Add C++ unit tests
    catkin_add_gtest(example-cpp-test test/example/cpp_test.cpp)

    # Python unit tests
    catkin_add_nosetests(test/navigation/drive_test.py)
    catkin_add_nosetests(test/util/SE3_test.py)
    catkin_add_nosetests(test/util/SO3_test.py)

    # Integration tests (python and c++)
    find_package(rostest REQUIRED)
    add_rostest(test/example/basic_integration_test.test)
    add_rostest(test/integration/integration.test)
    add_rostest(test/util/SE3_tf_test.test)
endmacro()

# Subdirectories before message declarations
set(CMAKE_SUBDIRS "")


# -=-=-=-=-=-=-=-=-=-=-=-=-=-=-=-=-=-=-=-=-=-
# Specify build details by appending to lists
# and implementing the some extra macros
# Add new devices as elseif blocks
# Select device with --cmake-flags -D DEVICE=<fill in device>
# -=-=-=-=-=-=-=-=-=-=-=-=-=-=-=-=-=-=-=-=-=-

if (${DEVICE} MATCHES "raspi4")
    # -=-=-=-=-
    # Lists
    # -=-=-=-=-

    # Add any raspi4 specific packages here
    # list(APPEND _PACKAGES )

else ()
    # -=-=-=-=-
    # Lists
    # -=-=-=-=-

    # Add any laptop specific packages here
    list(APPEND MROVER_PACKAGES
            roscpp
            tf2_geometry_msgs
            tf2_ros
            tf2
            visualization_msgs
            image_transport
            cv_bridge
            sensor_msgs
            rosbridge_server
            teleop_twist_joy
            gazebo_ros
            moveit_commander
            moveit_core
            moveit_fake_controller_manager
            moveit_kinematics
            moveit_msgs
            moveit_planners_chomp
            moveit_planners_ompl
            moveit_ros_benchmarks
            moveit_ros_control_interface
            moveit_ros_manipulation
            moveit_ros_move_group
            moveit_ros_occupancy_map_monitor
            moveit_ros_perception
            moveit_ros_planning
            moveit_ros_planning_interface
            moveit_ros_robot_interaction
            moveit_ros_visualization
            moveit_ros_warehouse
            moveit_setup_assistant
            moveit_simple_controller_manager
            )

    # append link directories
    list(APPEND MROVER_LINK_DIRS
            ${GAZEBO_LIBRARY_DIRS}
            )

    # append subdirectories
    list(APPEND CMAKE_SUBDIRS
            starter_project/teleop
            )

    # -=-=-=-=-
    # Macros
    # -=-=-=-=-

    # These packages need to be found individually
    macro(add_packages_macro)
        find_package(OpenCV REQUIRED)
        find_package(gazebo REQUIRED)
        find_package(PCL REQUIRED)
        find_package(Eigen3 REQUIRED)
    endmacro()

    macro(include_directories_macro)
        include_directories(
                ${catkin_INCLUDE_DIRS}
                ${GAZEBO_INCLUDE_DIRS}
                ${OpenCV_INCLUDE_DIRS}
        )
    endmacro()

    # define an add and link macro
    # Put items here to build
    macro(add_and_link_macro)
        add_cpp_node_macro(aruco_detect "src/perception/*.cpp")
        target_link_libraries(aruco_detect ${OpenCV_LIBS} ${PCL_LIBRARIES})

        add_library(differential_drive_plugin_6w src/gazebo/differential_drive_6w.cpp)
        add_dependencies(differential_drive_plugin_6w ${${PROJECT_NAME}_EXPORTED_TARGETS} ${catkin_EXPORTED_TARGETS})
        target_link_libraries(differential_drive_plugin_6w ${Boost_LIBRARIES} ${GAZEBO_LIBRARIES} ${catkin_LIBRARIES})
        target_compile_options(differential_drive_plugin_6w PRIVATE ${MROVER_CPP_COMPILE_OPTIONS})

        add_library(kinect_plugin src/gazebo/gazebo_ros_openni_kinect.cpp)
        add_dependencies(kinect_plugin ${${PROJECT_NAME}_EXPORTED_TARGETS} ${catkin_EXPORTED_TARGETS})
        target_link_libraries(kinect_plugin ${Boost_LIBRARIES} ${GAZEBO_LIBRARIES} gazebo_ros_camera_utils DepthCameraPlugin ${catkin_LIBRARIES} Eigen3::Eigen)
        set_target_properties(kinect_plugin PROPERTIES CXX_CLANG_TIDY "")
    endmacro()

    macro(additional_install_macro)
        install(TARGETS differential_drive_plugin_6w
                ARCHIVE DESTINATION ${CATKIN_PACKAGE_LIB_DESTINATION}
                LIBRARY DESTINATION ${CATKIN_PACKAGE_LIB_DESTINATION}
                RUNTIME DESTINATION ${CATKIN_GLOBAL_BIN_DESTINATION}
                )

        install(TARGETS kinect_plugin
                ARCHIVE DESTINATION ${CATKIN_PACKAGE_LIB_DESTINATION}
                LIBRARY DESTINATION ${CATKIN_PACKAGE_LIB_DESTINATION}
                RUNTIME DESTINATION ${CATKIN_GLOBAL_BIN_DESTINATION}
                )
    endmacro()

    # Set policy
    if (POLICY CMP0054)
        cmake_policy(SET CMP0054 NEW)
    endif ()

    set(CMAKE_CXX_FLAGS "${CMAKE_CXX_FLAGS} ${GAZEBO_CXX_FLAGS}")

endif ()


# 3. Find Packages
find_package(
        catkin REQUIRED COMPONENTS
        ${MROVER_PACKAGES}
)

if (COMMAND add_packages_macro)
    add_packages_macro()
endif ()


# 4. Python module support
catkin_python_setup()


# 4.5. Subdirectories before message declarations
if (NOT "${CMAKE_SUBDIRS}" MATCHES "")
    add_subdirectory(
            ${CMAKE_SUBDIRS}
    )
endif ()


# 5. Message Generators (add_xxx)
add_message_files(
        FILES
        ${MROVER_MESSAGE_FILES}
)

add_service_files(
        FILES
        ${MROVER_SERVICE_FILES}
)


# 6. Invoke messages (generate_messages)
generate_messages(
        DEPENDENCIES
        ${MROVER_ROS_MESSAGES}
)

generate_dynamic_reconfigure_options(
        ${MROVER_PARAMETERS}
)


# 7. Specify package build info export (catkin_package)
catkin_package(
        CATKIN_DEPENDS
        ${MROVER_CATKIN_PACKAGES}
)


# 8. Libraries/Executables to build (add_executable)
# These only exist after find_packages
link_directories(
        ${GAZEBO_LIBRARY_DIRS}
        /opt/ros/noetic/lib/
)

if (COMMAND include_directories_macro)
    include_directories_macro()
endif ()

if (COMMAND add_and_link_macro)
    add_and_link_macro()
endif ()


# 9. Tests to build
if (COMMAND add_tests_macro)
    add_tests_macro()
endif ()


# 10. Install rules
install_launch_macro()
if (COMMAND additional_install_macro)
    additional_install_macro()
endif ()<|MERGE_RESOLUTION|>--- conflicted
+++ resolved
@@ -27,19 +27,13 @@
         Chassis.msg
         Course.msg
         Diagnostic.msg
-<<<<<<< HEAD
+        DriveStatus.msg
         Enable.msg
         EnableAuton.msg
         GimbalCmd.msg
         GPSWaypoint.msg
         Heater.msg
-=======
-        DriveStatus.msg
-        EnableAuton.msg
-        GimbalCmd.msg
-        GPSWaypoint.msg
         MoteusState.msg
->>>>>>> 47587b0b
         ODriveState.msg
         ScienceTemperature.msg
         Spectral.msg
@@ -49,15 +43,12 @@
 
 # service files
 set(MROVER_SERVICE_FILES
-<<<<<<< HEAD
         ChangeAutonLEDState.srv
         ChangeDeviceState.srv
         ChangeHeaterState.srv   
         ChangeServoAngle.srv
-=======
         FetchMessageFromPackage.srv        
         FetchPackages.srv
->>>>>>> 47587b0b
         PublishCourse.srv
         )
 
