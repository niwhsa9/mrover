cmake_minimum_required(VERSION 3.16)
project(mrover)

## Compile as C++17, supported in ROS Kinetic and newer, enable some static analysis
set(MROVER_CPP_COMPILE_OPTIONS -std=c++17 -Wall -Wextra -Werror -pedantic)

# clang-tidy
if (CMAKE_BUILD_TYPE EQUAL "RELEASE")
    set(CMAKE_CXX_CLANG_TIDY clang-tidy-12)
endif ()

# find_package
set(MROVER_PACKAGES
        rospy
        std_msgs
        message_generation
        dynamic_reconfigure
        rostest
        sensor_msgs
        )

# link_directories
set(MROVER_LINK_DIRS "")

# message files
set(MROVER_MESSAGE_FILES
        CalibrationStatus.msg
        Chassis.msg
        Course.msg
        Diagnostic.msg
        DriveStatus.msg
        EnableAuton.msg
        GimbalCmd.msg
        GPSWaypoint.msg
        JointLock.msg
        MoteusState.msg
        MotorsStatus.msg
<<<<<<< HEAD
        ODriveState.msg
=======
>>>>>>> aa421485
        Waypoint.msg
        WaypointType.msg
        )

# service files
set(MROVER_SERVICE_FILES
        ChangeAutonLEDState.srv
        FetchMessageFromPackage.srv        
        FetchPackages.srv
        PublishEnableAuton.srv
        PublishCourse.srv
        )

# generate messages list
set(MROVER_ROS_MESSAGES
        sensor_msgs
        std_msgs
        sensor_msgs
        )

# dynamic reconfigure
set(MROVER_PARAMETERS
        config/DetectorParams.cfg
        )

# catkin_package
set(MROVER_CATKIN_PACKAGES
        roscpp rospy std_msgs message_runtime
        )

macro(add_cpp_node_macro name sources)
    file(GLOB_RECURSE CPP_NODE_SOURCES ${sources})
    add_executable(${name} ${CPP_NODE_SOURCES})
    add_dependencies(${name} ${${PROJECT_NAME}_EXPORTED_TARGETS} ${catkin_EXPORTED_TARGETS})
    target_link_libraries(${name} ${catkin_LIBRARIES})
    target_compile_options(${name} PRIVATE ${MROVER_CPP_COMPILE_OPTIONS})

    install(TARGETS ${name}
            ARCHIVE DESTINATION ${CATKIN_PACKAGE_LIB_DESTINATION}
            LIBRARY DESTINATION ${CATKIN_PACKAGE_LIB_DESTINATION}
            RUNTIME DESTINATION ${CATKIN_PACKAGE_BIN_DESTINATION}
            )
endmacro()

# launch install macro
macro(install_launch_macro)
    install(DIRECTORY launch/
            DESTINATION ${CATKIN_PACKAGE_SHARE_DESTINATION}/launch
            )
endmacro()

macro(add_tests_macro)
    # Add C++ unit tests
    catkin_add_gtest(example-cpp-test test/example/cpp_test.cpp)

    # Python unit tests
    catkin_add_nosetests(test/navigation/drive_test.py)
    catkin_add_nosetests(test/util/SE3_test.py)
    catkin_add_nosetests(test/util/SO3_test.py)

    # Integration tests (python and c++)
    find_package(rostest REQUIRED)
    add_rostest(test/example/basic_integration_test.test)
    add_rostest(test/integration/integration.test)
    add_rostest(test/util/SE3_tf_test.test)
endmacro()

# Subdirectories before message declarations
set(CMAKE_SUBDIRS "")


# -=-=-=-=-=-=-=-=-=-=-=-=-=-=-=-=-=-=-=-=-=-
# Specify build details by appending to lists
# and implementing the some extra macros
# Add new devices as elseif blocks
# Select device with --cmake-flags -D DEVICE=<fill in device>
# -=-=-=-=-=-=-=-=-=-=-=-=-=-=-=-=-=-=-=-=-=-

if (${DEVICE} MATCHES "raspi4")
    # -=-=-=-=-
    # Lists
    # -=-=-=-=-

    # Add any raspi4 specific packages here
    # list(APPEND _PACKAGES )

else ()
    # -=-=-=-=-
    # Lists
    # -=-=-=-=-

    # Add any laptop specific packages here
    list(APPEND MROVER_PACKAGES
            roscpp
            tf2_geometry_msgs
            tf2_ros
            tf2
            tf2_web_republisher
            visualization_msgs
            image_transport
            cv_bridge
            rosbridge_server
            teleop_twist_joy
            gazebo_ros
            moveit_commander
            moveit_core
            moveit_fake_controller_manager
            moveit_kinematics
            moveit_msgs
            moveit_planners_chomp
            moveit_planners_ompl
            moveit_ros_benchmarks
            moveit_ros_control_interface
            moveit_ros_manipulation
            moveit_ros_move_group
            moveit_ros_occupancy_map_monitor
            moveit_ros_perception
            moveit_ros_planning
            moveit_ros_planning_interface
            moveit_ros_robot_interaction
            moveit_ros_visualization
            moveit_ros_warehouse
            moveit_setup_assistant
            moveit_simple_controller_manager
            )

    # append link directories
    list(APPEND MROVER_LINK_DIRS
            ${GAZEBO_LIBRARY_DIRS}
            )

    # append subdirectories
    list(APPEND CMAKE_SUBDIRS
            starter_project/teleop
            )

    # -=-=-=-=-
    # Macros
    # -=-=-=-=-

    # These packages need to be found individually
    macro(add_packages_macro)
        find_package(OpenCV REQUIRED)
        find_package(gazebo REQUIRED)
        find_package(PCL REQUIRED)
        find_package(Eigen3 REQUIRED)
    endmacro()

    macro(include_directories_macro)
        include_directories(
                ${catkin_INCLUDE_DIRS}
                ${GAZEBO_INCLUDE_DIRS}
                ${OpenCV_INCLUDE_DIRS}
        )
    endmacro()

    # define an add and link macro
    # Put items here to build
    macro(add_and_link_macro)
        add_cpp_node_macro(aruco_detect "src/perception/*.cpp")
        target_link_libraries(aruco_detect ${OpenCV_LIBS} ${PCL_LIBRARIES})

        add_cpp_node_macro(brushed_motors "src/esw/brushed_motors/*.cpp")

        add_library(differential_drive_plugin_6w src/gazebo/differential_drive_6w.cpp)
        add_dependencies(differential_drive_plugin_6w ${${PROJECT_NAME}_EXPORTED_TARGETS} ${catkin_EXPORTED_TARGETS})
        target_link_libraries(differential_drive_plugin_6w ${Boost_LIBRARIES} ${GAZEBO_LIBRARIES} ${catkin_LIBRARIES})
        target_compile_options(differential_drive_plugin_6w PRIVATE ${MROVER_CPP_COMPILE_OPTIONS})

        add_library(kinect_plugin src/gazebo/gazebo_ros_openni_kinect.cpp)
        add_dependencies(kinect_plugin ${${PROJECT_NAME}_EXPORTED_TARGETS} ${catkin_EXPORTED_TARGETS})
        target_link_libraries(kinect_plugin ${Boost_LIBRARIES} ${GAZEBO_LIBRARIES} gazebo_ros_camera_utils DepthCameraPlugin ${catkin_LIBRARIES} Eigen3::Eigen)
        set_target_properties(kinect_plugin PROPERTIES CXX_CLANG_TIDY "")
    endmacro()

    macro(additional_install_macro)
        install(TARGETS differential_drive_plugin_6w
                ARCHIVE DESTINATION ${CATKIN_PACKAGE_LIB_DESTINATION}
                LIBRARY DESTINATION ${CATKIN_PACKAGE_LIB_DESTINATION}
                RUNTIME DESTINATION ${CATKIN_GLOBAL_BIN_DESTINATION}
                )

        install(TARGETS kinect_plugin
                ARCHIVE DESTINATION ${CATKIN_PACKAGE_LIB_DESTINATION}
                LIBRARY DESTINATION ${CATKIN_PACKAGE_LIB_DESTINATION}
                RUNTIME DESTINATION ${CATKIN_GLOBAL_BIN_DESTINATION}
                )
    endmacro()

    # Set policy
    if (POLICY CMP0054)
        cmake_policy(SET CMP0054 NEW)
    endif ()

    set(CMAKE_CXX_FLAGS "${CMAKE_CXX_FLAGS} ${GAZEBO_CXX_FLAGS}")

endif ()


# 3. Find Packages
find_package(
        catkin REQUIRED COMPONENTS
        ${MROVER_PACKAGES}
)

if (COMMAND add_packages_macro)
    add_packages_macro()
endif ()


# 4. Python module support
catkin_python_setup()


# 4.5. Subdirectories before message declarations
if (NOT "${CMAKE_SUBDIRS}" MATCHES "")
    add_subdirectory(
            ${CMAKE_SUBDIRS}
    )
endif ()


# 5. Message Generators (add_xxx)
add_message_files(
        FILES
        ${MROVER_MESSAGE_FILES}
)

add_service_files(
        FILES
        ${MROVER_SERVICE_FILES}
)


# 6. Invoke messages (generate_messages)
generate_messages(
        DEPENDENCIES
        ${MROVER_ROS_MESSAGES}
)

generate_dynamic_reconfigure_options(
        ${MROVER_PARAMETERS}
)


# 7. Specify package build info export (catkin_package)
catkin_package(
        CATKIN_DEPENDS
        ${MROVER_CATKIN_PACKAGES}
)


# 8. Libraries/Executables to build (add_executable)
# These only exist after find_packages
link_directories(
        ${GAZEBO_LIBRARY_DIRS}
        /opt/ros/noetic/lib/
)

if (COMMAND include_directories_macro)
    include_directories_macro()
endif ()

if (COMMAND add_and_link_macro)
    add_and_link_macro()
endif ()


# 9. Tests to build
if (COMMAND add_tests_macro)
    add_tests_macro()
endif ()


# 10. Install rules
install_launch_macro()
if (COMMAND additional_install_macro)
    additional_install_macro()
endif ()<|MERGE_RESOLUTION|>--- conflicted
+++ resolved
@@ -35,10 +35,7 @@
         JointLock.msg
         MoteusState.msg
         MotorsStatus.msg
-<<<<<<< HEAD
         ODriveState.msg
-=======
->>>>>>> aa421485
         Waypoint.msg
         WaypointType.msg
         )
