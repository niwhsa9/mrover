--- conflicted
+++ resolved
@@ -24,20 +24,16 @@
         CalibrationStatus.msg
         Chassis.msg
         Course.msg
-<<<<<<< HEAD
         Current.msg
         Diagnostic.msg
         Enable.msg
+        EnableAuton.msg
+        GPSWaypoint.msg
         Heater.msg
         ODriveState.msg
         Spectral.msg
         Temperature.msg
         Triad.msg
-=======
-        EnableAuton.msg
-        GPSWaypoint.msg
-        ODriveState.msg
->>>>>>> 2788468a
         Waypoint.msg
         WheelData.msg
         )
