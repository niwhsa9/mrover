--- conflicted
+++ resolved
@@ -82,11 +82,7 @@
     catkin_add_gtest(example-cpp-test test/example/cpp_test.cpp)
 
     # Python unit tests
-<<<<<<< HEAD
-#     catkin_add_nosetests(test/navigation/drive.py)
-=======
     catkin_add_nosetests(test/navigation/drive_test.py)
->>>>>>> 19594242
     catkin_add_nosetests(test/util/SE3_test.py)
     catkin_add_nosetests(test/util/SO3_test.py)
 
