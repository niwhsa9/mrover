--- conflicted
+++ resolved
@@ -3,9 +3,10 @@
 
 set(CMAKE_CXX_STANDARD 23)
 set(CMAKE_CXX_STANDARD_REQUIRED ON)
+if (CMAKE_CXX_COMPILER_ID STREQUAL "Clang")
+    add_link_options(-fuse-ld=lld-16)
+endif ()
 set(MROVER_CPP_COMPILE_OPTIONS -Wall -Wextra -Werror -pedantic)
-add_link_options(-fuse-ld=lld-16)
-#add_compile_definitions(_LIBCPP_ENABLE_CXX17_REMOVED_FEATURES _LIBCPP_ENABLE_CXX20_REMOVED_FEATURES)
 
 # Generate compile_commands.json for clangd
 set(CMAKE_EXPORT_COMPILE_COMMANDS ON)
@@ -201,39 +202,11 @@
             rosbridge_server
             teleop_twist_joy
             gazebo_ros
-<<<<<<< HEAD
-            moveit_commander
-            moveit_core
-            moveit_fake_controller_manager
-            moveit_kinematics
-            moveit_msgs
-            moveit_planners_chomp
-            moveit_planners_ompl
-            moveit_ros_benchmarks
-            moveit_ros_control_interface
-            moveit_ros_manipulation
-            moveit_ros_move_group
-            moveit_ros_occupancy_map_monitor
-            moveit_ros_perception
-            moveit_ros_planning
-            moveit_ros_planning_interface
-            moveit_ros_robot_interaction
-            moveit_ros_visualization
-            moveit_ros_warehouse
-            moveit_setup_assistant
-            moveit_simple_controller_manager
-    )
-
-    # append subdirectories
-    list(APPEND CMAKE_SUBDIRS
-            starter_project/teleop
-=======
     )
 
     # append subdirectories
     list(APPEND MROVER_CMAKE_INCLUDES
             starter_project/autonomy/AutonomyStarterProject.cmake
->>>>>>> 4e1c8a86
     )
 
     # -=-=-=-=-
