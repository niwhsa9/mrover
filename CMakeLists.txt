--- conflicted
+++ resolved
@@ -31,13 +31,9 @@
         EnableAuton.msg
         GimbalCmd.msg
         GPSWaypoint.msg
-<<<<<<< HEAD
+        ImuAndMag.msg
         MoteusState.msg
         MotorsStatus.msg
-=======
-        ImuAndMag.msg
-        MoteusState.msg
->>>>>>> bc311328
         ODriveState.msg
         Waypoint.msg
         WaypointType.msg
