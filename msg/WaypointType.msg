<<<<<<< HEAD
int32 NO_SEARCH = 0
int32 POST = 1
int32 MALLET = 2
int32 WATER_BOTTLE = 3
int32 val
=======
uint8 NO_SEARCH = 0
uint8 POST = 1
uint8 MALLET = 2
uint8 WATER_BOTTLE = 3
uint8 val
>>>>>>> 41d62f68
<|MERGE_RESOLUTION|>--- conflicted
+++ resolved
@@ -1,13 +1,5 @@
-<<<<<<< HEAD
-int32 NO_SEARCH = 0
-int32 POST = 1
-int32 MALLET = 2
-int32 WATER_BOTTLE = 3
-int32 val
-=======
 uint8 NO_SEARCH = 0
 uint8 POST = 1
 uint8 MALLET = 2
 uint8 WATER_BOTTLE = 3
-uint8 val
->>>>>>> 41d62f68
+uint8 val