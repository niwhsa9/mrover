--- conflicted
+++ resolved
@@ -1,6 +1,2 @@
 int8 device # integer corresponding to X in /dev/videoX
-<<<<<<< HEAD
-int8 resolution # -1 means turn off, 0-1-2-3-4 means low to high res
-=======
-int8 resolution # 0-4
->>>>>>> ec047a93
+int8 resolution # -1 means turn off, 0-1-2-3-4 means low to high res