#!/usr/bin/env python3
"""
	Node for testing service requests for services that are still in development
	Logs the service request to stdout
"""

from typing import Any
import rospy
<<<<<<< HEAD
from mrover.srv import ChangeArmMode

# Change these values for the service name and type definition to test different values
SERVICE_NAME = "change_sa_mode"
SERVICE_TYPE = ChangeArmMode
=======
from mrover.srv import ChangeAutonLEDState

# Change these values for the service name and type definition to test different values
SERVICE_NAME = "change_auton_led_state"
SERVICE_TYPE = ChangeAutonLEDState
>>>>>>> de575012


def print_service_request(service_request: Any):
    rospy.loginfo(service_request)


def main():
    rospy.init_node("debug_service")
    rospy.Service(SERVICE_NAME, SERVICE_TYPE, print_service_request)
    rospy.spin()


if __name__ == "__main__":
    main()<|MERGE_RESOLUTION|>--- conflicted
+++ resolved
@@ -6,19 +6,11 @@
 
 from typing import Any
 import rospy
-<<<<<<< HEAD
-from mrover.srv import ChangeArmMode
-
-# Change these values for the service name and type definition to test different values
-SERVICE_NAME = "change_sa_mode"
-SERVICE_TYPE = ChangeArmMode
-=======
 from mrover.srv import ChangeAutonLEDState
 
 # Change these values for the service name and type definition to test different values
 SERVICE_NAME = "change_auton_led_state"
 SERVICE_TYPE = ChangeAutonLEDState
->>>>>>> de575012
 
 
 def print_service_request(service_request: Any):
