--- conflicted
+++ resolved
@@ -6,29 +6,16 @@
 
 from typing import Any
 import rospy
-<<<<<<< HEAD
-# from mrover.srv import PublishEnableAuton, PublishEnableAutonResponse
-from std_srvs.srv import Trigger, TriggerResponse, SetBool, SetBoolResponse
-
-# Change these values for the service name and type definition to test different values
-SERVICE_NAME = "arm_enable_limit_switch_gripper"
-SERVICE_TYPE = SetBool
-=======
 from mrover.srv import EnableAuton, EnableAutonResponse
 
 # Change these values for the service name and type definition to test different values
 SERVICE_NAME = "enable_auton"
 SERVICE_TYPE = EnableAuton
->>>>>>> 0e83dd2d
 
 
 def print_service_request(service_request: Any):
     rospy.loginfo(service_request)
-<<<<<<< HEAD
-    return SetBoolResponse(success=True)
-=======
     return EnableAutonResponse(success=True)
->>>>>>> 0e83dd2d
 
 
 def main():
