--- conflicted
+++ resolved
@@ -6,30 +6,17 @@
 
 from typing import Any
 import rospy
-<<<<<<< HEAD
-from mrover.srv import EnableAuton, EnableAutonResponse
-from std_srvs.srv import Trigger, TriggerResponse
-
-# Change these values for the service name and type definition to test different values
-SERVICE_NAME = "sa_calibrate_sa_y"
-SERVICE_TYPE = Trigger
-=======
 from mrover.srv import AdjustMotor, AdjustMotorResponse
 from std_srvs.srv import Trigger, TriggerResponse, SetBool, SetBoolResponse
 
 # Change these values for the service name and type definition to test different values
 SERVICE_NAME = "enable_arm_laser"
 SERVICE_TYPE = SetBool
->>>>>>> 7a8c2caa
 
 
 def print_service_request(service_request: Any):
     rospy.loginfo(service_request)
-<<<<<<< HEAD
-    return TriggerResponse(success=True)
-=======
     return SetBoolResponse(success=True)
->>>>>>> 7a8c2caa
 
 
 def main():
