--- conflicted
+++ resolved
@@ -9,12 +9,7 @@
 
 if grep -q "source ${network_script_path}" ~/.zshrc; then
     echo "Removing basestation networking script from .zshrc"
-<<<<<<< HEAD
-    sed -i "\:source ${network_script_path}:d" ~/.zshrc
-    sed -i "\:echo '${enable_message}':d" ~/.zshrc
-=======
     sed -i '/source ~\/catkin_ws\/src\/mrover\/ansible\/roles\/basestation_networks\/files\/networking_setup_basestation.sh/d' ~/.zshrc
->>>>>>> edddf01c
 else
     echo "Adding basestation networking script to .zshrc"
     if [[ $(tail -c1 ~/.zshrc | wc -l) -eq 0 ]]; then
