--- conflicted
+++ resolved
@@ -120,7 +120,6 @@
         if self.DEBUG_MODE_ONLY:
             return
 
-<<<<<<< HEAD
         if abs(self.g_controller_1_rev - m1pos) > 0.1:
             await self.controller_1.set_position(
                 position=m1pos,
@@ -144,24 +143,6 @@
             )
         else:
             await self.controller_2.set_brake()
-=======
-        await self.controller_1.set_position(
-            position=m1pos,
-            velocity=self.MAX_REV_PER_SEC,
-            velocity_limit=None,
-            maximum_torque=self.MAX_TORQUE,
-            watchdog_timeout=self.ROVER_NODE_TO_MOTEUS_WATCHDOG_TIMEOUT_S,
-            query=True,
-        )
-        await self.controller_2.set_position(
-            position=m2pos,
-            velocity=self.MAX_REV_PER_SEC,
-            velocity_limit=None,
-            maximum_torque=self.MAX_TORQUE,
-            watchdog_timeout=self.ROVER_NODE_TO_MOTEUS_WATCHDOG_TIMEOUT_S,
-            query=True,
-        )
->>>>>>> d341cb98
 
         return_pos_1 = await self.fix_controller_if_error_and_return_pos(self.controller_1)
         if return_pos_1 is not None:
