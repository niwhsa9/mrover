#!/usr/bin/env python3

import numpy as np

import rospy
from mrover.msg import Waypoint
from util.SE3 import SE3
from util.course_service import CourseService

"""
The purpose of this file is for testing courses in the sim 
without needing the auton GUI. You can add waypoints with
and without fiducials and these will get published to nav
"""

if __name__ == "__main__":
    rospy.init_node("debug_course_publisher")
    publish_course = CourseService()

    waypoints = [
<<<<<<< HEAD
        ("course1", -2, -6, 0),
        # ("course1", -3, -3, -1),
        # ("course2", -5, -5, 0)
=======
        (Waypoint(fiducial_id=0, tf_id="course0"), SE3(position=np.array([3, 3, 0]))),
        # (Waypoint(fiducial_id=0, tf_id="course1"), SE3(position=np.array([-3, -3, -1]))),
        # (Waypoint(fiducial_id=0, tf_id="course2"), SE3(position=np.array([-5, -5, 0]))),
>>>>>>> f588bb99
    ]

    publish_course(waypoints)

    rospy.spin()<|MERGE_RESOLUTION|>--- conflicted
+++ resolved
@@ -18,15 +18,9 @@
     publish_course = CourseService()
 
     waypoints = [
-<<<<<<< HEAD
-        ("course1", -2, -6, 0),
-        # ("course1", -3, -3, -1),
-        # ("course2", -5, -5, 0)
-=======
-        (Waypoint(fiducial_id=0, tf_id="course0"), SE3(position=np.array([3, 3, 0]))),
+        (Waypoint(fiducial_id=0, tf_id="course0"), SE3(position=np.array([-2, -6, 0]))),
         # (Waypoint(fiducial_id=0, tf_id="course1"), SE3(position=np.array([-3, -3, -1]))),
         # (Waypoint(fiducial_id=0, tf_id="course2"), SE3(position=np.array([-5, -5, 0]))),
->>>>>>> f588bb99
     ]
 
     publish_course(waypoints)
