#!/usr/bin/env python3

import numpy as np

import rospy
from mrover.msg import Waypoint, WaypointType
from util.SE3 import SE3
from util.course_service import CourseService

"""
The purpose of this file is for testing courses in the sim 
without needing the auton GUI. You can add waypoints with
and without fiducials and these will get published to nav
"""

if __name__ == "__main__":
    rospy.init_node("debug_course_publisher")
    publish_course = CourseService()

    waypoints = [
        # ("course1", -2, -6, 0),
        # ("course1", -3, -3, -1),
        # ("course2", -5, -5, 0)
<<<<<<< HEAD
        (
            Waypoint(fiducial_id=0, tf_id="course0", type=WaypointType(val=WaypointType.POST)),
            SE3(position=np.array([-3, -6, 0])),
        ),
        # (Waypoint(fiducial_id=0, tf_id="course1"), SE3(position=np.array([-3, -3, -1]))),
=======
        # (Waypoint(fiducial_id=-1, tf_id="course0"), SE3(position=np.array([-2, -1, 0]))),
        # (Waypoint(fiducial_id=1, tf_id="course1"), SE3(position=np.array([-3.5, -5.5, 0]))),
        (Waypoint(fiducial_id=1, tf_id="course1"), SE3(position=np.array([-4, -1, 0]))),
>>>>>>> 014debcb
        # (Waypoint(fiducial_id=0, tf_id="course2"), SE3(position=np.array([-5, -5, 0]))),
    ]

    publish_course(waypoints)

    rospy.spin()<|MERGE_RESOLUTION|>--- conflicted
+++ resolved
@@ -21,17 +21,9 @@
         # ("course1", -2, -6, 0),
         # ("course1", -3, -3, -1),
         # ("course2", -5, -5, 0)
-<<<<<<< HEAD
-        (
-            Waypoint(fiducial_id=0, tf_id="course0", type=WaypointType(val=WaypointType.POST)),
-            SE3(position=np.array([-3, -6, 0])),
-        ),
-        # (Waypoint(fiducial_id=0, tf_id="course1"), SE3(position=np.array([-3, -3, -1]))),
-=======
         # (Waypoint(fiducial_id=-1, tf_id="course0"), SE3(position=np.array([-2, -1, 0]))),
         # (Waypoint(fiducial_id=1, tf_id="course1"), SE3(position=np.array([-3.5, -5.5, 0]))),
         (Waypoint(fiducial_id=1, tf_id="course1"), SE3(position=np.array([-4, -1, 0]))),
->>>>>>> 014debcb
         # (Waypoint(fiducial_id=0, tf_id="course2"), SE3(position=np.array([-5, -5, 0]))),
     ]
 
