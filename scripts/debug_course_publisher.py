#!/usr/bin/env python3

import numpy as np

import rospy
from mrover.msg import Waypoint, WaypointType
from util.SE3 import SE3
from util.course_publish_helpers import convert_waypoint_to_gps, publish_waypoints

"""
The purpose of this file is for testing courses in the sim 
without needing the auton GUI. You can add waypoints with
and without tags and these will get published to nav
"""

if __name__ == "__main__":
    rospy.init_node("debug_course_publisher")

    publish_waypoints(
        [
            convert_waypoint_to_gps(waypoint)
            for waypoint in [
                (
                    Waypoint(tag_id=0, type=WaypointType(val=WaypointType.NO_SEARCH)),
<<<<<<< HEAD
                    SE3(position=np.array([6, -2, 0])),
                ),
                (
                    Waypoint(tag_id=0, type=WaypointType(val=WaypointType.POST)),
                    SE3(position=np.array([0, -1, 0])),
=======
                    SE3(position=np.array([4, 4, 0])),
                ),
                (
                    Waypoint(tag_id=0, type=WaypointType(val=WaypointType.POST)),
                    SE3(position=np.array([-2, -2, 0])),
>>>>>>> 147668c6
                ),
                (
                    Waypoint(tag_id=1, type=WaypointType(val=WaypointType.POST)),
                    SE3(position=np.array([11, -10, 0])),
                ),
<<<<<<< HEAD
                (
                    Waypoint(tag_id=0, type=WaypointType(val=WaypointType.MALLET)),
                    SE3(position=np.array([8, 3, 0])),
                ),
=======
>>>>>>> 147668c6
            ]
        ]
    )<|MERGE_RESOLUTION|>--- conflicted
+++ resolved
@@ -22,31 +22,16 @@
             for waypoint in [
                 (
                     Waypoint(tag_id=0, type=WaypointType(val=WaypointType.NO_SEARCH)),
-<<<<<<< HEAD
-                    SE3(position=np.array([6, -2, 0])),
-                ),
-                (
-                    Waypoint(tag_id=0, type=WaypointType(val=WaypointType.POST)),
-                    SE3(position=np.array([0, -1, 0])),
-=======
                     SE3(position=np.array([4, 4, 0])),
                 ),
                 (
                     Waypoint(tag_id=0, type=WaypointType(val=WaypointType.POST)),
                     SE3(position=np.array([-2, -2, 0])),
->>>>>>> 147668c6
                 ),
                 (
                     Waypoint(tag_id=1, type=WaypointType(val=WaypointType.POST)),
                     SE3(position=np.array([11, -10, 0])),
                 ),
-<<<<<<< HEAD
-                (
-                    Waypoint(tag_id=0, type=WaypointType(val=WaypointType.MALLET)),
-                    SE3(position=np.array([8, 3, 0])),
-                ),
-=======
->>>>>>> 147668c6
             ]
         ]
     )