--- conflicted
+++ resolved
@@ -106,8 +106,6 @@
   <!-- MoveIt -->
   <depend>moveit</depend>
 
-<<<<<<< HEAD
-=======
   <!-- Embedded Software -->
   <depend>python3-odrive-pip</depend>
 
@@ -117,7 +115,6 @@
   <depend>mavros_extras</depend>
   <depend>mavros_msgs</depend>
 
->>>>>>> d219898d
   <!-- Test -->
   <test_depend>rosunit</test_depend>
   <test_depend>rostest</test_depend>
