--- conflicted
+++ resolved
@@ -77,10 +77,6 @@
     <depend>tf2</depend>
     <depend>image_transport</depend>
     <depend>sensor_msgs</depend>
-<<<<<<< HEAD
-    <depend>pcl_ros</depend>
-=======
->>>>>>> e850f524
     <depend>dynamic_reconfigure</depend>
     <depend>python3-cairosvg</depend>
     <depend>python3-joblib</depend>
