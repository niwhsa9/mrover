--- conflicted
+++ resolved
@@ -80,17 +80,10 @@
 
   <!-- The export tag contains other, unspecified, tags -->
   <export>
-<<<<<<< HEAD
-    <nodelet plugin="${prefix}/plugins/lander_align_plugin.xml"/>
-    <nodelet plugin="${prefix}/plugins/tag_detector_plugin.xml"/>
-    <nodelet plugin="${prefix}/plugins/zed_plugin.xml"/>
-    <nodelet plugin="${prefix}/plugins/can.xml"/>
-    <nodelet plugin="${prefix}/plugins/simulator.xml"/>
-=======
+    <nodelet plugin="${prefix}/plugins/lander_align_plugin.xml" />
     <nodelet plugin="${prefix}/plugins/tag_detector_plugin.xml" />
     <nodelet plugin="${prefix}/plugins/zed_plugin.xml" />
     <nodelet plugin="${prefix}/plugins/can.xml" />
     <nodelet plugin="${prefix}/plugins/simulator.xml" />
->>>>>>> 6c9ad4a1
   </export>
 </package>