--- conflicted
+++ resolved
@@ -77,7 +77,6 @@
 
   <!-- The export tag contains other, unspecified, tags -->
   <export>
-<<<<<<< HEAD
     <nodelet plugin="${prefix}/plugins/object_detector_plugin.xml"/>
     <nodelet plugin="${prefix}/plugins/tag_detector_plugin.xml"  />
     <nodelet plugin="${prefix}/plugins/zed_plugin.xml" />
@@ -85,12 +84,5 @@
     <nodelet plugin="${prefix}/plugins/usb_camera_plugin.xml"  />
     <nodelet plugin="${prefix}/plugins/can.xml" />
     <nodelet plugin="${prefix}/plugins/simulator.xml" />
-=======
-    <nodelet plugin="${prefix}/plugins/tag_detector_plugin.xml"/>
-    <nodelet plugin="${prefix}/plugins/zed_plugin.xml"/>
-    <nodelet plugin="${prefix}/plugins/can.xml"/>
-    <nodelet plugin="${prefix}/plugins/simulator.xml"/>
-    <nodelet plugin="${prefix}/plugins/object_detector_plugin.xml"/>
->>>>>>> 147668c6
   </export>
 </package>