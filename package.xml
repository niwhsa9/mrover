<?xml version="1.0"?>
<package format="2">
  <name>mrover</name>
  <version>0.0.0</version>
  <description>The mrover package</description>

  <!-- One maintainer tag required, multiple allowed, one person per tag -->
  <!-- Example:  -->
  <!-- <maintainer email="jane.doe@example.com">Jane Doe</maintainer> -->
  <maintainer email="ashwin@todo.todo">ashwin</maintainer>


  <!-- One license tag required, multiple allowed, one license per tag -->
  <!-- Commonly used license strings: -->
  <!--   BSD, MIT, Boost Software License, GPLv2, GPLv3, LGPLv2.1, LGPLv3 -->
  <license>MIT</license>


  <!-- Url tags are optional, but multiple are allowed, one per tag -->
  <!-- Optional attribute type can be: website, bugtracker, or repository -->
  <!-- Example: -->
  <!-- <url type="website">http://wiki.ros.org/mrover</url> -->


  <!-- Author tags are optional, multiple are allowed, one per tag -->
  <!-- Authors do not have to be maintainers, but could be -->
  <!-- Example: -->
  <!-- <author email="jane.doe@example.com">Jane Doe</author> -->


  <!-- The *depend tags are used to specify dependencies -->
  <!-- Dependencies can be catkin packages or system dependencies -->
  <!-- Examples: -->
  <!-- Use depend as a shortcut for packages that are both build and exec dependencies -->
  <!--   <depend>roscpp</depend> -->
  <!--   Note that this is equivalent to the following: -->
  <!--   <build_depend>roscpp</build_depend> -->
  <!--   <exec_depend>roscpp</exec_depend> -->
  <!-- Use build_depend for packages you need at compile time: -->
  <build_depend>message_generation</build_depend>
  <!-- Use build_export_depend for packages you need in order to build against this package: -->
  <!--   <build_export_depend>message_generation</build_export_depend> -->
  <!-- Use buildtool_depend for build tool packages: -->
  <!--   <buildtool_depend>catkin</buildtool_depend> -->
  <!-- Use exec_depend for packages you need at runtime: -->
  <exec_depend>message_runtime</exec_depend>
  <!-- Use test_depend for packages you need only for testing: -->
  <!--   <test_depend>gtest</test_depend> -->
  <!-- Use doc_depend for packages you need only for building documentation: -->
  <!--   <doc_depend>doxygen</doc_depend> -->

  <!-- Common -->
  <buildtool_depend>catkin</buildtool_depend>
  <buildtool_depend>nodejs</buildtool_depend>
  <buildtool_depend>yarn</buildtool_depend>
  <build_depend>roscpp</build_depend>
  <build_depend>rospy</build_depend>
  <build_depend>std_msgs</build_depend>
  <build_export_depend>roscpp</build_export_depend>
  <build_export_depend>rospy</build_export_depend>
  <build_export_depend>std_msgs</build_export_depend>
  <exec_depend>roscpp</exec_depend>
  <exec_depend>rospy</exec_depend>
  <exec_depend>std_msgs</exec_depend>
  <exec_depend>xacro</exec_depend>
  <exec_depend>joint_state_publisher</exec_depend>
  <exec_depend>robot_state_publisher</exec_depend>
  <exec_depend>ros_numpy</exec_depend>
  <exec_depend>rosbridge_server</exec_depend>

  <!-- Visualization -->
  <depend>rviz</depend>
  <depend>mapviz</depend>

  <!-- Simulation -->
  <depend>gazebo_ros</depend>
  <depend>hector_gazebo</depend>
  <depend>teleop_twist_keyboard</depend>

  <!-- Perception -->
  <depend>compressed_depth_image_transport</depend>
  <depend>compressed_image_transport</depend>
  <depend>theora_image_transport</depend>
  <depend>tf2_geometry_msgs</depend>
  <depend>tf2_ros</depend>
  <depend>tf2</depend>
  <depend>visualization_msgs</depend>
  <depend>vision_msgs</depend>
  <depend>image_transport</depend>
  <depend>sensor_msgs</depend>
  <depend>cv_bridge</depend>
  <depend>fiducial_msgs</depend>
  <depend>dynamic_reconfigure</depend>
  <depend>python3-cairosvg</depend>
  <depend>python3-joblib</depend>

  <!-- Localization -->
  <depend>robot_localization</depend>

  <!-- Navigation -->
  <depend>smach_ros</depend>

<<<<<<< HEAD
  <!-- Embedded Software -->
  <depend>python3-odrive-pip</depend>
=======
  <!-- Teleop -->
  <depend>teleop_twist_joy</depend>
>>>>>>> 1b9ad449

  <!-- Test -->
  <test_depend>rosunit</test_depend>
  <test_depend>rostest</test_depend>


  <!-- The export tag contains other, unspecified, tags -->
  <export>
    <!-- Other tools can request additional information be placed here -->

  </export>
</package><|MERGE_RESOLUTION|>--- conflicted
+++ resolved
@@ -100,13 +100,11 @@
   <!-- Navigation -->
   <depend>smach_ros</depend>
 
-<<<<<<< HEAD
+  <!-- Teleop -->
+  <depend>teleop_twist_joy</depend>
+
   <!-- Embedded Software -->
   <depend>python3-odrive-pip</depend>
-=======
-  <!-- Teleop -->
-  <depend>teleop_twist_joy</depend>
->>>>>>> 1b9ad449
 
   <!-- Test -->
   <test_depend>rosunit</test_depend>
