<?xml version="1.0"?>
<package format="2">
  <name>mrover</name>
  <version>0.0.0</version>
  <description>The mrover package</description>

  <!-- One maintainer tag required, multiple allowed, one person per tag -->
  <!-- Example:  -->
  <!-- <maintainer email="jane.doe@example.com">Jane Doe</maintainer> -->
  <maintainer email="ashwin@todo.todo">ashwin</maintainer>


  <!-- One license tag required, multiple allowed, one license per tag -->
  <!-- Commonly used license strings: -->
  <!--   BSD, MIT, Boost Software License, GPLv2, GPLv3, LGPLv2.1, LGPLv3 -->
  <license>MIT</license>


  <!-- Url tags are optional, but multiple are allowed, one per tag -->
  <!-- Optional attribute type can be: website, bugtracker, or repository -->
  <!-- Example: -->
  <!-- <url type="website">http://wiki.ros.org/mrover</url> -->


  <!-- Author tags are optional, multiple are allowed, one per tag -->
  <!-- Authors do not have to be maintainers, but could be -->
  <!-- Example: -->
  <!-- <author email="jane.doe@example.com">Jane Doe</author> -->


  <!-- The *depend tags are used to specify dependencies -->
  <!-- Dependencies can be catkin packages or system dependencies -->
  <!-- Examples: -->
  <!-- Use depend as a shortcut for packages that are both build and exec dependencies -->
  <!--   <depend>roscpp</depend> -->
  <!--   Note that this is equivalent to the following: -->
  <!--   <build_depend>roscpp</build_depend> -->
  <!--   <exec_depend>roscpp</exec_depend> -->
  <!-- Use build_depend for packages you need at compile time: -->
  <build_depend>message_generation</build_depend>
  <!-- Use build_export_depend for packages you need in order to build against this package: -->
  <!--   <build_export_depend>message_generation</build_export_depend> -->
  <!-- Use buildtool_depend for build tool packages: -->
  <!--   <buildtool_depend>catkin</buildtool_depend> -->
  <!-- Use exec_depend for packages you need at runtime: -->
  <exec_depend>message_runtime</exec_depend>
  <!-- Use test_depend for packages you need only for testing: -->
  <!--   <test_depend>gtest</test_depend> -->
  <!-- Use doc_depend for packages you need only for building documentation: -->
  <!--   <doc_depend>doxygen</doc_depend> -->

  <!-- Common -->
  <buildtool_depend>catkin</buildtool_depend>
  <buildtool_depend>nodejs</buildtool_depend>
  <buildtool_depend>yarn</buildtool_depend>
  <build_depend>roscpp</build_depend>
  <build_depend>rospy</build_depend>
  <build_depend>std_msgs</build_depend>
  <build_export_depend>roscpp</build_export_depend>
  <build_export_depend>rospy</build_export_depend>
  <build_export_depend>std_msgs</build_export_depend>
  <exec_depend>roscpp</exec_depend>
  <exec_depend>rospy</exec_depend>
  <exec_depend>std_msgs</exec_depend>
  <exec_depend>xacro</exec_depend>
  <exec_depend>joint_state_publisher</exec_depend>
  <exec_depend>robot_state_publisher</exec_depend>
  <exec_depend>ros_numpy</exec_depend>
  <exec_depend>rosbridge_server</exec_depend>

  <!-- Visualization -->
  <depend>rviz</depend>
  <depend>mapviz</depend>

  <!-- Simulation -->
  <depend>gazebo_ros</depend>
  <depend>hector_gazebo</depend>
  <depend>teleop_twist_keyboard</depend>

  <!-- Perception -->
  <depend>compressed_depth_image_transport</depend>
  <depend>compressed_image_transport</depend>
  <depend>theora_image_transport</depend>
  <depend>tf2_geometry_msgs</depend>
  <depend>tf2_ros</depend>
  <depend>tf2</depend>
  <depend>visualization_msgs</depend>
  <depend>vision_msgs</depend>
  <depend>image_transport</depend>
  <depend>sensor_msgs</depend>
  <depend>cv_bridge</depend>
  <depend>fiducial_msgs</depend>
  <depend>dynamic_reconfigure</depend>
  <depend>python3-cairosvg</depend>
  <depend>python3-joblib</depend>

  <!-- Localization -->
  <depend>robot_localization</depend>

  <!-- Navigation -->
  <depend>smach_ros</depend>

<<<<<<< HEAD
  <!-- Drive -->
  <depend>moteus</depend>
  <depend>moteus-pi3hat</depend>
=======
  <!-- Teleop -->
  <depend>teleop_twist_joy</depend>
>>>>>>> db174804

  <!-- Test -->
  <test_depend>rosunit</test_depend>
  <test_depend>rostest</test_depend>


  <!-- The export tag contains other, unspecified, tags -->
  <export>
    <!-- Other tools can request additional information be placed here -->

  </export>
</package><|MERGE_RESOLUTION|>--- conflicted
+++ resolved
@@ -100,14 +100,12 @@
   <!-- Navigation -->
   <depend>smach_ros</depend>
 
-<<<<<<< HEAD
   <!-- Drive -->
   <depend>moteus</depend>
   <depend>moteus-pi3hat</depend>
-=======
+
   <!-- Teleop -->
   <depend>teleop_twist_joy</depend>
->>>>>>> db174804
 
   <!-- Test -->
   <test_depend>rosunit</test_depend>
