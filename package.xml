<?xml version="1.0"?>
<package format="2">
  <name>mrover</name>
  <version>2024.0.0</version>
  <description>The MRover Package</description>

  <maintainer email="rover-software-23@umich.edu">MRover</maintainer>

  <!-- One license tag required, multiple allowed, one license per tag -->
  <!-- Commonly used license strings: -->
  <!--   BSD, MIT, Boost Software License, GPLv2, GPLv3, LGPLv2.1, LGPLv3 -->
  <license>GPLv3</license>

  <url type="website">https://github.com/umrover/mrover-ros</url>

  <!-- Author tags are optional, multiple are allowed, one per tag -->
  <!-- Authors do not have to be maintainers, but could be -->
  <!-- Example: -->
  <!-- <author email="jane.doe@example.com">Jane Doe</author> -->

  <!-- The *depend tags are used to specify dependencies -->
  <!-- Dependencies can be catkin packages or system dependencies -->
  <!-- Examples: -->
  <!-- Use depend as a shortcut for packages that are both build and exec dependencies -->
  <!--   <depend>roscpp</depend> -->
  <!--   Note that this is equivalent to the following: -->
  <!--   <build_depend>roscpp</build_depend> -->
  <!--   <exec_depend>roscpp</exec_depend> -->
  <!-- Use build_depend for packages you need at compile time: -->
  <!--  <build_depend>message_generation</build_depend>-->
  <!-- Use build_export_depend for packages you need in order to build against this package: -->
  <!--   <build_export_depend>message_generation</build_export_depend> -->
  <!-- Use buildtool_depend for build tool packages: -->
  <!--   <buildtool_depend>catkin</buildtool_depend> -->
  <!-- Use exec_depend for packages you need at runtime: -->
  <!--  <exec_depend>message_runtime</exec_depend>-->
  <!-- Use test_depend for packages you need only for testing: -->
  <!--   <test_depend>gtest</test_depend> -->
  <!-- Use doc_depend for packages you need only for building documentation: -->
  <!--   <doc_depend>doxygen</doc_depend> -->

  <!-- Common -->
  <buildtool_depend>catkin</buildtool_depend>
  <depend>roscpp</depend>
  <depend>rospy</depend>
  <depend>std_msgs</depend>
  <depend>geometry_msgs</depend>
  <depend>nodelet</depend>
  <build_depend>message_generation</build_depend>
  <exec_depend>xacro</exec_depend>
  <exec_depend>robot_state_publisher</exec_depend>
  <exec_depend>joint_state_publisher</exec_depend>
  <exec_depend>joint_state_publisher_gui</exec_depend>
  <exec_depend>message_runtime</exec_depend>

  <!-- Visualization -->
  <exec_depend>rviz</exec_depend>

  <!-- Perception -->
  <depend>tf2</depend>
  <depend>tf2_ros</depend>
  <depend>tf2_geometry_msgs</depend>
  <depend>sensor_msgs</depend>
  <depend>dynamic_reconfigure</depend>

  <!-- Localization -->
  <depend>rviz_imu_plugin</depend>
  <depend>robot_localization</depend>

  <!-- Navigation -->

  <!-- Utility -->
  <exec_depend>teleop_twist_joy</exec_depend>
  <exec_depend>teleop_twist_keyboard</exec_depend>

  <!-- Test -->
  <test_depend>rosunit</test_depend>
  <test_depend>rostest</test_depend>

  <!-- The export tag contains other, unspecified, tags -->
  <export>
<<<<<<< HEAD
    <nodelet plugin="${prefix}/plugins/zed_plugin.xml"/>
    <nodelet plugin="${prefix}/plugins/tag_detector_plugin.xml"/>
    <nodelet plugin="${prefix}/plugins/object_detector_plugin.xml"/>
    <nodelet plugin="${prefix}/plugins/can.xml"/>
    <nodelet plugin="${prefix}/plugins/simulator.xml"/>
=======
    <nodelet plugin="${prefix}/plugins/tag_detector_plugin.xml" />
    <nodelet plugin="${prefix}/plugins/zed_plugin.xml" />
    <nodelet plugin="${prefix}/plugins/can.xml" />
    <nodelet plugin="${prefix}/plugins/simulator.xml" />
>>>>>>> 06a18723
  </export>
</package><|MERGE_RESOLUTION|>--- conflicted
+++ resolved
@@ -79,17 +79,10 @@
 
   <!-- The export tag contains other, unspecified, tags -->
   <export>
-<<<<<<< HEAD
-    <nodelet plugin="${prefix}/plugins/zed_plugin.xml"/>
-    <nodelet plugin="${prefix}/plugins/tag_detector_plugin.xml"/>
-    <nodelet plugin="${prefix}/plugins/object_detector_plugin.xml"/>
-    <nodelet plugin="${prefix}/plugins/can.xml"/>
-    <nodelet plugin="${prefix}/plugins/simulator.xml"/>
-=======
+    <nodelet plugin="${prefix}/plugins/zed_plugin.xml" />
     <nodelet plugin="${prefix}/plugins/tag_detector_plugin.xml" />
-    <nodelet plugin="${prefix}/plugins/zed_plugin.xml" />
+    <nodelet plugin="${prefix}/plugins/object_detector_plugin.xml" />
     <nodelet plugin="${prefix}/plugins/can.xml" />
     <nodelet plugin="${prefix}/plugins/simulator.xml" />
->>>>>>> 06a18723
   </export>
 </package>