<?xml version="1.0"?>
<package format="2">
  <name>mrover</name>
  <version>2024.0.0</version>
  <description>The MRover Package</description>

  <maintainer email="rover-software-23@umich.edu">MRover</maintainer>

  <!-- One license tag required, multiple allowed, one license per tag -->
  <!-- Commonly used license strings: -->
  <!--   BSD, MIT, Boost Software License, GPLv2, GPLv3, LGPLv2.1, LGPLv3 -->
  <license>GPLv3</license>

  <url type="website">https://github.com/umrover/mrover-ros</url>

  <!-- Author tags are optional, multiple are allowed, one per tag -->
  <!-- Authors do not have to be maintainers, but could be -->
  <!-- Example: -->
  <!-- <author email="jane.doe@example.com">Jane Doe</author> -->

  <!-- The *depend tags are used to specify dependencies -->
  <!-- Dependencies can be catkin packages or system dependencies -->
  <!-- Examples: -->
  <!-- Use depend as a shortcut for packages that are both build and exec dependencies -->
  <!--   <depend>roscpp</depend> -->
  <!--   Note that this is equivalent to the following: -->
  <!--   <build_depend>roscpp</build_depend> -->
  <!--   <exec_depend>roscpp</exec_depend> -->
  <!-- Use build_depend for packages you need at compile time: -->
  <!--  <build_depend>message_generation</build_depend>-->
  <!-- Use build_export_depend for packages you need in order to build against this package: -->
  <!--   <build_export_depend>message_generation</build_export_depend> -->
  <!-- Use buildtool_depend for build tool packages: -->
  <!--   <buildtool_depend>catkin</buildtool_depend> -->
  <!-- Use exec_depend for packages you need at runtime: -->
  <!--  <exec_depend>message_runtime</exec_depend>-->
  <!-- Use test_depend for packages you need only for testing: -->
  <!--   <test_depend>gtest</test_depend> -->
  <!-- Use doc_depend for packages you need only for building documentation: -->
  <!--   <doc_depend>doxygen</doc_depend> -->

  <!-- Common -->
  <buildtool_depend>catkin</buildtool_depend>
  <depend>roscpp</depend>
  <depend>rospy</depend>
  <depend>std_msgs</depend>
  <depend>geometry_msgs</depend>
  <depend>nodelet</depend>
  <build_depend>message_generation</build_depend>
  <exec_depend>xacro</exec_depend>
  <exec_depend>robot_state_publisher</exec_depend>
  <exec_depend>message_runtime</exec_depend>

  <!-- Visualization -->
  <exec_depend>rviz</exec_depend>

  <!-- Perception -->
  <depend>tf2</depend>
  <depend>tf2_ros</depend>
  <depend>tf2_geometry_msgs</depend>
  <depend>sensor_msgs</depend>
  <depend>dynamic_reconfigure</depend>

  <!-- Localization -->
  <depend>rviz_imu_plugin</depend>
  <depend>robot_localization</depend>

  <!-- Navigation -->

  <!-- Utility -->
  <exec_depend>teleop_twist_joy</exec_depend>
  <exec_depend>teleop_twist_keyboard</exec_depend>

  <!-- Test -->
  <test_depend>rosunit</test_depend>
  <test_depend>rostest</test_depend>

  <!-- The export tag contains other, unspecified, tags -->
  <export>
<<<<<<< HEAD
    <nodelet plugin="${prefix}/plugins/tag_detector_plugin.xml" />
    <nodelet plugin="${prefix}/plugins/zed_plugin.xml" />
    <nodelet plugin="${prefix}/plugins/costmap.xml" />
    <nodelet plugin="${prefix}/plugins/can.xml" />
    <nodelet plugin="${prefix}/plugins/simulator.xml" />
=======
    <nodelet plugin="${prefix}/plugins/tag_detector_plugin.xml"/>
    <nodelet plugin="${prefix}/plugins/zed_plugin.xml"/>
    <nodelet plugin="${prefix}/plugins/can.xml"/>
    <nodelet plugin="${prefix}/plugins/simulator.xml"/>
    <nodelet plugin="${prefix}/plugins/object_detector_plugin.xml"/>
>>>>>>> 1d21ff74
  </export>
</package><|MERGE_RESOLUTION|>--- conflicted
+++ resolved
@@ -77,18 +77,11 @@
 
   <!-- The export tag contains other, unspecified, tags -->
   <export>
-<<<<<<< HEAD
-    <nodelet plugin="${prefix}/plugins/tag_detector_plugin.xml" />
-    <nodelet plugin="${prefix}/plugins/zed_plugin.xml" />
+    <nodelet plugin="${prefix}/plugins/can.xml"/>
     <nodelet plugin="${prefix}/plugins/costmap.xml" />
-    <nodelet plugin="${prefix}/plugins/can.xml" />
-    <nodelet plugin="${prefix}/plugins/simulator.xml" />
-=======
+    <nodelet plugin="${prefix}/plugins/object_detector_plugin.xml"/>
+    <nodelet plugin="${prefix}/plugins/simulator.xml"/>
     <nodelet plugin="${prefix}/plugins/tag_detector_plugin.xml"/>
     <nodelet plugin="${prefix}/plugins/zed_plugin.xml"/>
-    <nodelet plugin="${prefix}/plugins/can.xml"/>
-    <nodelet plugin="${prefix}/plugins/simulator.xml"/>
-    <nodelet plugin="${prefix}/plugins/object_detector_plugin.xml"/>
->>>>>>> 1d21ff74
   </export>
 </package>