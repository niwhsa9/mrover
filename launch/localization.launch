<launch>
    <arg name="sim" default="false" />
    <arg name="use_ekf" default="true" />
    <arg name="ekf_start_delay" default="0" />
    <arg name="use_both_gps" default="true" />

    <rosparam command="load" file="$(find mrover)/config/localization.yaml" />
    <rosparam command="load" file="$(find mrover)/config/esw.yaml" />
    <rosparam command="load" file="$(find mrover)/config/inv_ekf.yaml" />
    <rosparam if="$(arg sim)" command="load" file="$(find mrover)/config/sim_ekf.yaml" />
    <rosparam unless="$(arg sim)" command="load" file="$(find mrover)/config/ekf.yaml" />

    <node if="$(arg use_ekf)"
        pkg="robot_localization" type="ekf_localization_node" name="global_ekf"
        clear_params="true" launch-prefix="bash -c 'sleep $(arg ekf_start_delay); $0 $@'">
        <remap from="odometry/filtered" to="global_ekf/odometry" />
    </node>

    <!-- Invariant EKF -->
    <!-- <node if="$(arg use_ekf)" name="inv_ekf" pkg="mrover" type="invariant_ekf" output="screen" 
        launch-prefix="bash -c 'sleep 5; $0 $@'" /> -->

    <!-- Passthrough filter to replace EKF in data path -->
<<<<<<< HEAD
    <!-- <node unless="$(arg use_ekf)" pkg="mrover" type="passthrough_filter.py"
        name="passthrough_filter" /> -->
=======
    <node unless="$(arg use_ekf)"
          pkg="mrover" type="passthrough_filter.py"
          name="passthrough_filter" />
>>>>>>> d5b8e379

    <!-- Linearize GPS from geodetic to ENU cartesian coords -->
    <node name="gps_linearization" pkg="mrover" type="gps_linearization.py" output="screen" />

    <!-- Launch IMU driver -->
    <node unless="$(arg sim)" name="imu_driver" pkg="mrover" type="imu_driver.py" output="screen" />

    <!-- Launch GPS driver(s) -->
    <group ns="right_gps_driver" unless="$(arg sim)">
        <node if="$(arg use_both_gps)" pkg="mrover" type="gps_driver.py" name="gps_driver" output="screen"/>
    </group>

    <group ns="left_gps_driver" unless="$(arg sim)">
        <node pkg="mrover" type="gps_driver.py" name="gps_driver" output="screen"/>
    </group>

</launch><|MERGE_RESOLUTION|>--- conflicted
+++ resolved
@@ -21,14 +21,9 @@
         launch-prefix="bash -c 'sleep 5; $0 $@'" /> -->
 
     <!-- Passthrough filter to replace EKF in data path -->
-<<<<<<< HEAD
-    <!-- <node unless="$(arg use_ekf)" pkg="mrover" type="passthrough_filter.py"
-        name="passthrough_filter" /> -->
-=======
     <node unless="$(arg use_ekf)"
           pkg="mrover" type="passthrough_filter.py"
           name="passthrough_filter" />
->>>>>>> d5b8e379
 
     <!-- Linearize GPS from geodetic to ENU cartesian coords -->
     <node name="gps_linearization" pkg="mrover" type="gps_linearization.py" output="screen" />
