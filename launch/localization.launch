<launch>
    <arg name="sim" default="false" />
    <arg name="use_ekf" default="true" />
    <arg name="ekf_start_delay" default="0" />
<<<<<<< HEAD
    <arg name="use_both_gps" default="true" />
=======
    <arg name="use_both_gps" default="false" />
>>>>>>> 323b36c6

    <rosparam command="load" file="$(find mrover)/config/localization.yaml" />
    <rosparam command="load" file="$(find mrover)/config/esw.yaml" />
    <rosparam if="$(arg sim)" command="load" file="$(find mrover)/config/sim_ekf.yaml" />
    <rosparam unless="$(arg sim)" command="load" file="$(find mrover)/config/ekf.yaml" />

    <!-- Global EKF -->
    <node if="$(arg use_ekf)"
        pkg="robot_localization" type="ekf_localization_node" name="global_ekf"
        clear_params="true" launch-prefix="bash -c 'sleep $(arg ekf_start_delay); $0 $@'">
        <remap from="odometry/filtered" to="global_ekf/odometry" />
    </node>
    <!-- Passthrough filter to replace EKF in data path -->
    <node unless="$(arg use_ekf)"
          pkg="mrover" type="passthrough_filter.py"
          name="passthrough_filter" />

    <!-- Linearize GPS from geodetic to ENU cartesian coords -->
    <node name="gps_linearization" pkg="mrover" type="gps_linearization.py" output="screen" />

    <!-- Launch IMU driver -->
    <node unless="$(arg sim)" name="imu_driver" pkg="mrover" type="imu_driver.py" output="screen" />

    <!-- Launch GPS driver(s) -->
    <group ns="right_gps_driver" unless="$(arg sim)">
        <node if="$(arg use_both_gps)" pkg="mrover" type="gps_driver.py" name="gps_driver" output="screen"/>
    </group>

    <group ns="left_gps_driver" unless="$(arg sim)">
        <node pkg="mrover" type="gps_driver.py" name="gps_driver" output="screen"/>
    </group>

</launch><|MERGE_RESOLUTION|>--- conflicted
+++ resolved
@@ -2,11 +2,7 @@
     <arg name="sim" default="false" />
     <arg name="use_ekf" default="true" />
     <arg name="ekf_start_delay" default="0" />
-<<<<<<< HEAD
-    <arg name="use_both_gps" default="true" />
-=======
     <arg name="use_both_gps" default="false" />
->>>>>>> 323b36c6
 
     <rosparam command="load" file="$(find mrover)/config/localization.yaml" />
     <rosparam command="load" file="$(find mrover)/config/esw.yaml" />
