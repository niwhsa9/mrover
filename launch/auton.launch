<!-- 
  This launch file launches all of the nodes necessary for autonomous navigation.
    
    :arg run_perception: true/false value deciding whether or not to run perception as
                         part of the auton system. Should only be used for testing.
 -->
<launch>
    <arg name="run_perception" default="true"/>

    <!--
      ==========
      Perception
      ==========
    -->
    <!-- node to detect AR tags and publish them to the TF tree -->
    <node if="$(arg run_perception)" name="aruco_detect" pkg="mrover" type="aruco_detect"/>

    <!--
      ===========
      Navigation
      ===========
    -->
    <!-- node to navigate to a series of waypoints, AR tags, and gates -->
    <node name="nav" pkg="mrover" type="navigation.py"/>

<<<<<<< HEAD
  <!--
    ============
    Localization
    ============
  -->
  <rosparam command="load" file="$(find mrover)/config/localization.yaml" />
  <node name="gps_linearization" pkg="mrover" type="gps_linearization.py" output="screen" />
=======
    <!--
      ============
      Localization
      ============
    -->
    <rosparam command="load" file="$(find mrover)/config/localization.yaml"/>

    <!-- Fuses together GPS position and IMU orientation with an Extended Kalman Filter (EKF) -->
    <!-- Publishes a resulting tf entry between odom and base_link -->
    <node pkg="robot_localization" type="ekf_localization_node" name="ekf_odom" clear_params="true">
        <remap from="imu" to="imu/data"/>
    </node>

    <!-- Reads the GPS topic and convert it to cartesian based on a reference point-->
    <node pkg="robot_localization" type="navsat_transform_node" name="navsat_transform" clear_params="true"/>
>>>>>>> d219898d
</launch><|MERGE_RESOLUTION|>--- conflicted
+++ resolved
@@ -23,7 +23,6 @@
     <!-- node to navigate to a series of waypoints, AR tags, and gates -->
     <node name="nav" pkg="mrover" type="navigation.py"/>
 
-<<<<<<< HEAD
   <!--
     ============
     Localization
@@ -31,21 +30,4 @@
   -->
   <rosparam command="load" file="$(find mrover)/config/localization.yaml" />
   <node name="gps_linearization" pkg="mrover" type="gps_linearization.py" output="screen" />
-=======
-    <!--
-      ============
-      Localization
-      ============
-    -->
-    <rosparam command="load" file="$(find mrover)/config/localization.yaml"/>
-
-    <!-- Fuses together GPS position and IMU orientation with an Extended Kalman Filter (EKF) -->
-    <!-- Publishes a resulting tf entry between odom and base_link -->
-    <node pkg="robot_localization" type="ekf_localization_node" name="ekf_odom" clear_params="true">
-        <remap from="imu" to="imu/data"/>
-    </node>
-
-    <!-- Reads the GPS topic and convert it to cartesian based on a reference point-->
-    <node pkg="robot_localization" type="navsat_transform_node" name="navsat_transform" clear_params="true"/>
->>>>>>> d219898d
 </launch>