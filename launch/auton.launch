<!-- 
  This launch file launches all of the nodes necessary for autonomous navigation.
    
    :arg run_perception: true/false value deciding whether or not to run perception as
                         part of the auton system. Should only be used for testing.
 -->
<launch>
<<<<<<< HEAD
    <arg name="run_tag_detector" default="true"/>
=======
    <arg name="run_perception" default="true" />
    <arg name="sim" default="false" />
    <arg name="use_ekf" default="true" />
    <arg name="ekf_start_delay" default="0" />
>>>>>>> 361dbbf9

    <!--
      ==========
      Perception
      ==========
    -->
    <node pkg="nodelet" type="nodelet" name="perception_nodelet_manager" respawn="true"
          args="manager" output="screen"/>
    <!-- nodelet to detect AR tags and publish them to the TF tree -->
    <node if="$(arg run_tag_detector)"
          pkg="nodelet" type="nodelet" name="tag_detector" respawn="true"
          args="load mrover/TagDetectorNodelet perception_nodelet_manager" output="screen">
    </node>

    <!--
      ===========
      Navigation
      ===========
    -->
    <!-- node to navigate to a series of waypoints, AR tags, and gates -->
    <rosparam command="load" file="$(find mrover)/config/navigation.yaml"/>
    <node name="nav" pkg="mrover" type="navigation.py" output="screen"/>

<<<<<<< HEAD
    <!--
      ============
      Localization
      ============
    -->
    <rosparam command="load" file="$(find mrover)/config/localization.yaml"/>
    <node name="gps_linearization" pkg="mrover" type="gps_linearization.py" output="screen"/>
=======
  <!--
    ============
    Localization
    ============
  -->
  <rosparam command="load" file="$(find mrover)/config/localization.yaml" />
  <rosparam if="$(arg sim)" command="load" file="$(find mrover)/config/sim_ekf.yaml" />
  <rosparam unless="$(arg sim)" command="load" file="$(find mrover)/config/ekf.yaml" />

  <!-- global EKF -->
  <node if="$(arg use_ekf)" pkg="robot_localization" type="ekf_localization_node" name="global_ekf"
        clear_params="true" launch-prefix="bash -c 'sleep $(arg ekf_start_delay); $0 $@'" >
    <remap from="odometry/filtered" to="global_ekf/odometry" />
  </node>

  <!-- passthrough filter to replace EKF in datapath -->
  <node unless="$(arg use_ekf)" pkg="mrover" type="passthrough_filter.py" name="passthrough_filter" />

  <!-- node to linearize GPS from geodetic to ENU cartesian coords -->
  <node name="gps_linearization" pkg="mrover" type="gps_linearization.py" output="screen" />
>>>>>>> 361dbbf9

    <!-- plot the rover trajectory in rviz as it drives -->
    <node name="hector_trajectory_server" output="screen" pkg="hector_trajectory_server" type="hector_trajectory_server">
        <param name="target_frame_name" type="string" value="map"/>
        <param name="source_frame_name" type="string" value="base_link"/>
        <param name="trajectory_update_rate" type="double" value="4"/>
        <param name="trajectory_publish_rate" type="double" value="4"/>
    </node>
</launch><|MERGE_RESOLUTION|>--- conflicted
+++ resolved
@@ -5,14 +5,10 @@
                          part of the auton system. Should only be used for testing.
  -->
 <launch>
-<<<<<<< HEAD
     <arg name="run_tag_detector" default="true"/>
-=======
-    <arg name="run_perception" default="true" />
-    <arg name="sim" default="false" />
-    <arg name="use_ekf" default="true" />
-    <arg name="ekf_start_delay" default="0" />
->>>>>>> 361dbbf9
+    <arg name="sim" default="false"/>
+    <arg name="use_ekf" default="true"/>
+    <arg name="ekf_start_delay" default="0"/>
 
     <!--
       ==========
@@ -36,36 +32,26 @@
     <rosparam command="load" file="$(find mrover)/config/navigation.yaml"/>
     <node name="nav" pkg="mrover" type="navigation.py" output="screen"/>
 
-<<<<<<< HEAD
     <!--
       ============
       Localization
       ============
     -->
     <rosparam command="load" file="$(find mrover)/config/localization.yaml"/>
+    <rosparam if="$(arg sim)" command="load" file="$(find mrover)/config/sim_ekf.yaml"/>
+    <rosparam unless="$(arg sim)" command="load" file="$(find mrover)/config/ekf.yaml"/>
+
+    <!-- global EKF -->
+    <node if="$(arg use_ekf)" pkg="robot_localization" type="ekf_localization_node" name="global_ekf"
+          clear_params="true" launch-prefix="bash -c 'sleep $(arg ekf_start_delay); $0 $@'">
+        <remap from="odometry/filtered" to="global_ekf/odometry"/>
+    </node>
+
+    <!-- passthrough filter to replace EKF in datapath -->
+    <node unless="$(arg use_ekf)" pkg="mrover" type="passthrough_filter.py" name="passthrough_filter"/>
+
+    <!-- node to linearize GPS from geodetic to ENU cartesian coords -->
     <node name="gps_linearization" pkg="mrover" type="gps_linearization.py" output="screen"/>
-=======
-  <!--
-    ============
-    Localization
-    ============
-  -->
-  <rosparam command="load" file="$(find mrover)/config/localization.yaml" />
-  <rosparam if="$(arg sim)" command="load" file="$(find mrover)/config/sim_ekf.yaml" />
-  <rosparam unless="$(arg sim)" command="load" file="$(find mrover)/config/ekf.yaml" />
-
-  <!-- global EKF -->
-  <node if="$(arg use_ekf)" pkg="robot_localization" type="ekf_localization_node" name="global_ekf"
-        clear_params="true" launch-prefix="bash -c 'sleep $(arg ekf_start_delay); $0 $@'" >
-    <remap from="odometry/filtered" to="global_ekf/odometry" />
-  </node>
-
-  <!-- passthrough filter to replace EKF in datapath -->
-  <node unless="$(arg use_ekf)" pkg="mrover" type="passthrough_filter.py" name="passthrough_filter" />
-
-  <!-- node to linearize GPS from geodetic to ENU cartesian coords -->
-  <node name="gps_linearization" pkg="mrover" type="gps_linearization.py" output="screen" />
->>>>>>> 361dbbf9
 
     <!-- plot the rover trajectory in rviz as it drives -->
     <node name="hector_trajectory_server" output="screen" pkg="hector_trajectory_server" type="hector_trajectory_server">
