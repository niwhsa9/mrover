<!-- This launch file launches all nodes necessary for autonomous navigation. -->
<launch>
    <arg name="run_tag_detector" default="true"/>
    <arg name="sim" default="false"/>
    <arg name="use_ekf" default="true"/>
    <arg name="ekf_start_delay" default="0"/>

    <!--
      ==========
      Perception
      ==========
    -->
    <node pkg="nodelet" type="nodelet" name="perception_nodelet_manager" respawn="true"
          args="manager" output="screen"/>
    <!-- nodelet to detect AR tags and publish them to the TF tree -->
    <node if="$(arg run_tag_detector)"
          pkg="nodelet" type="nodelet" name="tag_detector" respawn="true"
          args="load mrover/TagDetectorNodelet perception_nodelet_manager" output="screen"/>

    <!--
      ===========
      Navigation
      ===========
    -->
    <!-- node to navigate to a series of waypoints, AR tags, and gates -->
    <rosparam command="load" file="$(find mrover)/config/navigation.yaml"/>
    <node name="nav" pkg="mrover" type="navigation.py"/>
    <node name="failure_id" pkg="mrover" type="failure_identification.py"/>

    <!--
      ============
      Localization
      ============
    -->
    <rosparam command="load" file="$(find mrover)/config/localization.yaml"/>
    <rosparam if="$(arg sim)" command="load" file="$(find mrover)/config/sim_ekf.yaml"/>
    <rosparam unless="$(arg sim)" command="load" file="$(find mrover)/config/ekf.yaml"/>

    <!-- global EKF -->
    <node if="$(arg use_ekf)" pkg="robot_localization" type="ekf_localization_node" name="global_ekf"
          clear_params="true" launch-prefix="bash -c 'sleep $(arg ekf_start_delay); $0 $@'">
        <remap from="odometry/filtered" to="global_ekf/odometry"/>
    </node>

    <!-- passthrough filter to replace EKF in datapath -->
    <node unless="$(arg use_ekf)" pkg="mrover" type="passthrough_filter.py" name="passthrough_filter"/>

    <!-- node to linearize GPS from geodetic to ENU cartesian coords -->
    <node name="gps_linearization" pkg="mrover" type="gps_linearization.py" output="screen"/>

    <!-- plot the rover trajectory in rviz as it drives -->
    <!-- <node name="hector_trajectory_server" output="screen" pkg="hector_trajectory_server" type="hector_trajectory_server">
        <param name="target_frame_name" type="string" value="map"/>
        <param name="source_frame_name" type="string" value="base_link"/>
        <param name="trajectory_update_rate" type="double" value="4"/>
        <param name="trajectory_publish_rate" type="double" value="4"/>
<<<<<<< HEAD
    </node> -->
    <!--
      Set rosparams required for odom frame if its true, else set them correclty to not use odom frame
    -->
    <param if="$(arg use_odom_frame)" name="use_odom_frame" value="true"/>
    <param unless="$(arg use_odom_frame)" name="use_odom_frame" value="false"/>
    <param if="$(arg use_odom_frame)" name="odom_frame" value="odom"/>
    <param unless="$(arg use_odom_frame)" name="odom_frame" value="map"/>
    <param if="$(arg use_odom_frame)" name="map_frame" value="map"/>
    <param unless="$(arg use_odom_frame)" name="map_frame" value="none"/>
    <param name="base_link_frame" value="base_link"/>
    <param name="world_frame" value="map"/>
 
=======
    </node>
>>>>>>> b04a7185
</launch><|MERGE_RESOLUTION|>--- conflicted
+++ resolved
@@ -54,21 +54,5 @@
         <param name="source_frame_name" type="string" value="base_link"/>
         <param name="trajectory_update_rate" type="double" value="4"/>
         <param name="trajectory_publish_rate" type="double" value="4"/>
-<<<<<<< HEAD
-    </node> -->
-    <!--
-      Set rosparams required for odom frame if its true, else set them correclty to not use odom frame
-    -->
-    <param if="$(arg use_odom_frame)" name="use_odom_frame" value="true"/>
-    <param unless="$(arg use_odom_frame)" name="use_odom_frame" value="false"/>
-    <param if="$(arg use_odom_frame)" name="odom_frame" value="odom"/>
-    <param unless="$(arg use_odom_frame)" name="odom_frame" value="map"/>
-    <param if="$(arg use_odom_frame)" name="map_frame" value="map"/>
-    <param unless="$(arg use_odom_frame)" name="map_frame" value="none"/>
-    <param name="base_link_frame" value="base_link"/>
-    <param name="world_frame" value="map"/>
- 
-=======
-    </node>
->>>>>>> b04a7185
+    </node>-->
 </launch>