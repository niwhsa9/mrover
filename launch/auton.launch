<!-- This launch file launches all nodes necessary for autonomous navigation. -->
<launch>
    <arg name="run_tag_detector" default="true"/>
    <arg name="sim" default="false"/>
    <arg name="use_ekf" default="true"/>
    <arg name="ekf_start_delay" default="0"/>

    <!--
      ==========
      Perception
      ==========
    -->
    <node pkg="nodelet" type="nodelet" name="perception_nodelet_manager" respawn="true"
          args="manager" output="screen"/>
    <!-- nodelet to detect AR tags and publish them to the TF tree -->
    <node if="$(arg run_tag_detector)"
          pkg="nodelet" type="nodelet" name="tag_detector" respawn="true"
          args="load mrover/TagDetectorNodelet perception_nodelet_manager" output="screen"/>

    <!--
      ===========
      Navigation
      ===========
    -->
    <!-- node to navigate to a series of waypoints, AR tags, and gates -->
    <rosparam command="load" file="$(find mrover)/config/navigation.yaml"/>
    <node name="nav" pkg="mrover" type="navigation.py"/>
    <node name="failure_id" pkg="mrover" type="failure_identification.py"/>

    <!--
      ============
      Localization
      ============
    -->
    <rosparam command="load" file="$(find mrover)/config/localization.yaml"/>
    <rosparam if="$(arg sim)" command="load" file="$(find mrover)/config/sim_ekf.yaml"/>
    <rosparam unless="$(arg sim)" command="load" file="$(find mrover)/config/ekf.yaml"/>

    <!-- global EKF -->
    <node if="$(arg use_ekf)" pkg="robot_localization" type="ekf_localization_node" name="global_ekf"
          clear_params="true" launch-prefix="bash -c 'sleep $(arg ekf_start_delay); $0 $@'">
        <remap from="odometry/filtered" to="global_ekf/odometry"/>
    </node>

    <!-- passthrough filter to replace EKF in datapath -->
    <node unless="$(arg use_ekf)" pkg="mrover" type="passthrough_filter.py" name="passthrough_filter"/>

    <!-- node to linearize GPS from geodetic to ENU cartesian coords -->
    <node name="gps_linearization" pkg="mrover" type="gps_linearization.py" output="screen"/>

    <!-- plot the rover trajectory in rviz as it drives -->
    <!-- <node name="hector_trajectory_server" output="screen" pkg="hector_trajectory_server" type="hector_trajectory_server">
        <param name="target_frame_name" type="string" value="map"/>
        <param name="source_frame_name" type="string" value="base_link"/>
        <param name="trajectory_update_rate" type="double" value="4"/>
        <param name="trajectory_publish_rate" type="double" value="4"/>
<<<<<<< HEAD
    </node> -->
=======
    </node>-->
>>>>>>> 0ed90b48
</launch><|MERGE_RESOLUTION|>--- conflicted
+++ resolved
@@ -54,9 +54,5 @@
         <param name="source_frame_name" type="string" value="base_link"/>
         <param name="trajectory_update_rate" type="double" value="4"/>
         <param name="trajectory_publish_rate" type="double" value="4"/>
-<<<<<<< HEAD
-    </node> -->
-=======
     </node>-->
->>>>>>> 0ed90b48
 </launch>