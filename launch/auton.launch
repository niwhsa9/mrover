--- conflicted
+++ resolved
@@ -57,9 +57,7 @@
         <param name="source_frame_name" type="string" value="base_link"/>
         <param name="trajectory_update_rate" type="double" value="4"/>
         <param name="trajectory_publish_rate" type="double" value="4"/>
-<<<<<<< HEAD
     </node> -->
-=======
     </node>
 
     <!--
@@ -74,5 +72,4 @@
     <param name="base_link_frame" value="base_link"/>
     <param name="world_frame" value="map"/>
  
->>>>>>> f54c0f6d
 </launch>