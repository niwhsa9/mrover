<!-- 
  This launch file launches all of the nodes necessary for autonomous navigation.
    
    :arg run_perception: true/false value deciding whether or not to run perception as
                         part of the auton system. Should only be used for testing.
 -->
<launch>
    <arg name="run_perception" default="true"/>

    <!--
      ==========
      Perception
      ==========
    -->
    <!-- node to detect AR tags and publish them to the TF tree -->
    <node if="$(arg run_perception)" name="aruco_detect" pkg="mrover" type="aruco_detect"/>

    <!--
      ===========
      Navigation
      ===========
    -->
    <!-- node to navigate to a series of waypoints, AR tags, and gates -->
    <node name="nav" pkg="mrover" type="navigation.py"/>

<<<<<<< HEAD
  <!--
    ============
    Localization
    ============
  -->
  <rosparam command="load" file="$(find mrover)/config/localization.yaml" />
  <node name="gps_linearization" pkg="mrover" type="gps_linearization.py" output="screen" />
=======
    <!--
      ============
      Localization
      ============
    -->
    <rosparam command="load" file="$(find mrover)/config/localization.yaml"/>

    <!-- Fuses together GPS position and IMU orientation with an Extended Kalman Filter (EKF) -->
    <!-- Publishes a resulting tf entry between odom and base_link -->
    <node pkg="robot_localization" type="ekf_localization_node" name="ekf_odom" clear_params="true">
        <remap from="imu" to="imu/data"/>
    </node>

    <!-- Reads the GPS topic and convert it to cartesian based on a reference point-->
    <node pkg="robot_localization" type="navsat_transform_node" name="navsat_transform" clear_params="true"/>
>>>>>>> d219898d
</launch><|MERGE_RESOLUTION|>--- conflicted
+++ resolved
@@ -23,15 +23,6 @@
     <!-- node to navigate to a series of waypoints, AR tags, and gates -->
     <node name="nav" pkg="mrover" type="navigation.py"/>
 
-<<<<<<< HEAD
-  <!--
-    ============
-    Localization
-    ============
-  -->
-  <rosparam command="load" file="$(find mrover)/config/localization.yaml" />
-  <node name="gps_linearization" pkg="mrover" type="gps_linearization.py" output="screen" />
-=======
     <!--
       ============
       Localization
@@ -47,5 +38,6 @@
 
     <!-- Reads the GPS topic and convert it to cartesian based on a reference point-->
     <node pkg="robot_localization" type="navsat_transform_node" name="navsat_transform" clear_params="true"/>
->>>>>>> d219898d
+    <!-- Convert Enable Auton GPS waypoints into local cartesian waypoints -->
+    <node name="enable_read" pkg="mrover" type="convert_GPS_waypoints.py" />
 </launch>