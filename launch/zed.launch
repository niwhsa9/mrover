<launch>
    <!-- 'zed' (ZED 1) or 'zed2i' (ZED 2i) -->
    <arg name="zed_model" default="zed2i"/>

    <!-- Visual Odometry (VO) options, do NOT enable both! -->
    <!-- Use ZED's built-in VO (called positional tracking) -->
    <arg name="use_rtabmap_stereo_odom" default="false"/>
    <!-- Use rtabmap's stereo VO -->
    <arg name="use_builtin_visual_odom" default="false"/>

    <rosparam command="load" file="$(find mrover)/config/perception.yaml"/>
    <node pkg="nodelet" type="nodelet" name="zed_nodelet" respawn="true"
          args="load mrover/ZedNodelet perception_nodelet_manager" output="screen">
        <param name="use_builtin_visual_odom" value="$(arg use_builtin_visual_odom)"/>
    </node>

    <!-- Static TF publisher for ZED mount-->
    <node pkg="tf" type="static_transform_publisher" name="zed_mount_link_publisher"
          args="0 0 0 0 0 0 base_link zed_mount_link 100"/>

    <!-- Load ZED URDF -->
    <param name="zed_description" command="$(find xacro)/xacro '$(find mrover)/rover_description/zed/zed_descr.urdf.xacro'
        camera_name:=$(arg zed_model)
        camera_model:=$(arg zed_model)"/>

    <!-- ZED URDF publisher -->
    <node name="zed_state_publisher" pkg="robot_state_publisher" type="robot_state_publisher" output="screen"
          required="true">
        <remap from="robot_description" to="zed_description"/>
    </node>

    <!-- rtabmap visual odometry -->
    <node if="$(arg use_rtabmap_stereo_odom)"
          pkg="nodelet" type="nodelet" name="rtabmap_stereo_odometry" respawn="true"
<<<<<<< HEAD
          args="load rtabmap_ros/stereo_odometry perception_nodelet_manager" output="screen">
=======
          args="load rtabmap_odom/stereo_odometry perception_nodelet_manager" output="screen">
        <param name="frame_id" type="string" value="base_link"/>
        <param name="odom_frame_id" type="string" value="odom"/>
  
>>>>>>> e850f524
        <remap from="/left/image_rect" to="/camera/left/image"/>
        <remap from="/left/camera_info" to="/camera/left/camera_info"/>
        <remap from="/right/image_rect" to="/camera/right/image"/>
        <remap from="/right/camera_info" to="/camera/right/camera_info"/>

        <param name="GFTT/MinDistance" type="string" value="10"/>
        <param name="OdomF2M/MaxSize" type="string" value="500"/>
        <param name="Vis/MaxFeatures" type="string" value="400"/>
        <!-- Correspondences: 0=Features Matching, 1=Optical Flow -->
        <param name="Vis/CorType" value="0"/>
        <!-- 0=Frame-to-Map (F2M) 1=Frame-to-Frame (F2F) -->
        <param name="Odom/Strategy" value="0"/>

        <param name="publish_tf" type="bool" value="true"/>
    </node>
</launch><|MERGE_RESOLUTION|>--- conflicted
+++ resolved
@@ -32,14 +32,10 @@
     <!-- rtabmap visual odometry -->
     <node if="$(arg use_rtabmap_stereo_odom)"
           pkg="nodelet" type="nodelet" name="rtabmap_stereo_odometry" respawn="true"
-<<<<<<< HEAD
-          args="load rtabmap_ros/stereo_odometry perception_nodelet_manager" output="screen">
-=======
           args="load rtabmap_odom/stereo_odometry perception_nodelet_manager" output="screen">
         <param name="frame_id" type="string" value="base_link"/>
         <param name="odom_frame_id" type="string" value="odom"/>
   
->>>>>>> e850f524
         <remap from="/left/image_rect" to="/camera/left/image"/>
         <remap from="/left/camera_info" to="/camera/left/camera_info"/>
         <remap from="/right/image_rect" to="/camera/right/image"/>
