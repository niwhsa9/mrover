--- conflicted
+++ resolved
@@ -1,11 +1,7 @@
 <launch>
     <include file="$(find mrover)/launch/jetson.launch"/>
-<<<<<<< HEAD
-    <include file="$(find mrover)/launch/zed.launch"/>
-=======
     <include file="$(find mrover)/launch/zed.launch">
         <arg name="use_builtin_visual_odom" value="true"/>
     </include>
->>>>>>> e850f524
     <include file="$(find mrover)/launch/auton.launch"/>
 </launch>