--- conflicted
+++ resolved
@@ -11,11 +11,8 @@
 
     <include file="$(find gazebo_ros)/launch/empty_world.launch">
         <env name="GAZEBO_MODEL_PATH" value="$(arg gazebo_config_path)/env_description" />
-<<<<<<< HEAD
         <arg name="world_name" value="$(arg gazebo_config_path)/env_description/$(arg world_name).world" />
-=======
         <arg name="world_name" value="$(arg gazebo_config_path)/env_description/$(arg world_name)" />
->>>>>>> d1b7a96e
         <arg name="paused" value="false" />
         <arg name="use_sim_time" value="true" />
         <arg name="gui" value="$(arg gui)" />
