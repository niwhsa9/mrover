<launch>
<<<<<<< HEAD
    <arg name="run_rviz" default="true" />
    <rosparam command="load" file="$(find mrover)/config/simulator/simulator.yaml" />

    <include file="$(find mrover)/launch/autonomy.launch">
        <arg name="sim" value="true"/>
        <arg name="ekf_start_delay" value="1" />
    </include>
=======
  <arg name="headless" default="false"/>
  <arg name="run_rviz" default="true"/>

  <rosparam command="load" file="$(find mrover)/config/simulator/simulator.yaml"/>
>>>>>>> d5b8e379

  <include file="$(find mrover)/launch/autonomy.launch">
    <arg name="sim" value="true"/>
    <arg name="ekf_start_delay" value="1"/>
  </include>

  <node pkg="nodelet" type="nodelet" name="perception_nodelet_manager" required="true"
        args="manager" output="screen"/>

<<<<<<< HEAD
    <node name="arm_controller" pkg="mrover" type="arm_controller" output="screen" />

    <group if="$(arg run_rviz)">
        <arg name="rvizconfig" default="$(find mrover)/config/rviz/auton_sim.rviz" />
        <node name="rviz" pkg="rviz" type="rviz" args="-d $(arg rvizconfig)" />
    </group>
=======
  <node pkg="nodelet" type="nodelet" name="simulator_nodelet"
        args="load mrover/SimulatorNodelet perception_nodelet_manager" output="screen">
    <param name="headless" value="$(arg headless)"/>
  </node>

  <node name="arm_controller" pkg="mrover" type="arm_controller" output="screen"/>

  <group if="$(arg run_rviz)">
    <arg name="rvizconfig" default="$(find mrover)/config/rviz/auton_sim.rviz"/>
    <node name="rviz" pkg="rviz" type="rviz" args="-d $(arg rvizconfig)"/>
  </group>
>>>>>>> d5b8e379
</launch><|MERGE_RESOLUTION|>--- conflicted
+++ resolved
@@ -1,18 +1,8 @@
 <launch>
-<<<<<<< HEAD
-    <arg name="run_rviz" default="true" />
-    <rosparam command="load" file="$(find mrover)/config/simulator/simulator.yaml" />
-
-    <include file="$(find mrover)/launch/autonomy.launch">
-        <arg name="sim" value="true"/>
-        <arg name="ekf_start_delay" value="1" />
-    </include>
-=======
   <arg name="headless" default="false"/>
   <arg name="run_rviz" default="true"/>
 
   <rosparam command="load" file="$(find mrover)/config/simulator/simulator.yaml"/>
->>>>>>> d5b8e379
 
   <include file="$(find mrover)/launch/autonomy.launch">
     <arg name="sim" value="true"/>
@@ -22,14 +12,6 @@
   <node pkg="nodelet" type="nodelet" name="perception_nodelet_manager" required="true"
         args="manager" output="screen"/>
 
-<<<<<<< HEAD
-    <node name="arm_controller" pkg="mrover" type="arm_controller" output="screen" />
-
-    <group if="$(arg run_rviz)">
-        <arg name="rvizconfig" default="$(find mrover)/config/rviz/auton_sim.rviz" />
-        <node name="rviz" pkg="rviz" type="rviz" args="-d $(arg rvizconfig)" />
-    </group>
-=======
   <node pkg="nodelet" type="nodelet" name="simulator_nodelet"
         args="load mrover/SimulatorNodelet perception_nodelet_manager" output="screen">
     <param name="headless" value="$(arg headless)"/>
@@ -41,5 +23,4 @@
     <arg name="rvizconfig" default="$(find mrover)/config/rviz/auton_sim.rviz"/>
     <node name="rviz" pkg="rviz" type="rviz" args="-d $(arg rvizconfig)"/>
   </group>
->>>>>>> d5b8e379
 </launch>