<launch>
  <arg name="model" default="$(find mrover)/rover_description/rover.urdf" />
  <arg name="gui" default="false" />
  <param name="robot_description" command="xacro $(find mrover)/rover_description/rover.xacro" />
  <arg name="rvizconfig" default="$(find mrover)/percep.rviz" />

  <node if="$(arg gui)" name="joint_state_publisher" pkg="joint_state_publisher_gui" type="joint_state_publisher_gui" />
  <node unless="$(arg gui)" name="joint_state_publisher" pkg="joint_state_publisher" type="joint_state_publisher" />
  <node name="robot_state_publisher" pkg="robot_state_publisher" type="robot_state_publisher" />
  <node name="rviz" pkg="rviz" type="rviz" args="-d $(arg rvizconfig)" required="true" />

  <include file="$(find gazebo_ros)/launch/empty_world.launch">
    <env name="GAZEBO_MODEL_PATH" value="$(find mrover)/env_description" />
    <arg name="world_name" value="$(find mrover)/env_description/world.world" />
    <arg name="paused" value="false" />
    <arg name="use_sim_time" value="true" />
    <arg name="gui" value="true" />
    <arg name="headless" value="false" />
    <arg name="debug" value="false" />
    <arg name="verbose" default="false" />
    <arg name="gui_required" value="true" />
  </include>

  <node name="spawn_model" pkg="gazebo_ros" type="spawn_model" output="screen" args="
    -urdf -param robot_description
    -model rover" />

  <!-- Start marker detector-->
<<<<<<< HEAD
  <node name="mrover_aruco_detect" pkg="mrover" type="aruco_detect" output="screen">
=======
  <node name="aruco_detect" pkg="mrover" type="aruco_detect">
>>>>>>> f08f7a36
    <param name="publish_images" value="true" />
    <param name="fiducial_len" value="0.20" />
    <param name="dictionary" value="0" /> <!-- DICT_4X4_50 -->
    <remap from="/camera" to="/camera_link/color/image_raw" />
    <remap from="/camera_info" to="/camera_link/color/camera_info" />
  </node>

  <node name="mrover_localization" pkg="mrover" type="localization.py" />
  <node name="debug_course_publisher" pkg="mrover" type="debug_course_publisher.py" />


  <rosparam command="load" file="$(find mrover)/params/ekf_localization.yaml" />

  <node pkg="robot_localization" type="ekf_localization_node" name="ekf_odom" clear_params="true">
    <!-- Publications -->
    <remap from="odometry/filtered" to="odometry/filtered"/>
  </node>

  <node pkg="robot_localization" type="navsat_transform_node" name="navsat_transform" clear_params="true">
    <!-- Reference latitude/longitude to linearize from -->
    <rosparam param="datum">[42.2, -83.7, 0.0, map, base_link]</rosparam>
    <!-- Subscriptions -->
    <remap from="imu/data" to="imu" />
    <remap from="gps/fix" to="gps/fix" />
    <remap from="odometry/filtered" to="odometry/filtered" />
    <!-- Publications -->
    <remap from="gps/filtered" to="gps/filtered" />
    <remap from="odometry/gps" to="odometry/gps" />
  </node>
</launch><|MERGE_RESOLUTION|>--- conflicted
+++ resolved
@@ -26,11 +26,7 @@
     -model rover" />
 
   <!-- Start marker detector-->
-<<<<<<< HEAD
-  <node name="mrover_aruco_detect" pkg="mrover" type="aruco_detect" output="screen">
-=======
   <node name="aruco_detect" pkg="mrover" type="aruco_detect">
->>>>>>> f08f7a36
     <param name="publish_images" value="true" />
     <param name="fiducial_len" value="0.20" />
     <param name="dictionary" value="0" /> <!-- DICT_4X4_50 -->
