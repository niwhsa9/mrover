<!-- 
    This launch file launches everything necessary to run auton code in the simulator.
 -->
<launch>
    <arg name="rvizconfig" default="$(find mrover)/config/rviz/auton_sim.rviz" />
    <arg name="world_name" default="world.world" />

    <node name="rviz" pkg="rviz" type="rviz" args="-d $(arg rvizconfig)" required="true" />

    <!-- launch rover core nodes -->
    <include file="$(find mrover)/launch/rover_core.launch" />

    <!-- launch the simulator -->
    <include file="$(find mrover)/launch/simulator.launch">
        <arg name="world_name" value="$(arg world_name)" />
    </include>

    <!-- launch auton -->
<<<<<<< HEAD
    <include file="$(find mrover)/launch/auton.launch" />

    <node name="stereo_odometry" pkg="rtabmap_ros" type="stereo_odometry" output="screen" launch-prefix="bash -c 'sleep 10; $0 $@'">
        <!-- <remap from="left/image_rect" to="raw_stereo/left_image" />
        <remap from="right/image_rect" to="raw_stereo/right_image" />
        <remap from="left/camera_info" to="raw_stereo/left_info" />
        <remap from="right/camera_info" to="raw_stereo/right_info" /> -->

        <remap from="odom" to="/odometry" />
        <param name="frame_id" type="string" value="base_link" />
        <param name="odom_frame_id" type="string" value="odom" />

        <param name="Vis/InlierDistance" type="string" value="0.1"/>
        <param name="Vis/MinInliers" type="string" value="20"/>
        <param name="GFTT/MinDistance" type="string" value="7"/>
    </node>
=======
    <include file="$(find mrover)/launch/auton.launch" >
        <arg name="sim" value="true" />
        <arg name="use_ekf" value="true" />
        <arg name="ekf_start_delay" value="10.0" />
    </include>
>>>>>>> 21db9bc6
</launch><|MERGE_RESOLUTION|>--- conflicted
+++ resolved
@@ -16,15 +16,13 @@
     </include>
 
     <!-- launch auton -->
-<<<<<<< HEAD
-    <include file="$(find mrover)/launch/auton.launch" />
+    <include file="$(find mrover)/launch/auton.launch" >
+        <arg name="sim" value="true" />
+        <arg name="use_ekf" value="true" />
+        <arg name="ekf_start_delay" value="10.0" />
+    </include>
 
     <node name="stereo_odometry" pkg="rtabmap_ros" type="stereo_odometry" output="screen" launch-prefix="bash -c 'sleep 10; $0 $@'">
-        <!-- <remap from="left/image_rect" to="raw_stereo/left_image" />
-        <remap from="right/image_rect" to="raw_stereo/right_image" />
-        <remap from="left/camera_info" to="raw_stereo/left_info" />
-        <remap from="right/camera_info" to="raw_stereo/right_info" /> -->
-
         <remap from="odom" to="/odometry" />
         <param name="frame_id" type="string" value="base_link" />
         <param name="odom_frame_id" type="string" value="odom" />
@@ -33,11 +31,4 @@
         <param name="Vis/MinInliers" type="string" value="20"/>
         <param name="GFTT/MinDistance" type="string" value="7"/>
     </node>
-=======
-    <include file="$(find mrover)/launch/auton.launch" >
-        <arg name="sim" value="true" />
-        <arg name="use_ekf" value="true" />
-        <arg name="ekf_start_delay" value="10.0" />
-    </include>
->>>>>>> 21db9bc6
 </launch>