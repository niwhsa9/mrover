<launch>
<<<<<<< HEAD
    <rosparam command="load" file="$(find mrover)/config/esw.yaml"/>

    <!-- Bridges between ROS and SocketCAN -->
    <!-- <node name="can_driver_0" pkg="mrover" type="can_driver"
          respawn="true" respawn_delay="2"
          output="screen">
        <param name="interface" value="can0"/>
    </node> -->
    <node name="can_driver_1" pkg="mrover" type="can_driver"
          respawn="true" respawn_delay="2"
          output="screen">
        <param name="interface" value="can1"/>
    </node>

    <node pkg="nodelet" type="nodelet" name="usb_camera_nodelet" respawn="true"
          args="load mrover/UsbCameraNodelet perception_nodelet_manager" output="screen">
        <param name="device" value="/dev/video2"/>
    </node>
    <node pkg="nodelet" type="nodelet" name="usb_camera_streamer" respawn="true"
          args="load mrover/GstWebsocketStreamerNodelet perception_nodelet_manager" output="screen">
    </node>

    <node name="drive_bridge" pkg="mrover" type="drive_bridge" output="screen"/>

    <!-- Interprets status from navigation and teleoperation to deliver the correct LED mode to the bridge -->
    <node name="led" pkg="mrover" type="led" output="screen"/>
    <!-- This is the STM bridge, not working right now for unknown reasons -->
    <!-- <node name="led_hw_bridge" pkg="mrover" type="led_hw_bridge" /> -->
    <!-- <node name="arduino_led_hw_bridge" pkg="mrover" type="arduino_led_hw_bridge.py" output="screen"/> -->

    <node name="mast_gimbal_bridge" pkg="mrover" type="mast_gimbal_bridge" output="screen"/>
=======
      <rosparam command="load" file="$(find mrover)/config/esw.yaml" />

      <!-- Bridges between ROS and SocketCAN -->
      <!-- <node name="can_driver_0" pkg="mrover" type="can_driver"
            respawn="true" respawn_delay="2"
            output="screen">
            <param name="interface" value="can0" />
      </node> -->
      <node name="can_driver_1" pkg="mrover" type="can_driver"
            respawn="true" respawn_delay="2"
            output="screen">
            <param name="interface" value="can1" />
      </node>
      <!-- <node name="can_driver_2" pkg="mrover" type="can_driver"
            respawn="true" respawn_delay="2"
            output="screen">
            <param name="interface" value="can2" />
      </node>
      <node name="can_driver_3" pkg="mrover" type="can_driver"
            respawn="true" respawn_delay="2"
            output="screen">
            <param name="interface" value="can3" />
      </node> -->

      <node pkg="mrover" type="gst_websocket_streamer" name="gst_websocket_streamer_0"
            output="screen">
            <param name="image_topic" value="/camera/left/image" />
            <param name="port" value="8081" />
            <param name="width" value="1280" />
            <param name="height" value="720" />
      </node>

      <!-- 
      <node pkg="mrover" type="gst_websocket_streamer" name="gst_websocket_streamer_0"
            output="screen">
            <param name="device" value="/dev/video0" />
            <param name="port" value="8081" />
            <param name="width" value="640" />
            <param name="height" value="480" />
      </node>

      <node pkg="mrover" type="gst_websocket_streamer" name="gst_websocket_streamer_1"
            output="screen">
            <param name="device" value="/dev/video2" />
            <param name="port" value="8082" />
            <param name="width" value="640" />
            <param name="height" value="480" />
      </node>

      <node pkg="mrover" type="gst_websocket_streamer" name="gst_websocket_streamer_2"
            output="screen">
            <param name="device" value="/dev/video4" />
            <param name="port" value="8083" />
            <param name="width" value="640" />
            <param name="height" value="480" />
      </node>
      
      <node pkg="mrover" type="gst_websocket_streamer" name="gst_websocket_streamer_3"
            output="screen">
            <param name="device" value="/dev/video6" />
            <param name="port" value="8084" />
            <param name="width" value="640" />
            <param name="height" value="480" />
      </node> -->

      <node name="drive_bridge" pkg="mrover" type="drive_bridge" output="screen" />

      <!-- Interprets status from navigation and teleoperation to deliver the correct LED mode to
      the bridge -->
      <node name="led" pkg="mrover" type="led" output="screen" />
      <!-- This is the STM bridge, not working right now for unknown reasons -->
      <!-- <node name="led_hw_bridge" pkg="mrover" type="led_hw_bridge" /> -->
      <node name="arduino_led_hw_bridge" pkg="mrover" type="arduino_led_hw_bridge.py"
            output="screen" />

      <node name="mast_gimbal_bridge" pkg="mrover" type="mast_gimbal_bridge" output="screen" />
>>>>>>> 2dd84b4a
</launch><|MERGE_RESOLUTION|>--- conflicted
+++ resolved
@@ -1,37 +1,4 @@
 <launch>
-<<<<<<< HEAD
-    <rosparam command="load" file="$(find mrover)/config/esw.yaml"/>
-
-    <!-- Bridges between ROS and SocketCAN -->
-    <!-- <node name="can_driver_0" pkg="mrover" type="can_driver"
-          respawn="true" respawn_delay="2"
-          output="screen">
-        <param name="interface" value="can0"/>
-    </node> -->
-    <node name="can_driver_1" pkg="mrover" type="can_driver"
-          respawn="true" respawn_delay="2"
-          output="screen">
-        <param name="interface" value="can1"/>
-    </node>
-
-    <node pkg="nodelet" type="nodelet" name="usb_camera_nodelet" respawn="true"
-          args="load mrover/UsbCameraNodelet perception_nodelet_manager" output="screen">
-        <param name="device" value="/dev/video2"/>
-    </node>
-    <node pkg="nodelet" type="nodelet" name="usb_camera_streamer" respawn="true"
-          args="load mrover/GstWebsocketStreamerNodelet perception_nodelet_manager" output="screen">
-    </node>
-
-    <node name="drive_bridge" pkg="mrover" type="drive_bridge" output="screen"/>
-
-    <!-- Interprets status from navigation and teleoperation to deliver the correct LED mode to the bridge -->
-    <node name="led" pkg="mrover" type="led" output="screen"/>
-    <!-- This is the STM bridge, not working right now for unknown reasons -->
-    <!-- <node name="led_hw_bridge" pkg="mrover" type="led_hw_bridge" /> -->
-    <!-- <node name="arduino_led_hw_bridge" pkg="mrover" type="arduino_led_hw_bridge.py" output="screen"/> -->
-
-    <node name="mast_gimbal_bridge" pkg="mrover" type="mast_gimbal_bridge" output="screen"/>
-=======
       <rosparam command="load" file="$(find mrover)/config/esw.yaml" />
 
       <!-- Bridges between ROS and SocketCAN -->
@@ -108,5 +75,4 @@
             output="screen" />
 
       <node name="mast_gimbal_bridge" pkg="mrover" type="mast_gimbal_bridge" output="screen" />
->>>>>>> 2dd84b4a
 </launch>