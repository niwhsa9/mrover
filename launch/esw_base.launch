<launch>
  <rosparam command="load" file="$(find mrover)/config/esw.yaml"/>

  <!-- Bridges between ROS and SocketCAN -->
  <!-- <node name="can_driver_0" pkg="mrover" type="can_driver"
        respawn="true" respawn_delay="2"
        output="screen">
        <param name="interface" value="can0" />
  </node> -->
<<<<<<< HEAD
  <node name="can_driver_1" pkg="mrover" type="can_driver"
        respawn="true" respawn_delay="2"
        output="screen">
    <param name="interface" value="can1"/>
  </node>
  <node name="can_driver_2" pkg="mrover" type="can_driver"
        respawn="true" respawn_delay="2"
        output="screen">
    <param name="interface" value="can2"/>
  </node>
  <node name="can_driver_3" pkg="mrover" type="can_driver"
        respawn="true" respawn_delay="2"
        output="screen">
    <param name="interface" value="can3"/>
  </node>
=======
  <!-- <node name="can_driver_1" pkg="mrover" type="can_driver"
        respawn="true" respawn_delay="2"
        output="screen">
        <param name="interface" value="can1" />
  </node> -->
  <node name="can_driver_2" pkg="mrover" type="can_driver"
        respawn="true" respawn_delay="2"
        output="screen">
        <param name="interface" value="can2" />
  </node>
  <!-- <node name="can_driver_3" pkg="mrover" type="can_driver"
        respawn="true" respawn_delay="2"
        output="screen">
        <param name="interface" value="can3" />
  </node> -->
>>>>>>> 81c3de8e

  <node pkg="nodelet" type="nodelet" name="streamer_nodelet_mobility"
        args="load mrover/GstWebsocketStreamerNodelet perception_nodelet_manager"
        output="screen">
    <param name="dev_node" value="/dev/video0"/>
    <param name="port" value="8081"/>
    <param name="width" value="1280"/>
    <param name="height" value="720"/>
  </node>

  <node pkg="nodelet" type="nodelet" name="streamer_nodelet_static"
        args="load mrover/GstWebsocketStreamerNodelet perception_nodelet_manager"
        output="screen">
    <param name="dev_node" value="/dev/video2"/>
    <param name="port" value="8082"/>
    <param name="width" value="1280"/>
    <param name="height" value="720"/>
  </node>

  <node pkg="nodelet" type="nodelet" name="streamer_nodelet_finger"
        args="load mrover/GstWebsocketStreamerNodelet perception_nodelet_manager"
        output="screen">
    <param name="dev_node" value="/dev/video4"/>
    <param name="port" value="8083"/>
    <param name="width" value="1280"/>
    <param name="height" value="720"/>
  </node>

  <node pkg="nodelet" type="nodelet" name="streamer_nodelet_zed"
        args="load mrover/GstWebsocketStreamerNodelet perception_nodelet_manager"
        output="screen">
    <param name="image_topic" value="/camera/left/image"/>
    <param name="port" value="8084"/>
    <param name="width" value="1280"/>
    <param name="height" value="720"/>
  </node>

  <node name="drive_bridge" pkg="mrover" type="drive_bridge" output="screen"/>

  <!-- Interprets status from navigation and teleoperation to deliver the correct LED mode to
  the bridge -->
  <node name="led" pkg="mrover" type="led" output="screen"/>
  <!-- This is the STM bridge, not working right now for unknown reasons -->
  <!-- <node name="led_hw_bridge" pkg="mrover" type="led_hw_bridge" /> -->
  <node name="arduino_led_hw_bridge" pkg="mrover" type="arduino_led_hw_bridge.py"
        output="screen"/>

  <node name="mast_gimbal_bridge" pkg="mrover" type="mast_gimbal_bridge" output="screen"/>
</launch><|MERGE_RESOLUTION|>--- conflicted
+++ resolved
@@ -1,13 +1,6 @@
 <launch>
   <rosparam command="load" file="$(find mrover)/config/esw.yaml"/>
 
-  <!-- Bridges between ROS and SocketCAN -->
-  <!-- <node name="can_driver_0" pkg="mrover" type="can_driver"
-        respawn="true" respawn_delay="2"
-        output="screen">
-        <param name="interface" value="can0" />
-  </node> -->
-<<<<<<< HEAD
   <node name="can_driver_1" pkg="mrover" type="can_driver"
         respawn="true" respawn_delay="2"
         output="screen">
@@ -23,23 +16,6 @@
         output="screen">
     <param name="interface" value="can3"/>
   </node>
-=======
-  <!-- <node name="can_driver_1" pkg="mrover" type="can_driver"
-        respawn="true" respawn_delay="2"
-        output="screen">
-        <param name="interface" value="can1" />
-  </node> -->
-  <node name="can_driver_2" pkg="mrover" type="can_driver"
-        respawn="true" respawn_delay="2"
-        output="screen">
-        <param name="interface" value="can2" />
-  </node>
-  <!-- <node name="can_driver_3" pkg="mrover" type="can_driver"
-        respawn="true" respawn_delay="2"
-        output="screen">
-        <param name="interface" value="can3" />
-  </node> -->
->>>>>>> 81c3de8e
 
   <node pkg="nodelet" type="nodelet" name="streamer_nodelet_mobility"
         args="load mrover/GstWebsocketStreamerNodelet perception_nodelet_manager"
