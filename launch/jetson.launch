<!-- 
	This launch file should be run on the Jetson in order to start our drive, control, and auton software
	on the physical rover.
 -->
<launch>
    <!-- launch rover core nodes -->
    <include file="$(find mrover)/launch/rover_core.launch"/>

    <!-- params for hardware interfaces including IMU, GPS, and odrives -->
    <rosparam command="load" file="$(find mrover)/config/esw.yaml"/>

	<!-- IMU and GPS driver nodes -->
	<node name="imu_driver" pkg="mrover" type="imu_driver.py" output="screen" />
	<node name="gps_driver" pkg="nmea_navsat_driver" type="nmea_serial_driver">
        <remap from="fix" to="gps/fix" />
    </node>

    <!-- teleop node for receiving commands from the gui -->
    <rosparam command="load" file="$(find mrover)/config/teleop.yaml"/>
    <node name="jetson_teleop" pkg="mrover" type="jetson_teleop.py"/>

<<<<<<< HEAD
	<!-- odrive controller node -->
	<node name="odrive_control" pkg="mrover" type="odrive_control.py" output="screen" />

	<!-- brushed motors node-->
	<node name="brushed_motors" pkg="mrover" type="brushed_motors" output="screen"></node>

	<!-- launch auton -->
	<include file="$(find mrover)/launch/auton.launch" />
=======
    <!-- odrive controller node -->
    <node name="odrive_control" pkg="mrover" type="odrive_control.py" output="screen"/>
>>>>>>> 6c184579
</launch><|MERGE_RESOLUTION|>--- conflicted
+++ resolved
@@ -3,33 +3,14 @@
 	on the physical rover.
  -->
 <launch>
-    <!-- launch rover core nodes -->
-    <include file="$(find mrover)/launch/rover_core.launch"/>
 
     <!-- params for hardware interfaces including IMU, GPS, and odrives -->
     <rosparam command="load" file="$(find mrover)/config/esw.yaml"/>
-
-	<!-- IMU and GPS driver nodes -->
-	<node name="imu_driver" pkg="mrover" type="imu_driver.py" output="screen" />
-	<node name="gps_driver" pkg="nmea_navsat_driver" type="nmea_serial_driver">
-        <remap from="fix" to="gps/fix" />
-    </node>
 
     <!-- teleop node for receiving commands from the gui -->
     <rosparam command="load" file="$(find mrover)/config/teleop.yaml"/>
     <node name="jetson_teleop" pkg="mrover" type="jetson_teleop.py"/>
 
-<<<<<<< HEAD
-	<!-- odrive controller node -->
-	<node name="odrive_control" pkg="mrover" type="odrive_control.py" output="screen" />
-
-	<!-- brushed motors node-->
+    <!-- brushed motors node-->
 	<node name="brushed_motors" pkg="mrover" type="brushed_motors" output="screen"></node>
-
-	<!-- launch auton -->
-	<include file="$(find mrover)/launch/auton.launch" />
-=======
-    <!-- odrive controller node -->
-    <node name="odrive_control" pkg="mrover" type="odrive_control.py" output="screen"/>
->>>>>>> 6c184579
 </launch>