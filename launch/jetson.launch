--- conflicted
+++ resolved
@@ -3,67 +3,23 @@
 	on the physical rover.
  -->
 <launch>
-<<<<<<< HEAD
-    <!--Node for teleop control callbacks-->
+    <!-- launch rover core nodes -->
+    <include file="$(find mrover)/launch/rover_core.launch"/>
+
+    <!-- params for hardware interfaces including IMU, GPS, and odrives -->
+    <rosparam command="load" file="$(find mrover)/config/esw.yaml"/>
+
+    <!-- IMU and GPS driver nodes -->
+    <node name="imu_driver" pkg="mrover" type="imu_driver.py" output="screen"/>
+    <node name="gps_driver" pkg="nmea_navsat_driver" type="nmea_serial_driver"/>
+
+    <!-- teleop node for receiving commands from the gui -->
     <rosparam command="load" file="$(find mrover)/config/teleop.yaml"/>
     <node name="jetson_teleop" pkg="mrover" type="jetson_teleop.py"/>
-    <!--
-      Run the drive program
-    -->
+
+    <!-- odrive controller node -->
     <node name="odrive_control" pkg="mrover" type="odrive_control.py" output="screen"/>
-    <rosparam command="load" file="$(find mrover)/config/esw.yaml"/>
-    <rosparam command="load" file="$(find mrover)/config/esw.yaml"/>
 
-    <arg name="rvizconfig" default="$(find mrover)/config/rviz/perception.rviz"/>
-    <node name="rviz" pkg="rviz" type="rviz" args="-d $(arg rvizconfig)" required="true"/>
-
-    <node name="aruco_detect" pkg="mrover" type="aruco_detect">
-        <remap from="camera/color/image_raw" to="/zed2i/zed_node/rgb/image_rect_color"/>
-        <remap from="camera/depth/points" to="/zed2i/zed_node/point_cloud/cloud_registered"/>
-        <remap from="camera/color/camera_info" to="/zed2i/zed_node/rgb/camera_info"/>
-    </node>
-
-    <group ns="zed2i">
-        <!-- ZED wrapper node -->
-        <node name="zed_node" pkg="zed_wrapper" type="zed_wrapper_node" output="screen" required="true">
-            <rosparam file="$(find zed_wrapper)/params/common.yaml" command="load"/>
-            <rosparam file="$(find zed_wrapper)/params/zed2i.yaml" command="load"/>
-        </node>
-
-        <!-- static TF publisher for ZED mount -->
-        <node pkg="tf" type="static_transform_publisher" name="bruh"
-              args="0 0 0 0 0 0 1 odom base_link 100"/>
-
-        <!-- load ZED URDF -->
-        <!--        <param name="zed2i_description" command="$(find xacro)/xacro '$(find zed_wrapper)/urdf/zed_descr.urdf.xacro'-->
-        <!--                        camera_name:=zed2i-->
-        <!--                        camera_model:=zed2i-->
-        <!--                        base_frame:=$(arg zed_frame)"/>-->
-
-        <!-- ZED URDF publisher -->
-        <!--        <node name="zed2i_state_publisher" pkg="robot_state_publisher" type="robot_state_publisher" output="screen" required="true">-->
-        <!--            <remap from="robot_description" to="zed2i_description"/>-->
-        <!--        </node>-->
-    </group>
-=======
-	<!-- launch rover core nodes -->
-	<include file="$(find mrover)/launch/rover_core.launch" />
-
-	<!-- params for hardware interfaces including IMU, GPS, and odrives -->
-	<rosparam command="load" file="$(find mrover)/config/esw.yaml" />
-
-	<!-- IMU and GPS driver nodes -->
-	<node name="imu_driver" pkg="mrover" type="imu_driver.py" output="screen" />
-	<node name="gps_driver" pkg="nmea_navsat_driver" type="nmea_serial_driver" />
-
-	<!-- teleop node for receiving commands from the gui -->
-	<rosparam command="load" file="$(find mrover)/config/teleop.yaml" />
-	<node name="jetson_teleop" pkg="mrover" type="jetson_teleop.py" />
-
-	<!-- odrive controller node -->
-	<node name="odrive_control" pkg="mrover" type="odrive_control.py" output="screen" />
-
-	<!-- launch auton -->
-	<include file="$(find mrover)/launch/auton.launch" />
->>>>>>> 8c590198
+    <!-- launch auton -->
+    <include file="$(find mrover)/launch/auton.launch"/>
 </launch>