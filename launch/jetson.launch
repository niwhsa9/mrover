--- conflicted
+++ resolved
@@ -3,17 +3,6 @@
 	on the physical rover.
  -->
 <launch>
-<<<<<<< HEAD
-  <!--Node for teleop control callbacks-->
-  <rosparam command="load" file="$(find mrover)/config/teleop.yaml" />
-  <node name="jetson_teleop" pkg="mrover" type="jetson_teleop.py"/>
-  <!--Run the drive program-->
-  <node name="odrive_control" pkg="mrover" type="odrive_control.py" output="screen"></node>
-  <!--Run the brushed motors program-->
-  <node name="brushed_motors" pkg="mrover" type="brushed_motors" output="screen"></node>
-  <rosparam command="load" file="$(find mrover)/config/esw.yaml" />
-
-=======
 	<!-- launch rover core nodes -->
 	<include file="$(find mrover)/launch/rover_core.launch" />
 
@@ -31,7 +20,9 @@
 	<!-- odrive controller node -->
 	<node name="odrive_control" pkg="mrover" type="odrive_control.py" output="screen" />
 
+	<!-- brushed motors node-->
+	<node name="brushed_motors" pkg="mrover" type="brushed_motors" output="screen"></node>
+
 	<!-- launch auton -->
 	<include file="$(find mrover)/launch/auton.launch" />
->>>>>>> 2b5fe359
 </launch>