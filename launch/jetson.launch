<!-- 
	This launch file should be run on the Jetson in order to start our drive, control, and auton software
	on the physical rover.
 -->
<launch>
    <!-- launch rover core nodes -->
    <include file="$(find mrover)/launch/rover_core.launch"/>

    <!-- params for hardware interfaces including IMU, GPS, and odrives -->
    <rosparam command="load" file="$(find mrover)/config/esw.yaml"/>

	<!-- IMU and GPS driver nodes -->
	<node name="imu_driver" pkg="mrover" type="imu_driver.py" output="screen" />
	<node name="gps_driver" pkg="nmea_navsat_driver" type="nmea_serial_driver">
        <remap from="fix" to="gps/fix" />
    </node>

    <!-- teleop node for receiving commands from the gui -->
    <rosparam command="load" file="$(find mrover)/config/teleop.yaml"/>
    <node name="jetson_teleop" pkg="mrover" type="jetson_teleop.py"/>

    <!-- odrive controller node -->
    <node name="odrive_control" pkg="mrover" type="odrive_control.py" output="screen"/>

<<<<<<< HEAD
	<!-- science board node for Auton, ES, and Science missions. -->
	<node name="science" pkg="mrover" type="science.py" output="screen"></node>

	<!-- launch auton -->
	<include file="$(find mrover)/launch/auton.launch" />
=======
>>>>>>> 47587b0b
</launch><|MERGE_RESOLUTION|>--- conflicted
+++ resolved
@@ -22,12 +22,6 @@
     <!-- odrive controller node -->
     <node name="odrive_control" pkg="mrover" type="odrive_control.py" output="screen"/>
 
-<<<<<<< HEAD
 	<!-- science board node for Auton, ES, and Science missions. -->
 	<node name="science" pkg="mrover" type="science.py" output="screen"></node>
-
-	<!-- launch auton -->
-	<include file="$(find mrover)/launch/auton.launch" />
-=======
->>>>>>> 47587b0b
 </launch>