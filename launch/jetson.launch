--- conflicted
+++ resolved
@@ -22,11 +22,9 @@
     <!-- brushed motors node-->
 	<node name="brushed_motors" pkg="mrover" type="brushed_motors" output="screen"></node>
 
-<<<<<<< HEAD
 	<!-- science board node for Auton, ES, and Science missions. -->
 	<node name="science" pkg="mrover" type="science.py" output="screen"></node>
-=======
-	<!--  camera nodes -->
+
+	<!-- camera node -->
 	<node name="cameras" pkg="mrover" type="cameras.py"></node>
->>>>>>> d3bdc15f
 </launch>