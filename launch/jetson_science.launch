--- conflicted
+++ resolved
@@ -24,7 +24,6 @@
 
     <node pkg="mrover" type="gst_websocket_streamer" name="ish_2_streamer"
           output="screen">
-<<<<<<< HEAD
       <param name="dev_path" value="/devices/platform/3610000.xhci/usb1/1-2/1-2.3"/>
       <param name="port" value="8084"/>
       <param name="disable_auto_white_balance" value="true"/>
@@ -35,11 +34,6 @@
       <param name="dev_path" value="/devices/platform/3610000.xhci/usb1/1-2/1-2.4/1-2.4.2"/>
       <param name="port" value="8085"/>
       <param name="disable_auto_white_balance" value="true"/>
-=======
-      <param name="dev_path" value="/devices/platform/3610000.xhci/usb1/1-2/1-2.4/1-2.4.2"/>
-      <param name="port" value="8085"/>
-      <param name="disable_auto_white_balance" value="true"/>
->>>>>>> fc768c55
     </node>
 
   </group>
