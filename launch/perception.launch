<launch>
    <arg name="run_tag_detector" default="true" />
    <arg name="run_object_detector" default="true" />

    <!-- Nodelet to detect AR tags and publish them to the TF tree -->
    <node if="$(arg run_tag_detector)"
        pkg="nodelet" type="nodelet" name="zed_tag_detector"
        args="load mrover/TagDetectorNodelet nodelet_manager" output="screen" />

    <node if="$(arg run_tag_detector)"
        pkg="nodelet" type="nodelet" name="long_range_tag_detector"
        args="load mrover/LongRangeTagDetectorNodelet nodelet_manager" output="screen" />

<<<<<<< HEAD
=======
    <node if="$(arg run_object_detector)"
        pkg="nodelet" type="nodelet" name="object_detector" respawn="true"
        args="load mrover/ObjectDetectorNodelet perception_nodelet_manager" output="screen" />
>>>>>>> 79291b5d
</launch><|MERGE_RESOLUTION|>--- conflicted
+++ resolved
@@ -11,10 +11,7 @@
         pkg="nodelet" type="nodelet" name="long_range_tag_detector"
         args="load mrover/LongRangeTagDetectorNodelet nodelet_manager" output="screen" />
 
-<<<<<<< HEAD
-=======
     <node if="$(arg run_object_detector)"
         pkg="nodelet" type="nodelet" name="object_detector" respawn="true"
         args="load mrover/ObjectDetectorNodelet perception_nodelet_manager" output="screen" />
->>>>>>> 79291b5d
 </launch>