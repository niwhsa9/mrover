<?xml version="1.0"?>
<robot xmlns:xacro="http://www.ros.org/wiki/xacro" name="rover">

  <!-- Constants -->

  <xacro:property name="base_width" value="0.63"/>
  <xacro:property name="base_len" value="0.478"/>
  <xacro:property name="base_height" value="0.183"/>
  <xacro:property name="wheel_radius" value="0.13"/>
  <xacro:property name="wheel_width" value="0.08"/>
  <xacro:property name="wheel_mass" value="3"/>
  <xacro:property name="chassis_mass" value="15"/>
  <xacro:property name="wheel_torque" value="2.68"/>

  <xacro:property name="TAU" value="6.2831855"/>

  <!-- Inertial Macros-->

  <xacro:macro name="cylinder_inertia" params="m r h">
    <inertial>
      <mass value="${m}"/>
      <inertia ixx="${m*(3*r*r+h*h)/12}" ixy="0" ixz="0"
               iyy="${m*(3*r*r+h*h)/12}" iyz="0"
               izz="${m*r*r/2}"/>
    </inertial>
  </xacro:macro>

  <xacro:macro name="box_inertia" params="m d w h">
    <inertial>
      <mass value="${m}"/>
      <inertia ixx="${m / 12.0 * (w*w + h*h)}" ixy="0" ixz="0"
               iyy="${m / 12.0 * (d*d + h*h)}" iyz="0"
               izz="${m / 12.0 * (d*d + w*w)}"/>
    </inertial>
  </xacro:macro>

  <xacro:macro name="sphere_inertia" params="m r">
    <inertial>
      <mass value="${m}"/>
      <inertia ixx="${2.0*m*(r*r)/5.0}" ixy="0" ixz="0"
               iyy="${2.0*m*(r*r)/5.0}" iyz="0"
               izz="${2.0*m*(r*r)/5.0}"/>
    </inertial>
  </xacro:macro>

  <!-- Joints/Links Macros -->

  <xacro:macro name="arm_link" params="name m x y z dz:=0">
    <link name="arm_${name}_link">
      <xacro:box_inertia m="${m}" d="${y}" w="${x}" h="${z}"/>
      <visual>
        <geometry>
          <mesh filename="package://mrover/urdf/meshes/arm_${name}.fbx"/>
        </geometry>
      </visual>
      <collision>
        <origin xyz="${x / 2} 0 ${dz}"/>
        <geometry>
          <box size="${x * 0.85} ${y} ${z}"/>
        </geometry>
      </collision>
    </link>
  </xacro:macro>

  <xacro:macro name="arm_revolute_joint" params="parent child x y z lower upper">
    <joint name="${parent}_link_to_${child}_link" type="revolute">
      <origin xyz="${x} ${y} ${z}"/>
      <parent link="${parent}_link"/>
      <child link="${child}_link"/>
      <axis xyz="0 1 0"/>
      <limit lower="${lower}" upper="${upper}" effort="0" velocity="0"/>
    </joint>
  </xacro:macro>

  <xacro:macro name="wheel" params="pos side reflect">
    <link name="${pos}_${side}_wheel_link">
      <xacro:cylinder_inertia m="${wheel_mass}" r="${wheel_radius}" h="${wheel_width}"/>
      <visual>
        <geometry>
          <mesh filename="package://mrover/urdf/meshes/rover_${side}_wheel.fbx"/>
        </geometry>
      </visual>
      <collision>
        <geometry>
          <cylinder length="${wheel_width}" radius="${wheel_radius}"/>
        </geometry>
      </collision>
    </link>
  </xacro:macro>

  <xacro:macro name="wheels" params="side reflect">
    <xacro:wheel pos="front" side="${side}" reflect="${reflect}"/>
    <xacro:wheel pos="center" side="${side}" reflect="${reflect}"/>
    <xacro:wheel pos="back" side="${side}" reflect="${reflect}"/>

    <link name="${side}_bogie_link">
      <xacro:box_inertia m="3" d="0.5" w="0.5" h="0.5"/>
      <visual>
        <geometry>
          <mesh filename="package://mrover/urdf/meshes/rover_${side}_bogie.fbx"/>
        </geometry>
      </visual>
      <collision>
        <origin xyz="-0.14 0.1 0" rpy="0 0 -0.734"/>
        <geometry>
          <box size="0.2 0.025 0.025"/>
        </geometry>
      </collision>
      <collision>
        <origin xyz="0.1 0.088 0" rpy="0 0 0.734"/>
        <geometry>
          <box size="0.2 0.025 0.025"/>
        </geometry>
      </collision>
    </link>

    <link name="${side}_rocker_link">
      <xacro:box_inertia m="3" d="0.5" w="0.5" h="0.5"/>
      <visual>
        <geometry>
          <mesh filename="package://mrover/urdf/meshes/rover_${side}_rocker.fbx"/>
        </geometry>
      </visual>
      <collision>
        <origin xyz="0.11 0.077 0" rpy="0 0 0.585"/>
        <geometry>
          <box size="0.2 0.025 0.025"/>
        </geometry>
      </collision>
      <collision>
        <origin xyz="-0.22 0.15 0" rpy="0 0 -0.585"/>
        <geometry>
          <box size="0.5 0.025 0.025"/>
        </geometry>
      </collision>
    </link>

    <joint name="chassis_link_to_${side}_rocker_link" type="revolute">
      <parent link="chassis_link"/>
      <child link="${side}_rocker_link"/>
      <origin xyz="0.164665 ${reflect * (base_width/2 + 0.05)} 0" rpy="${-TAU/4} 0 0"/>
      <axis xyz="0 0 1"/>
      <limit lower="-0.122173" upper="0.523599" effort="0" velocity="0"/>
    </joint>

    <joint name="${side}_rocker_link_to_back_${side}_wheel_link" type="continuous">
      <parent link="${side}_rocker_link"/>
      <child link="back_${side}_wheel_link"/>
      <origin xyz="-0.417094 0.28513 ${reflect * 0.09}"/>
      <axis xyz="0 0 1"/>
      <limit effort="${wheel_torque}" velocity="0"/>
    </joint>

    <joint name="${side}_rocker_link_to_${side}_bogie_link" type="revolute">
      <parent link="${side}_rocker_link"/>
      <child link="${side}_bogie_link"/>
      <origin xyz="0.198948 0.138674 0"/>
      <axis xyz="0 0 1"/>
      <limit lower="-0.349066" upper="0.349066" effort="0" velocity="0"/>
    </joint>

    <joint name="${side}_bogie_link_to_front_${side}_wheel_link" type="continuous">
      <parent link="${side}_bogie_link"/>
      <child link="front_${side}_wheel_link"/>
      <origin xyz="0.215233 0.147933 ${reflect * 0.09}"/>
      <axis xyz="0 0 1"/>
      <limit effort="${wheel_torque}" velocity="0"/>
    </joint>

    <joint name="${side}_bogie_link_to_center_${side}_wheel_link" type="continuous">
      <parent link="${side}_bogie_link"/>
      <child link="center_${side}_wheel_link"/>
      <origin xyz="-0.173532 0.147659 ${reflect * 0.09}"/>
      <axis xyz="0 0 1"/>
      <limit effort="${wheel_torque}" velocity="0"/>
    </joint>
  </xacro:macro>

  <!-- Joints/Links -->

  <link name="base_link"/>

  <link name="chassis_link">
    <xacro:box_inertia m="${chassis_mass}" d="${base_len}" w="${base_width}" h="${base_height}"/>
    <visual>
      <geometry>
        <mesh filename="package://mrover/urdf/meshes/rover_chassis.fbx"/>
      </geometry>
    </visual>
    <collision>
      <origin xyz="-0.085906 0 0"/>
      <geometry>
        <box size="0.277 ${base_width} ${base_height}"/>
      </geometry>
    </collision>
    <collision>
      <origin xyz="0.163609 0 -0.049449"/>
      <geometry>
        <box size="0.167 ${base_width} 0.0891 "/>
      </geometry>
    </collision>
  </link>

<<<<<<< HEAD
  <link name ="arm_base_link"/>

  <joint name="base_link_to_arm_base_link" type="fixed">
    <origin xyz="0.199228 0.200235 0.540196" />
    <parent link="base_link" />
    <child link="arm_base_link" />
=======
  <link name="arm_base_link"/>

  <joint name="base_link_to_arm_base_link" type="fixed">
    <origin xyz="0.199228 0.200235 0.540196"/>
    <parent link="base_link"/>
    <child link="arm_base_link"/>
>>>>>>> 1a6187ae
  </joint>

  <joint name="base_link_to_chassis_link" type="fixed">
    <origin xyz="0 0 0.439675"/>
    <parent link="base_link"/>
    <child link="chassis_link"/>
  </joint>

  <xacro:arm_link name="a" m="1" x="0.1" y="0.1" z="0.1"/>
  <xacro:arm_link name="b" m="1" x="0.58" y="0.04" z="0.04"/>
  <xacro:arm_link name="c" m="1" x="0.55" y="0.04" z="0.04" dz="0.1"/>
  <xacro:arm_link name="d" m="1" x="0.065" y="0.15" z="0.065"/>
  <xacro:arm_link name="e" m="1" x="0.15" y="0.155" z="0.032"/>

  <joint name="chassis_link_to_arm_a_link" type="prismatic">
    <origin xyz="0.164882 -0.200235 0.051497"/>
    <parent link="chassis_link"/>
    <child link="arm_a_link"/>
    <axis xyz="0 1 0"/>
    <limit lower="0" upper="0.4" effort="0" velocity="0"/>
  </joint>

  <xacro:arm_revolute_joint parent="arm_a" child="arm_b"
                            x="0.034346" y="0" z="0.049024"
                            lower="${-TAU / 8}" upper="0"/>
  <xacro:arm_revolute_joint parent="arm_b" child="arm_c"
                            x="0.534365" y="0" z="0.009056"
                            lower="-0.959931" upper="2.87979"/>
  <xacro:arm_revolute_joint parent="arm_c" child="arm_d"
                            x="0.546033" y="0" z="0.088594"
                            lower="-2.35619" upper="2.35619"/>
  <xacro:arm_revolute_joint parent="arm_d" child="arm_e"
                            x="0.044886" y="0" z="0"
                            lower="-2.35619" upper="2.35619"/>

  <xacro:wheels side="left" reflect="1"/>
  <xacro:wheels side="right" reflect="-1"/>

  <joint name="chassis_link_to_left_gps" type="fixed">
    <origin xyz="0 0.1 0"/>
    <parent link="chassis_link"/>
    <child link="left_gps"/>
  </joint>

  <link name="left_gps"/>

  <joint name="chassis_link_to_right_gps" type="fixed">
    <origin xyz="0 -0.1 0"/>
    <parent link="chassis_link"/>
    <child link="right_gps"/>
  </joint>

  <link name="right_gps"/>

  <joint name="chassis_link_to_imu" type="fixed">
    <origin xyz="0 0 0"/>
    <parent link="chassis_link"/>
    <child link="imu"/>
  </joint>

  <link name="imu"/>

  <!-- TODO(quintin): Import the ZED URDF here -->

  <joint name="chassis_link_to_zed_left_camera_frame" type="fixed">
    <origin xyz="0.3 0 0"/>
    <parent link="chassis_link"/>
    <child link="zed_left_camera_frame"/>
  </joint>

  <link name="zed_left_camera_frame">
    <collision>
      <geometry>
        <box size="0.01 0.1 0.01"/>
      </geometry>
    </collision>
  </link>

  <joint name="chassis_link_to_long_range_camera_link" type="fixed">
    <origin xyz="0.3 0 0"/>
    <parent link="chassis_link"/>
    <child link="long_range_camera_link"/>
  </joint>

  <link name="long_range_camera_link">
    <collision>
      <geometry>
        <box size="0.01 0.01 0.01"/>
      </geometry>
    </collision>
  </link>

  <!--  <xacro:include filename="$(find mrover)/urdf/rover/rover_gazebo_plugins.urdf.xacro"/>-->

</robot><|MERGE_RESOLUTION|>--- conflicted
+++ resolved
@@ -201,27 +201,18 @@
     </collision>
   </link>
 
-<<<<<<< HEAD
   <link name ="arm_base_link"/>
 
   <joint name="base_link_to_arm_base_link" type="fixed">
     <origin xyz="0.199228 0.200235 0.540196" />
     <parent link="base_link" />
     <child link="arm_base_link" />
-=======
-  <link name="arm_base_link"/>
-
-  <joint name="base_link_to_arm_base_link" type="fixed">
-    <origin xyz="0.199228 0.200235 0.540196"/>
-    <parent link="base_link"/>
-    <child link="arm_base_link"/>
->>>>>>> 1a6187ae
   </joint>
 
   <joint name="base_link_to_chassis_link" type="fixed">
-    <origin xyz="0 0 0.439675"/>
-    <parent link="base_link"/>
-    <child link="chassis_link"/>
+    <origin xyz="0 0 0.439675" />
+    <parent link="base_link" />
+    <child link="chassis_link" />
   </joint>
 
   <xacro:arm_link name="a" m="1" x="0.1" y="0.1" z="0.1"/>
