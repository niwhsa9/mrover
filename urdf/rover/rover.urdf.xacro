--- conflicted
+++ resolved
@@ -3,43 +3,43 @@
 
   <!-- Constants -->
 
-  <xacro:property name="base_width" value="0.63" />
-  <xacro:property name="base_len" value="0.478" />
-  <xacro:property name="base_height" value="0.183" />
-  <xacro:property name="wheel_radius" value="0.13" />
-  <xacro:property name="wheel_width" value="0.08" />
-  <xacro:property name="wheel_mass" value="3" />
-  <xacro:property name="chassis_mass" value="15" />
-  <xacro:property name="wheel_torque" value="2.68" />
-
-  <xacro:property name="TAU" value="6.2831855" />
+  <xacro:property name="base_width" value="0.63"/>
+  <xacro:property name="base_len" value="0.478"/>
+  <xacro:property name="base_height" value="0.183"/>
+  <xacro:property name="wheel_radius" value="0.13"/>
+  <xacro:property name="wheel_width" value="0.08"/>
+  <xacro:property name="wheel_mass" value="3"/>
+  <xacro:property name="chassis_mass" value="15"/>
+  <xacro:property name="wheel_torque" value="2.68"/>
+
+  <xacro:property name="TAU" value="6.2831855"/>
 
   <!-- Inertial Macros-->
 
   <xacro:macro name="cylinder_inertia" params="m r h">
     <inertial>
-      <mass value="${m}" />
+      <mass value="${m}"/>
       <inertia ixx="${m*(3*r*r+h*h)/12}" ixy="0" ixz="0"
-        iyy="${m*(3*r*r+h*h)/12}" iyz="0"
-        izz="${m*r*r/2}" />
+               iyy="${m*(3*r*r+h*h)/12}" iyz="0"
+               izz="${m*r*r/2}"/>
     </inertial>
   </xacro:macro>
 
   <xacro:macro name="box_inertia" params="m d w h">
     <inertial>
-      <mass value="${m}" />
+      <mass value="${m}"/>
       <inertia ixx="${m / 12.0 * (w*w + h*h)}" ixy="0" ixz="0"
-        iyy="${m / 12.0 * (d*d + h*h)}" iyz="0"
-        izz="${m / 12.0 * (d*d + w*w)}" />
+               iyy="${m / 12.0 * (d*d + h*h)}" iyz="0"
+               izz="${m / 12.0 * (d*d + w*w)}"/>
     </inertial>
   </xacro:macro>
 
   <xacro:macro name="sphere_inertia" params="m r">
     <inertial>
-      <mass value="${m}" />
+      <mass value="${m}"/>
       <inertia ixx="${2.0*m*(r*r)/5.0}" ixy="0" ixz="0"
-        iyy="${2.0*m*(r*r)/5.0}" iyz="0"
-        izz="${2.0*m*(r*r)/5.0}" />
+               iyy="${2.0*m*(r*r)/5.0}" iyz="0"
+               izz="${2.0*m*(r*r)/5.0}"/>
     </inertial>
   </xacro:macro>
 
@@ -47,16 +47,16 @@
 
   <xacro:macro name="arm_link" params="name m x y z dz:=0">
     <link name="arm_${name}_link">
-      <xacro:box_inertia m="${m}" d="${y}" w="${x}" h="${z}" />
-      <visual>
-        <geometry>
-          <mesh filename="package://mrover/urdf/meshes/arm_${name}.fbx" />
-        </geometry>
-      </visual>
-      <collision>
-        <origin xyz="${x / 2} 0 ${dz}" />
-        <geometry>
-          <box size="${x * 0.85} ${y} ${z}" />
+      <xacro:box_inertia m="${m}" d="${y}" w="${x}" h="${z}"/>
+      <visual>
+        <geometry>
+          <mesh filename="package://mrover/urdf/meshes/arm_${name}.fbx"/>
+        </geometry>
+      </visual>
+      <collision>
+        <origin xyz="${x / 2} 0 ${dz}"/>
+        <geometry>
+          <box size="${x * 0.85} ${y} ${z}"/>
         </geometry>
       </collision>
     </link>
@@ -64,185 +64,167 @@
 
   <xacro:macro name="arm_revolute_joint" params="parent child x y z lower upper">
     <joint name="${parent}_link_to_${child}_link" type="revolute">
-      <origin xyz="${x} ${y} ${z}" />
-      <parent link="${parent}_link" />
-      <child link="${child}_link" />
-      <axis xyz="0 1 0" />
-      <limit lower="${lower}" upper="${upper}" effort="0" velocity="0" />
+      <origin xyz="${x} ${y} ${z}"/>
+      <parent link="${parent}_link"/>
+      <child link="${child}_link"/>
+      <axis xyz="0 1 0"/>
+      <limit lower="${lower}" upper="${upper}" effort="0" velocity="0"/>
     </joint>
   </xacro:macro>
 
   <xacro:macro name="wheel" params="pos side reflect">
     <link name="${pos}_${side}_wheel_link">
-      <xacro:cylinder_inertia m="${wheel_mass}" r="${wheel_radius}" h="${wheel_width}" />
-      <visual>
-        <geometry>
-          <mesh filename="package://mrover/urdf/meshes/rover_${side}_wheel.fbx" />
-        </geometry>
-      </visual>
-      <collision>
-        <geometry>
-          <cylinder length="${wheel_width}" radius="${wheel_radius}" />
+      <xacro:cylinder_inertia m="${wheel_mass}" r="${wheel_radius}" h="${wheel_width}"/>
+      <visual>
+        <geometry>
+          <mesh filename="package://mrover/urdf/meshes/rover_${side}_wheel.fbx"/>
+        </geometry>
+      </visual>
+      <collision>
+        <geometry>
+          <cylinder length="${wheel_width}" radius="${wheel_radius}"/>
         </geometry>
       </collision>
     </link>
   </xacro:macro>
 
   <xacro:macro name="wheels" params="side reflect">
-    <xacro:wheel pos="front" side="${side}" reflect="${reflect}" />
-    <xacro:wheel pos="center" side="${side}" reflect="${reflect}" />
-    <xacro:wheel pos="back" side="${side}" reflect="${reflect}" />
+    <xacro:wheel pos="front" side="${side}" reflect="${reflect}"/>
+    <xacro:wheel pos="center" side="${side}" reflect="${reflect}"/>
+    <xacro:wheel pos="back" side="${side}" reflect="${reflect}"/>
 
     <link name="${side}_bogie_link">
-      <xacro:box_inertia m="3" d="0.5" w="0.5" h="0.5" />
-      <visual>
-        <geometry>
-          <mesh filename="package://mrover/urdf/meshes/rover_${side}_bogie.fbx" />
-        </geometry>
-      </visual>
-      <collision>
-        <origin xyz="-0.14 0.1 0" rpy="0 0 -0.734" />
-        <geometry>
-          <box size="0.2 0.025 0.025" />
-        </geometry>
-      </collision>
-      <collision>
-        <origin xyz="0.1 0.088 0" rpy="0 0 0.734" />
-        <geometry>
-          <box size="0.2 0.025 0.025" />
+      <xacro:box_inertia m="3" d="0.5" w="0.5" h="0.5"/>
+      <visual>
+        <geometry>
+          <mesh filename="package://mrover/urdf/meshes/rover_${side}_bogie.fbx"/>
+        </geometry>
+      </visual>
+      <collision>
+        <origin xyz="-0.14 0.1 0" rpy="0 0 -0.734"/>
+        <geometry>
+          <box size="0.2 0.025 0.025"/>
+        </geometry>
+      </collision>
+      <collision>
+        <origin xyz="0.1 0.088 0" rpy="0 0 0.734"/>
+        <geometry>
+          <box size="0.2 0.025 0.025"/>
         </geometry>
       </collision>
     </link>
 
     <link name="${side}_rocker_link">
-      <xacro:box_inertia m="3" d="0.5" w="0.5" h="0.5" />
-      <visual>
-        <geometry>
-          <mesh filename="package://mrover/urdf/meshes/rover_${side}_rocker.fbx" />
-        </geometry>
-      </visual>
-      <collision>
-        <origin xyz="0.11 0.077 0" rpy="0 0 0.585" />
-        <geometry>
-          <box size="0.2 0.025 0.025" />
-        </geometry>
-      </collision>
-      <collision>
-        <origin xyz="-0.22 0.15 0" rpy="0 0 -0.585" />
-        <geometry>
-          <box size="0.5 0.025 0.025" />
+      <xacro:box_inertia m="3" d="0.5" w="0.5" h="0.5"/>
+      <visual>
+        <geometry>
+          <mesh filename="package://mrover/urdf/meshes/rover_${side}_rocker.fbx"/>
+        </geometry>
+      </visual>
+      <collision>
+        <origin xyz="0.11 0.077 0" rpy="0 0 0.585"/>
+        <geometry>
+          <box size="0.2 0.025 0.025"/>
+        </geometry>
+      </collision>
+      <collision>
+        <origin xyz="-0.22 0.15 0" rpy="0 0 -0.585"/>
+        <geometry>
+          <box size="0.5 0.025 0.025"/>
         </geometry>
       </collision>
     </link>
 
     <joint name="chassis_link_to_${side}_rocker_link" type="revolute">
-      <parent link="chassis_link" />
-      <child link="${side}_rocker_link" />
-      <origin xyz="0.164665 ${reflect * (base_width/2 + 0.05)} 0" rpy="${-TAU/4} 0 0" />
-      <axis xyz="0 0 1" />
-      <limit lower="-0.122173" upper="0.523599" effort="0" velocity="0" />
+      <parent link="chassis_link"/>
+      <child link="${side}_rocker_link"/>
+      <origin xyz="0.164665 ${reflect * (base_width/2 + 0.05)} 0" rpy="${-TAU/4} 0 0"/>
+      <axis xyz="0 0 1"/>
+      <limit lower="-0.122173" upper="0.523599" effort="0" velocity="0"/>
     </joint>
 
     <joint name="${side}_rocker_link_to_back_${side}_wheel_link" type="continuous">
-      <parent link="${side}_rocker_link" />
-      <child link="back_${side}_wheel_link" />
-      <origin xyz="-0.417094 0.28513 ${reflect * 0.09}" />
-      <axis xyz="0 0 1" />
-      <limit effort="${wheel_torque}" velocity="0" />
+      <parent link="${side}_rocker_link"/>
+      <child link="back_${side}_wheel_link"/>
+      <origin xyz="-0.417094 0.28513 ${reflect * 0.09}"/>
+      <axis xyz="0 0 1"/>
+      <limit effort="${wheel_torque}" velocity="0"/>
     </joint>
 
     <joint name="${side}_rocker_link_to_${side}_bogie_link" type="revolute">
-      <parent link="${side}_rocker_link" />
-      <child link="${side}_bogie_link" />
-      <origin xyz="0.198948 0.138674 0" />
-      <axis xyz="0 0 1" />
-      <limit lower="-0.349066" upper="0.349066" effort="0" velocity="0" />
+      <parent link="${side}_rocker_link"/>
+      <child link="${side}_bogie_link"/>
+      <origin xyz="0.198948 0.138674 0"/>
+      <axis xyz="0 0 1"/>
+      <limit lower="-0.349066" upper="0.349066" effort="0" velocity="0"/>
     </joint>
 
     <joint name="${side}_bogie_link_to_front_${side}_wheel_link" type="continuous">
-      <parent link="${side}_bogie_link" />
-      <child link="front_${side}_wheel_link" />
-      <origin xyz="0.215233 0.147933 ${reflect * 0.09}" />
-      <axis xyz="0 0 1" />
-      <limit effort="${wheel_torque}" velocity="0" />
+      <parent link="${side}_bogie_link"/>
+      <child link="front_${side}_wheel_link"/>
+      <origin xyz="0.215233 0.147933 ${reflect * 0.09}"/>
+      <axis xyz="0 0 1"/>
+      <limit effort="${wheel_torque}" velocity="0"/>
     </joint>
 
     <joint name="${side}_bogie_link_to_center_${side}_wheel_link" type="continuous">
-      <parent link="${side}_bogie_link" />
-      <child link="center_${side}_wheel_link" />
-      <origin xyz="-0.173532 0.147659 ${reflect * 0.09}" />
-      <axis xyz="0 0 1" />
-      <limit effort="${wheel_torque}" velocity="0" />
+      <parent link="${side}_bogie_link"/>
+      <child link="center_${side}_wheel_link"/>
+      <origin xyz="-0.173532 0.147659 ${reflect * 0.09}"/>
+      <axis xyz="0 0 1"/>
+      <limit effort="${wheel_torque}" velocity="0"/>
     </joint>
   </xacro:macro>
 
   <!-- Joints/Links -->
 
-  <link name="base_link" />
+  <link name="base_link"/>
 
   <link name="chassis_link">
-    <xacro:box_inertia m="${chassis_mass}" d="${base_len}" w="${base_width}" h="${base_height}" />
+    <xacro:box_inertia m="${chassis_mass}" d="${base_len}" w="${base_width}" h="${base_height}"/>
     <visual>
       <geometry>
-        <mesh filename="package://mrover/urdf/meshes/rover_chassis.fbx" />
+        <mesh filename="package://mrover/urdf/meshes/rover_chassis.fbx"/>
       </geometry>
     </visual>
     <collision>
-      <origin xyz="-0.085906 0 0" />
-      <geometry>
-        <box size="0.277 ${base_width} ${base_height}" />
-      </geometry>
-    </collision>
-    <collision>
-      <origin xyz="0.163609 0 -0.049449" />
-      <geometry>
-        <box size="0.167 ${base_width} 0.0891 " />
+      <origin xyz="-0.085906 0 0"/>
+      <geometry>
+        <box size="0.277 ${base_width} ${base_height}"/>
+      </geometry>
+    </collision>
+    <collision>
+      <origin xyz="0.163609 0 -0.049449"/>
+      <geometry>
+        <box size="0.167 ${base_width} 0.0891 "/>
       </geometry>
     </collision>
   </link>
 
   <joint name="base_link_to_chassis_link" type="fixed">
-    <origin xyz="0 0 0.439675" />
-    <parent link="base_link" />
-    <child link="chassis_link" />
-  </joint>
-
-  <xacro:arm_link name="a" m="1" x="0.1" y="0.1" z="0.1" />
-  <xacro:arm_link name="b" m="1" x="0.58" y="0.04" z="0.04" />
-  <xacro:arm_link name="c" m="1" x="0.55" y="0.04" z="0.04" dz="0.1" />
-  <xacro:arm_link name="d" m="1" x="0.065" y="0.15" z="0.065" />
-  <xacro:arm_link name="e" m="1" x="0.15" y="0.155" z="0.032" />
+    <origin xyz="0 0 0.439675"/>
+    <parent link="base_link"/>
+    <child link="chassis_link"/>
+  </joint>
+
+  <xacro:arm_link name="a" m="1" x="0.1" y="0.1" z="0.1"/>
+  <xacro:arm_link name="b" m="1" x="0.58" y="0.04" z="0.04"/>
+  <xacro:arm_link name="c" m="1" x="0.55" y="0.04" z="0.04" dz="0.1"/>
+  <xacro:arm_link name="d" m="1" x="0.065" y="0.15" z="0.065"/>
+  <xacro:arm_link name="e" m="1" x="0.15" y="0.155" z="0.032"/>
 
   <joint name="chassis_link_to_arm_a_link" type="prismatic">
-<<<<<<< HEAD
-    <origin xyz="0.164882 0.200235 0.051497" />
-    <parent link="chassis_link" />
-    <child link="arm_a_link" />
-    <axis xyz="0 1 0" />
-    <limit lower="0" upper="0.5" effort="0" velocity="0" />
-=======
     <origin xyz="0.164882 0.200235 0.051497"/>
     <parent link="chassis_link"/>
     <child link="arm_a_link"/>
     <axis xyz="0 1 0"/>
     <limit lower="-0.45" upper="0" effort="0" velocity="0"/>
->>>>>>> 257b684e
   </joint>
 
   <xacro:arm_revolute_joint parent="arm_a" child="arm_b"
-    x="0.034346" y="0" z="0.049024"
-    lower="${-TAU / 8}" upper="0" />
+                            x="0.034346" y="0" z="0.049024"
+                            lower="${-TAU / 8}" upper="0"/>
   <xacro:arm_revolute_joint parent="arm_b" child="arm_c"
-<<<<<<< HEAD
-    x="0.534365" y="0" z="0.009056"
-    lower="0" upper="${TAU / 2}" />
-  <xacro:arm_revolute_joint parent="arm_c" child="arm_d"
-    x="0.546033" y="0" z="0.088594"
-    lower="0" upper="0" />
-  <xacro:arm_revolute_joint parent="arm_d" child="arm_e"
-    x="0.044886" y="0" z="0"
-    lower="0" upper="0" />
-=======
                             x="0.534365" y="0" z="0.009056"
                             lower="-0.959931" upper="2.87979"/>
   <xacro:arm_revolute_joint parent="arm_c" child="arm_d"
@@ -251,43 +233,11 @@
   <xacro:arm_revolute_joint parent="arm_d" child="arm_e"
                             x="0.044886" y="0" z="0"
                             lower="-2.35619" upper="2.35619"/>
->>>>>>> 257b684e
-
-  <xacro:wheels side="left" reflect="1" />
-  <xacro:wheels side="right" reflect="-1" />
+
+  <xacro:wheels side="left" reflect="1"/>
+  <xacro:wheels side="right" reflect="-1"/>
 
   <joint name="chassis_link_to_left_gps" type="fixed">
-<<<<<<< HEAD
-    <origin xyz="0 1 0" />
-    <parent link="chassis_link" />
-    <child link="left_gps" />
-  </joint>
-
-  <link name="left_gps" />
-
-  <joint name="chassis_link_to_right_gps" type="fixed">
-    <origin xyz="0 -1 0" />
-    <parent link="chassis_link" />
-    <child link="right_gps" />
-  </joint>
-
-  <link name="right_gps" />
-
-  <joint name="chassis_link_to_imu" type="fixed">
-    <origin xyz="0 0 0" />
-    <parent link="chassis_link" />
-    <child link="imu" />
-  </joint>
-
-  <link name="imu" />
-
-  <!-- TODO(quintin): Import the ZED URDF here -->
-
-  <joint name="chassis_link_to_camera_link" type="fixed">
-    <origin xyz="0.3 0 0" />
-    <parent link="chassis_link" />
-    <child link="zed2i_left_camera_frame" />
-=======
     <origin xyz="0 0.1 0"/>
     <parent link="chassis_link"/>
     <child link="left_gps"/>
@@ -317,13 +267,12 @@
     <origin xyz="0.3 0 0"/>
     <parent link="chassis_link"/>
     <child link="zed2i_left_camera_frame"/>
->>>>>>> 257b684e
   </joint>
 
   <link name="zed2i_left_camera_frame">
     <collision>
       <geometry>
-        <box size="0.01 0.1 0.01" />
+        <box size="0.01 0.1 0.01"/>
       </geometry>
     </collision>
   </link>
