--- conflicted
+++ resolved
@@ -35,17 +35,9 @@
     class Perception {
     private:
         ros::NodeHandle mNodeHandle;
-<<<<<<< HEAD
-        image_transport::ImageTransport mImageTransport;
-        image_transport::Subscriber mImageSubscriber;
-        cv::aruco::ArucoDetector mTagDetector;
-        cv::aruco::DetectorParameters mTagDetectorParams;
-        cv::aruco::Dictionary mTagDictionary;
-=======
         ros::Subscriber mImageSubscriber;
         cv::Ptr<cv::aruco::DetectorParameters> mTagDetectorParams;
         cv::Ptr<cv::aruco::Dictionary> mTagDictionary;
->>>>>>> 665b5976
         std::vector<std::vector<cv::Point2f>> mTagCorners;
         std::vector<int> mTagIds;
         std::vector<StarterProjectTag> mTags;
