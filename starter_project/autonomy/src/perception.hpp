#pragma once

// C++ Standard Library Headers, std namespace
#include <memory>
#include <optional>
#include <string>
#include <unordered_map>
#include <vector>

// OpenCV Headers, cv namespace
#include <opencv2/aruco.hpp>
#include <opencv2/core/mat.hpp>

// ROS Headers, ros namespace
#include <ros/node_handle.h>
#include <ros/publisher.h>
#include <sensor_msgs/Image.h>
#include <sensor_msgs/PointCloud2.h>

#if __has_include(<mrover/StarterProjectTag.h>)
#include <mrover/StarterProjectTag.h>
#else
struct StarterProjectTag {};
#endif

namespace mrover {

    /**
     *  Starter project perception node
     *
     *  Input:  Image data, just RGB pixels.
     *  Output: ArUco tag pixel coordinates that is closest to the center of the camera.
     *          Also an approximation for how far away the tag is.
     */
    class Perception {
    private:
        ros::NodeHandle mNodeHandle;
        ros::Subscriber mImageSubscriber;
        cv::Ptr<cv::aruco::DetectorParameters> mTagDetectorParams;
        cv::Ptr<cv::aruco::Dictionary> mTagDictionary;
        std::vector<std::vector<cv::Point2f>> mTagCorners;
        std::vector<int> mTagIds;
        std::vector<StarterProjectTag> mTags;
        ros::Publisher mTagPublisher;

    public:
        Perception();

        /**
         * Called when we receive a new image message from the camera.
         * Specifically this is one frame.
         *
         * @param imageMessage
         */
        void imageCallback(sensor_msgs::ImageConstPtr const& imageMessage);

        /**
         *  Given an image, detect ArUco tags, and fill a vector full of output messages.
         *
         * @param image Image
         * @param tags  Output vector of tags
         */
        void findTagsInImage(cv::Mat const& image, std::vector<StarterProjectTag>& tags);

        /**
         * Publish our processed tag
         *
         * @param tag Selected tag message
         */
        void publishTag(StarterProjectTag const& tag);

        /**
         *  Given an ArUco tag in pixel space, find a metric for how close we are.
         *
         * @param image         Access to the raw OpenCV image as a matrix
         * @param tagCorners    4-tuple of the tag pixel coordinates representing the corners
         * @return              Closeness metric from rover to the tag
         */
        [[nodiscard]] float getClosenessMetricFromTagCorners(cv::Mat const& image, std::vector<cv::Point2f> const& tagCorners);

        /**
         *  Given an ArUco tag in pixel space, find the approximate center in pixel space
         *
         * @param tagCorners    4-tuple of tag pixel coordinates representing the corners
         * @return              2-tuple (x,y) approximate center in pixel space
         */
        [[nodiscard]] std::pair<float, float> getCenterFromTagCorners(std::vector<cv::Point2f> const& tagCorners);

        /**
         *  Select the tag closest to the center of the camera
         * 
         * @param tags          Vector of tags
         * @return              Center tag
         */
<<<<<<< HEAD
        [[nodiscard]] StarterProjectTag selectTag(std::vector<StarterProjectTag> const& tags, cv::Mat const& image);
=======
        [[nodiscard]] StarterProjectTag selectTag(cv::Mat const& image, std::vector<StarterProjectTag> const& tags);
>>>>>>> 263466d4
    };

} // namespace mrover<|MERGE_RESOLUTION|>--- conflicted
+++ resolved
@@ -92,11 +92,7 @@
          * @param tags          Vector of tags
          * @return              Center tag
          */
-<<<<<<< HEAD
-        [[nodiscard]] StarterProjectTag selectTag(std::vector<StarterProjectTag> const& tags, cv::Mat const& image);
-=======
         [[nodiscard]] StarterProjectTag selectTag(cv::Mat const& image, std::vector<StarterProjectTag> const& tags);
->>>>>>> 263466d4
     };
 
 } // namespace mrover